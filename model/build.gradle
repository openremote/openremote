--- conflicted
+++ resolved
@@ -5,10 +5,6 @@
 
 dependencies {
     compile("com.google.gwt.inject:gin:$ginVersion")
-<<<<<<< HEAD
-    compile "com.fasterxml.jackson.core:jackson-annotations:$jacksonVersion"
-=======
->>>>>>> c4780bec
     compile "com.fasterxml.jackson.core:jackson-databind:$jacksonVersion"
     compile("com.google.gwt:gwt-user:$gwtVersion") {
         exclude group: "javax.servlet"
