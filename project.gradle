// Common configuration applied to all projects
import java.nio.file.*
import java.nio.file.attribute.*
import java.util.Set
import static org.apache.tools.ant.taskdefs.condition.Os.FAMILY_WINDOWS
import static org.apache.tools.ant.taskdefs.condition.Os.isFamily
import static org.jetbrains.gradle.ext.ShortenCommandLine.MANIFEST
import org.jetbrains.gradle.ext.Application
import org.jetbrains.gradle.ext.JUnit


// Configure versions in gradle.properties (putting a gradle.properties file
// in a subproject only overrides root properties of same name for the actual
// subproject, not for its children!)
version = hasProperty("openremoteVersion") ? openremoteVersion : "0.0.0"

// Ensure git hook creation task is executed
if (project == rootProject) {

    project.afterEvaluate {

        if (rootProject.hasProperty("gradleFileEncrypt")) {
            println("File encryption plugin config found, configuring git pre commit hook and decrypt task dependency")
            try {
<<<<<<< HEAD

            // Write git hook for encryption plugin checks before any commit
            def path = Paths.get(rootProject.projectDir.path, ".git/hooks/pre-commit")
            def f = path.toFile()
            f.text = """#!/bin/sh
=======
                // Write git hook for encryption plugin checks before any commit
                def path = Paths.get(rootProject.projectDir.path, ".git/hooks/pre-commit")
                def f = path.toFile()
                f.text = """#!/bin/sh
>>>>>>> edba6529

echo "***** Running gradle encryption plugin checkFilesGitIgnored task ******"

./gradlew checkFilesGitIgnoredNew

status=\$?

exit \$status
"""
                Set<PosixFilePermission> perms = Files.readAttributes(path, PosixFileAttributes.class).permissions()
                perms.add(PosixFilePermission.OWNER_WRITE)
                perms.add(PosixFilePermission.OWNER_READ)
                perms.add(PosixFilePermission.OWNER_EXECUTE)
                perms.add(PosixFilePermission.GROUP_WRITE)
                perms.add(PosixFilePermission.GROUP_READ)
                perms.add(PosixFilePermission.GROUP_EXECUTE)
                perms.add(PosixFilePermission.OTHERS_READ)
                perms.add(PosixFilePermission.OTHERS_EXECUTE)
                Files.setPosixFilePermissions(path, perms)
            } catch (Exception ignored) {}

            // Add dependency on decrypt task for deployment installDist only if GFE_PASSWORD defined
            def password = System.env.GFE_PASSWORD
            if (password != null) {
                Task decryptTask = getTasksByName("decryptFiles", false)[0]

                try {
                    def installDist = tasks.getByPath(":deployment:installDist")
                    installDist.dependsOn decryptTask
                    installDist.mustRunAfter(decryptTask)
                } catch (Exception ex) {
                    println("Failed to add decryptFiles task dependency: " + ex)
                }
            }
        } else {
            // Remove git hook
            try {
                Files.delete(Paths.get(rootProject.projectDir.path, ".git/hooks/pre-commit"))
            } catch (Exception ignored) {
            }
        }
    }
}


// Configure Conditional plugins
if (project == rootProject) {
    apply plugin: "org.jetbrains.gradle.plugin.idea-ext"

    // Configure IDEA
    if (project.hasProperty("idea") && idea.project) {
        // IDEA settings
        idea.project.settings {
            compiler {
                javac {
                    javacAdditionalOptions "-parameters"
                }
            }
            runConfigurations {
                defaults(JUnit) {
                    shortenCommandLine = MANIFEST
                    workingDirectory = (isCustomProject() ? project(":openremote").projectDir.toString() : projectDir.toString())
                }
                defaults(Application) {
                    mainClass = 'org.openremote.manager.Main'
                    shortenCommandLine = MANIFEST
                    workingDirectory = (isCustomProject() ? project(":openremote").projectDir.toString() : projectDir.toString())
                }
                "Demo Setup"(Application) {
                    moduleName = getProject().idea.module.name + (isCustomProject() ? ".openremote.setup.demo" : ".setup.demo")
                    envs = [
                            OR_SETUP_TYPE: "demo"
                    ]
                }
                "Demo Setup with Proxy"(Application) {
                    moduleName = getProject().idea.module.name + (isCustomProject() ? ".openremote.setup.demo" : ".setup.demo")
                    envs = [
                            OR_SETUP_TYPE: "demo",
                            OR_WEBSERVER_LISTEN_HOST: "0.0.0.0",
                            OR_SSL_PORT: "-1"
                    ]
                }
                "Test Setup"(Application) {
                    moduleName = getProject().idea.module.name + (isCustomProject() ? ".openremote.setup.integration" : ".setup.integration")
                }
                "Test Setup with Proxy"(Application) {
                    moduleName = getProject().idea.module.name + (isCustomProject() ? ".openremote.setup.integration" : ".setup.integration")
                    envs = [
                            OR_WEBSERVER_LISTEN_HOST: "0.0.0.0",
                            OR_SSL_PORT: "-1"
                    ]
                }
                "Empty"(Application) {
                    moduleName = getProject().idea.module.name + (isCustomProject() ? ".openremote.manager.main" : ".manager.main")
                }
                "Empty with Proxy"(Application) {
                    moduleName = getProject().idea.module.name + (isCustomProject() ? ".openremote.manager.main" : ".manager.main")
                    envs = [
                            OR_WEBSERVER_LISTEN_HOST: "0.0.0.0",
                            OR_SSL_PORT: "-1"
                    ]
                }
            }
        }

        if (isCustomProject()) {
            idea.project.settings.runConfigurations {
                "Custom Deployment"(Application) {
                    moduleName = "${getProject().idea.module.name}.setup.main"
                    envs = [
                        OR_MAP_SETTINGS_PATH: "../deployment/map/mapsettings.json",
                        OR_MAP_TILES_PATH: "../deployment/map/mapdata.mbtiles",
                        OR_CUSTOM_APP_DOCROOT: "../deployment/manager/app",
                        OR_CONSOLE_APP_CONFIG_DOCROOT: "../deployment/manager/consoleappconfig"
                    ]
                }
            }
        }
    }
}

// Give test projects more memory (Gradle 5 reduced this to 512MB)
subprojects {
    tasks.withType(Test) {
        maxHeapSize = "2g"
    }
}

// Default repositories for dependency resolution
repositories {
    maven {
        url = "https://repo.osgeo.org/repository/release/"
    }
    mavenCentral()
    maven {
        url "https://pkgs.dev.azure.com/OpenRemote/OpenRemote/_packaging/OpenRemote/maven/v1"
    }
}

// Eclipse needs help
apply plugin: "eclipse"

// Intellij needs help
apply plugin: 'idea'
// Use the same output directories in IDE as in gradle
idea {
    module {
        outputDir file('build/classes/main')
        testOutputDir file('build/classes/test')
        excludeDirs += file(".node")
        excludeDirs += file("node_modules")
        excludeDirs += file("dist")
        excludeDirs += file("lib")
        excludeDirs += file("build")
    }
}



// Helper functions for project/task resolution when the main 
// repo is checked out as a git submodule and therefore a subproject
def isCustomProject() {
    findProject(":openremote") != null
}

def resolvePath(String path) {
    isCustomProject() ? ":openremote" + path : path
}

def resolveProject(String path) {
    project(resolvePath(path))
}

def resolveTask(String path) {
    tasks.getByPath(resolvePath(path))
}

def getYarnInstallTask() {
    if (isCustomProject()) {
        def customPackageJsonFile = Paths.get(rootProject.projectDir.path, "package.json").toFile()
        if (!customPackageJsonFile.exists()) {
            // No custom project yarn package.json so use standard openremote repo package.json
            return resolveTask(":yarnInstall")
        } else {
            return tasks.getByPath(":yarnInstall")
        }
    } else {
        // Just use openremote repo yarn install
        resolveTask(":yarnInstall")
    }
}

// Gets the list of runtime JAR dependencies; can be used in custom project deployment installDist task to populate
// extensions directory
def getDeploymentJars(Project project = project) {
    if (project.configurations.find { it.name == "runtimeClasspath" } == null) {
        return []
    }

    // Get all dependencies that are already part of the openremote manager and exclude these from the libs dir
    // otherwise they will appear on the classpath twice (once in manager app dir and then again in extensions)
    def excludeDependencies = resolveProject(":manager").configurations.runtimeClasspath.resolvedConfiguration.resolvedArtifacts

    return project.configurations.runtimeClasspath.resolvedConfiguration.resolvedArtifacts.findAll {
        dep -> excludeDependencies.find { it == dep } == null && dep.name != "openremote-manager" }.collect {
        println "CopyLibs Artifact: ${it.file.path}"
        return it.file
    }
}

ext {
    resolvePath = this.&resolvePath
    resolveProject = this.&resolveProject
    resolveTask = this.&resolveTask
    isCustomProject = this.&isCustomProject
    getYarnInstallTask = this.&getYarnInstallTask
    getDeploymentJars = this.&getDeploymentJars
}

// Add UI tasks
ext.npmCommand = {
    cmd ->
        isFamily(FAMILY_WINDOWS) ? "${cmd}.cmd" : cmd
}

// Add yarn tasks
task yarnInstall(type: Exec){
    commandLine npmCommand("yarn"), "install"
}
task yarnInstallForce(type: Exec){
    commandLine npmCommand("yarn"), "install", "--force"
}

task npmClean(type: Exec){
    dependsOn getYarnInstallTask()
    commandLine npmCommand("yarn"), "run", "clean"
}
task npmBuild(type: Exec){
    mustRunAfter npmClean
    dependsOn getYarnInstallTask()
    commandLine npmCommand("yarn"), "run", "build"
}
task npmTest(type: Exec){
    dependsOn getYarnInstallTask()
    commandLine npmCommand("yarn"), "run", "test"
}
task npmServe(type: Exec){
    dependsOn getYarnInstallTask()
    commandLine npmCommand("yarn"), "run", "serve"
}
task npmPrepare(type: Exec){
    dependsOn getYarnInstallTask()
    commandLine npmCommand("yarn"), "run", "prepublishOnly"
}
task npmPublish(type: Exec){
    dependsOn getYarnInstallTask()
    commandLine npmCommand("yarn"), "publish"
}
task npmServeProduction(type: Exec) {
    dependsOn getYarnInstallTask()
    commandLine npmCommand("yarn"), "run", "serveProduction"
}

// Add typescript tasks
task tscWatch(type: Exec) {
    commandLine npmCommand("npx"), "tsc", "-b", "--watch"
}

// Configure Java build
plugins.withType(JavaPlugin).whenPluginAdded {

    // Use Java 17
    tasks.withType(JavaCompile) {
        sourceCompatibility = JavaVersion.VERSION_17
        targetCompatibility = JavaVersion.VERSION_17
        def warnLogFile = file("$buildDir/${name}Warnings.log")
        logging.addStandardErrorListener(new StandardOutputListener() {
            void onOutput(CharSequence output) {
                warnLogFile << output
            }
        })
        options.compilerArgs += ["-Xlint:unchecked", "-Xlint:deprecation"]
        options.encoding = 'UTF-8'
    }

    // JAR/ZIP base name is the fully qualified subproject name
    archivesBaseName = "${rootProject.name}${path.replaceAll(":", "-")}"
}

// POM generator<|MERGE_RESOLUTION|>--- conflicted
+++ resolved
@@ -22,18 +22,10 @@
         if (rootProject.hasProperty("gradleFileEncrypt")) {
             println("File encryption plugin config found, configuring git pre commit hook and decrypt task dependency")
             try {
-<<<<<<< HEAD
-
-            // Write git hook for encryption plugin checks before any commit
-            def path = Paths.get(rootProject.projectDir.path, ".git/hooks/pre-commit")
-            def f = path.toFile()
-            f.text = """#!/bin/sh
-=======
                 // Write git hook for encryption plugin checks before any commit
                 def path = Paths.get(rootProject.projectDir.path, ".git/hooks/pre-commit")
                 def f = path.toFile()
                 f.text = """#!/bin/sh
->>>>>>> edba6529
 
 echo "***** Running gradle encryption plugin checkFilesGitIgnored task ******"
 
