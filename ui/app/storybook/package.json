--- conflicted
+++ resolved
@@ -16,17 +16,10 @@
     "lit": "^3.3.1"
   },
   "devDependencies": {
-<<<<<<< HEAD
     "@rsbuild/core": "~1.6.8",
-    "@storybook/addon-a11y": "~9.1.10",
-    "@storybook/addon-docs": "~9.1.10",
-    "@storybook/web-components": "~9.1.10",
-=======
-    "@rsbuild/core": "~1.5.17",
     "@storybook/addon-a11y": "~10.1.2",
     "@storybook/addon-docs": "~10.1.2",
     "@storybook/web-components": "~10.1.2",
->>>>>>> 4be2d521
     "@types/react": "^18.3.12",
     "@wc-toolkit/storybook-helpers": "^10.0.0",
     "storybook": "~10.1.2",
