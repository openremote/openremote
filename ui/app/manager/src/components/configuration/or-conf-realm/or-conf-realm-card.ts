/*
 * Copyright 2022, OpenRemote Inc.
 *
 * See the CONTRIBUTORS.txt file in the distribution for a
 * full listing of individual contributors.
 *
 * This program is free software: you can redistribute it and/or modify
 * it under the terms of the GNU Affero General Public License as
 * published by the Free Software Foundation, either version 3 of the
 * License, or (at your option) any later version.
 *
 * This program is distributed in the hope that it will be useful,
 * but WITHOUT ANY WARRANTY; without even the implied warranty of
 * MERCHANTABILITY or FITNESS FOR A PARTICULAR PURPOSE. See the
 * GNU Affero General Public License for more details.
 *
 * You should have received a copy of the GNU Affero General Public License
 * along with this program. If not, see <http://www.gnu.org/licenses/>.
 */
import { css, html, LitElement, unsafeCSS } from "lit";
import { InputType, OrInputChangedEvent } from "@openremote/or-mwc-components/or-mwc-input";
import { customElement, property } from "lit/decorators.js";
import "@openremote/or-components/or-file-uploader";
import {
    DEFAULT_LANGUAGES,
    DefaultColor1,
    DefaultColor2,
    DefaultColor3,
    DefaultColor4,
    DefaultColor5,
    DefaultColor6,
    DefaultColor8,
    Util,
} from "@openremote/core";
import { i18next } from "@openremote/or-translate";
import { FileInfo, ManagerAppRealmConfig } from "@openremote/model";
import { DialogAction, OrMwcDialog, showDialog } from "@openremote/or-mwc-components/or-mwc-dialog";
import {when} from 'lit/directives/when.js';
import ISO6391 from 'iso-639-1';

declare const MANAGER_URL: string

@customElement("or-conf-realm-card")
export class OrConfRealmCard extends LitElement {

    static styles = css`
      .language {
        width: 100%;
        padding: 10px 0px;
        max-width: 800px;
      }

      .appTitle {
        width: 100%;
        max-width: 800px;
        padding: 10px 0px;
      }

      .header-group .header-item {
        width: 100%;
        padding: 10px 0px;
        max-width: 800px;
      }

      .color-group .color-item {
        width: 100%;
      }

      .logo-group {
        width: 100%;
      }

      @media screen and (max-width: 768px) {
        .logo-group or-file-uploader {
          min-width: calc(50% - 6px);
          padding: 0 12px 12px 0!important;
        }

        .logo-group or-file-uploader:nth-child(2n + 2){
          padding: 0 0 12px 0!important;
        }

        .logo-group .d-inline-flex{
          display: flex;
          flex-wrap: wrap;
        }
      }

      .logo-group or-file-uploader {
        padding: 0 24px 12px 0;
      }

      #remove-realm {
        margin: 12px 0 0 0;
      }

      .subheader {
        padding: 10px 0 4px;
        font-weight: bolder;
      }

      .d-inline-flex {
        display: inline-flex;
      }

      .panel-content {
        padding: 0 24px 24px;
      }

      .description {
        font-size: 12px;
      }

      or-collapsible-panel {
        margin-bottom: 10px;
      }
    `;

    @property({ attribute: false })
    public realm: ManagerAppRealmConfig = {};

    @property({ attribute: true })
    public name: string = "";

    @property({type: Boolean})
    expanded: boolean = false;

    @property()
    public canRemove: boolean = false;

    protected logo:string = this.realm.logo;
    protected logoMobile:string = this.realm.logoMobile;
    protected favicon:string = this.realm.favicon;

    protected headerListPrimary: string[] = [
        "map",
        "assets",
        "rules",
        "insights",
    ];


    protected headerListSecondary: string[] = [
        "gatewayHeaderItem",
        "export",
        "logs",
        "realms",

        "users",
        "roles",

        "account",
        "language",
        "appearance",
        "logout"

    ];

    protected commonLanguages: string[] = Object.entries(DEFAULT_LANGUAGES).map(entry => ISO6391.getName(entry[0]));
    protected _languages: string[][] = [];

    connectedCallback() {
        const languageNames = ISO6391.getAllNames();
        this._languages = ISO6391.getAllCodes()
            .map((code, index) => ([code, languageNames[index]]))
            .sort((a, b) => a[1].localeCompare(b[1]));

        return super.connectedCallback();
    }

    protected _getColors() {
        const colors: { [name: string]: string } = {
            "--or-app-color1": unsafeCSS(DefaultColor1).toString(),
            "--or-app-color2": unsafeCSS(DefaultColor2).toString(),
            '--or-app-color3': unsafeCSS(DefaultColor3).toString(),
            '--or-app-color4': unsafeCSS(DefaultColor4).toString(),
            '--or-app-color5': unsafeCSS(DefaultColor5).toString(),
            '--or-app-color6': unsafeCSS(DefaultColor6).toString(),
            '--or-app-color8': unsafeCSS(DefaultColor8).toString()
        }
        if (this.realm?.styles){
            //TODO use regex for filtering and getting color codes CSS
            const css = this.realm.styles.slice(this.realm.styles.indexOf("{") +1, this.realm.styles.indexOf("}"))
            css.split(";").forEach(function(value){
                const col = value.split(":")
                if (col.length >= 2){
                    colors[col[0].trim()] = col[1].trim()
                }
            })
        }
        return colors
    }

    protected _setColor(key:string, value:string){
        const colors  = this._getColors()
        colors[key] = value
        let css = ":host > * {"
        Object.entries(colors).forEach(([key, value]) => {
            css += key +":" +value + ";"
        })
        css += "}";
        this.realm.styles = css;
        this.notifyConfigChange(this.realm);
    }

    protected _setHeader(keys: string[], list: string[]) {
        if (!this.realm.headers) {
            this.realm.headers = this.headerListSecondary.concat(this.headerListPrimary);
        }
        this.realm.headers = this.realm.headers?.filter(function(ele) {
            return !list.includes(ele);
        });
        this.realm.headers = this.realm.headers?.concat(keys);
        this.notifyConfigChange(this.realm);
    }

    protected _getImagePath(file:File, fileName: string){
        if (file.type.startsWith("image/")){
            const extension = file.name.slice(file.name.lastIndexOf('.'), file.name.length);
            return this.name + "/" + fileName + extension
        }
        return null
    }

    protected files: {[name:string] : FileInfo} = {}

    protected async _setImageForUpload(file: File, fileName: string) {
        const path = this._getImagePath(file, fileName)
        if (path){
            this.files[fileName] = {
                name: fileName,
                path: path,
                contents: await Util.blobToBase64(file),
            } as FileInfo;
            this.realm[fileName] = path
            this[fileName] = this.files[fileName].contents
            this.requestUpdate()
            this.notifyConfigChange(this.realm);
            return this.files[fileName].contents;
        }
    }

    // Public GET method for getting the files uploaded by the user.
    public getFiles() {
        return this.files;
    }

    protected _showRemoveRealmDialog(){

        const dialogActions: DialogAction[] = [
            {
                actionName: "cancel",
                content: "cancel"
            },
            {
                default: true,
                actionName: "ok",
                content: "yes",
                action: () => {
                    this.dispatchEvent(new CustomEvent("remove"));
                }},

        ];
        showDialog(new OrMwcDialog()
            .setHeading(i18next.t('delete'))
            .setActions(dialogActions)
            .setContent(html `
                ${i18next.t('configuration.deleteRealmCustomizationConfirm')}
            `)
            .setStyles(html`
                <style>
                    .mdc-dialog__surface {
                        padding: 4px 8px;
                    }

                    #dialog-content {
                        padding: 24px;
                    }
                </style>
            `)
            .setDismissAction(null));

    }

    protected notifyConfigChange(config: ManagerAppRealmConfig) {
        this.dispatchEvent(new CustomEvent("change", { detail: config }));
    }


    render() {
        const colors = this._getColors();
        const app = this;
<<<<<<< HEAD
        const managerUrl = (typeof MANAGER_URL !== 'undefined' ? MANAGER_URL : "");
=======

        // On an empty search; return the common language as set in DEFAULT_LANGUAGES
        // If searching, compare strings using lowercase. (with no maximum)
        const searchProvider = (search: string) => this._languages.filter(entry =>
            (!search && this.commonLanguages.includes(entry[1])) ||
            (!search && app.realm.notifications?.languages.includes(entry[0])) ||
            entry[1].toLowerCase().includes(search?.toLowerCase()))

>>>>>>> 69772aac
        return html`
            <or-collapsible-panel .expanded="${app.expanded}">
                <div slot="header" class="header-container">
                    ${app.name}
                </div>
                <div slot="content" class="panel-content">
                    <div class="subheader">${i18next.t("configuration.main")}</div>
                    <or-mwc-input class="appTitle" .type="${InputType.TEXT}" .label="${i18next.t("configuration.realmTitle")}" value="${app.realm?.appTitle}"
                                  @or-mwc-input-changed="${(e: OrInputChangedEvent) => { 
                                      app.realm.appTitle = e.detail.value;
                                      app.notifyConfigChange(app.realm);
                                  }}"
                    ></or-mwc-input>
                    <or-mwc-input class="language" .type="${InputType.SELECT}" .label="${i18next.t("configuration.defaultLanguage")}" value="${app.realm?.language}"
                                  .options="${Object.entries(DEFAULT_LANGUAGES).map(([key, value]) => [key, i18next.t(value)])}"
                                  @or-mwc-input-changed="${(e: OrInputChangedEvent) => {
                                      app.realm.language = e.detail.value;
                                      app.notifyConfigChange(app.realm);
                                  }}"
                    ></or-mwc-input>
                    <div class="logo-group">
                        <div class="subheader">${i18next.t("configuration.images")}</div>
                        <div class="d-inline-flex">
                            <or-file-uploader .title="${i18next.t('configuration.logo')}"
                                              @change="${async (e: CustomEvent) => await app._setImageForUpload(e.detail.value[0], "logo")}"
                                              .src="${app.logo ? app.logo : app.realm.logo}" .managerUrl="${managerUrl}"></or-file-uploader>
                            <or-file-uploader .title="${i18next.t('configuration.logoMobile')}"
                                              @change="${async (e: CustomEvent) => await app._setImageForUpload(e.detail.value[0], "logoMobile")}"
                                              .src="${app.logoMobile ? app.logoMobile : app.realm.logoMobile}" .managerUrl="${managerUrl}"></or-file-uploader>
                            <or-file-uploader .title="${html`Favicon`}"
                                              @change="${async (e: CustomEvent) => await app._setImageForUpload(e.detail.value[0], "favicon")}"
                                              .src="${app.favicon ? app.favicon : app.realm.favicon}" .managerUrl="${managerUrl}"></or-file-uploader>
                        </div>
                    </div>
                    <div class="color-group">
                        <div class="subheader">${i18next.t('configuration.realmColors')}</div>
                        <div>
                            <or-mwc-input class="color-item" .type="${InputType.COLOUR}" value="${colors["--or-app-color4"]}"
                                          .label="${i18next.t('configuration.--or-app-color4')}"
                                          @or-mwc-input-changed="${(e: OrInputChangedEvent) => app._setColor("--or-app-color4", e.detail.value)}"></or-mwc-input>
                            <or-mwc-input class="color-item" .type="${InputType.COLOUR}" value="${colors["--or-app-color5"]}"
                                          .label="${i18next.t('configuration.--or-app-color5')}"
                                          @or-mwc-input-changed="${(e: OrInputChangedEvent) => app._setColor("--or-app-color5", e.detail.value)}"></or-mwc-input>
                            <or-mwc-input class="color-item" .type="${InputType.COLOUR}" value="${colors["--or-app-color6"]}"
                                          .label="${i18next.t("configuration.--or-app-color6")}"
                                          @or-mwc-input-changed="${(e: OrInputChangedEvent) => app._setColor("--or-app-color6", e.detail.value)}"></or-mwc-input>
                            <or-mwc-input class="color-item" .type="${InputType.COLOUR}" value="${colors["--or-app-color1"]}"
                                          .label="${i18next.t("configuration.--or-app-color1")}"
                                          @or-mwc-input-changed="${(e: OrInputChangedEvent) => app._setColor("--or-app-color1", e.detail.value)}"></or-mwc-input>
                            <or-mwc-input class="color-item" .type="${InputType.COLOUR}" value="${colors["--or-app-color2"]}"
                                          .label="${i18next.t("configuration.--or-app-color2")}"
                                          @or-mwc-input-changed="${(e: OrInputChangedEvent) => app._setColor("--or-app-color2", e.detail.value)}"></or-mwc-input>
                            <or-mwc-input class="color-item" .type="${InputType.COLOUR}" value="${colors["--or-app-color3"]}"
                                          .label="${i18next.t("configuration.--or-app-color3")}"
                                          @or-mwc-input-changed="${(e: OrInputChangedEvent) => app._setColor("--or-app-color3", e.detail.value)}"></or-mwc-input>
                            <or-mwc-input class="color-item" .type="${InputType.COLOUR}" value="${colors["--or-app-color8"]}"
                                          .label="${i18next.t("configuration.--or-app-color8")}"
                                          @or-mwc-input-changed="${(e: OrInputChangedEvent) => app._setColor("--or-app-color8", e.detail.value)}"></or-mwc-input>
                        </div>
                    </div>
                    <div class="header-group">
                        <div class="subheader">${i18next.t("configuration.navigation")}</div>
                        <span>${i18next.t("configuration.navigationDescription")}</span>
                        <div>
                            <or-mwc-input
                                    .type="${InputType.SELECT}" multiple
                                    class="header-item"
                                    .label="${i18next.t("configuration.primaryNavigation")}"
                                    .value="${!!app.realm.headers ? app.realm.headers?.filter(function(ele: string) {
                                        return app.headerListPrimary.includes(ele);
                                    }) : app.headerListPrimary}"
                                    .options="${app.headerListPrimary}"
                                    @or-mwc-input-changed="${(e: OrInputChangedEvent) => app._setHeader(e.detail.value, app.headerListPrimary)}"
                            ></or-mwc-input>
                            <or-mwc-input
                                    .type="${InputType.SELECT}" multiple
                                    class="header-item"
                                    .label="${i18next.t("configuration.secondaryNavigation")}"
                                    .value="${!!app.realm.headers ? app.realm.headers?.filter(function(ele: string) {
                                        return app.headerListSecondary.includes(ele);
                                    }) : app.headerListSecondary}"
                                    .options="${app.headerListSecondary}"
                                    @or-mwc-input-changed="${(e: OrInputChangedEvent) => app._setHeader(e.detail.value, app.headerListSecondary)}"
                            ></or-mwc-input>
                        </div>
                    </div>
                    <div class="header-group">
                        <div class="subheader">${i18next.t("configuration.notificationLanguages")}</div>
                        <span>${i18next.t("configuration.notificationLanguagesDesc")}</span>
                        <div>
                            <or-mwc-input
                                    .type="${InputType.SELECT}" multiple
                                    class="header-item"
                                    searchLabel="configuration.notificationLanguagesLabel"
                                    .label="${i18next.t("configuration.notificationLanguages")}"
                                    .value="${app.realm.notifications?.languages || []}"
                                    .options="${this._languages}"
                                    .searchProvider="${searchProvider}"
                                    @or-mwc-input-changed="${(e: OrInputChangedEvent) => {
                                        const newLanguages: string[] | undefined = e.detail.value;
                                        const currentDefault: string | undefined = app.realm.notifications?.defaultLanguage;
                                        app.realm.notifications = {
                                            languages: newLanguages,
                                            defaultLanguage: newLanguages?.includes(currentDefault) ? currentDefault : newLanguages?.[0]
                                        }
                                        app.notifyConfigChange(app.realm);
                                        this.requestUpdate(); // force render
                                    }}"
                            ></or-mwc-input>
                            ${when(app.realm.notifications?.languages?.length > 0, () => html`
                                <or-mwc-input
                                        .type="${InputType.SELECT}"
                                        class="header-item"
                                        .label="${i18next.t("configuration.defaultLanguage")}"
                                        .value="${app.realm.notifications?.defaultLanguage || []}"
                                        .options="${this._languages.filter(entry => app.realm.notifications?.languages.includes(entry[0]))}"
                                        @or-mwc-input-changed="${(e: OrInputChangedEvent) => {
                                            app.realm.notifications.defaultLanguage = e.detail.value;
                                            app.notifyConfigChange(app.realm);
                                            this.requestUpdate(); // force render
                                        }}"
                                ></or-mwc-input>
                            `, () => html`
                                <or-mwc-input
                                        .type="${InputType.SELECT}" disabled
                                        class="header-item"
                                        .label="${i18next.t("configuration.defaultLanguage")}"
                                ></or-mwc-input>
                            `)}
                        </div>
                    </div>

                    ${when(app.canRemove, () => html`
                        <or-mwc-input outlined id="remove-realm" .type="${InputType.BUTTON}"
                                      label="configuration.deleteRealmCustomization"
                                      @click="${() => { app._showRemoveRealmDialog(); }}"
                        ></or-mwc-input>
                    `)}
                </div>
            </or-collapsible-panel>
        `;
    }
}<|MERGE_RESOLUTION|>--- conflicted
+++ resolved
@@ -290,9 +290,7 @@
     render() {
         const colors = this._getColors();
         const app = this;
-<<<<<<< HEAD
         const managerUrl = (typeof MANAGER_URL !== 'undefined' ? MANAGER_URL : "");
-=======
 
         // On an empty search; return the common language as set in DEFAULT_LANGUAGES
         // If searching, compare strings using lowercase. (with no maximum)
@@ -301,7 +299,6 @@
             (!search && app.realm.notifications?.languages.includes(entry[0])) ||
             entry[1].toLowerCase().includes(search?.toLowerCase()))
 
->>>>>>> 69772aac
         return html`
             <or-collapsible-panel .expanded="${app.expanded}">
                 <div slot="header" class="header-container">
