{
  "name": "@openremote/manager",
  "version": "1.8.0-snapshot",
  "description": "OpenRemote Manager",
  "author": "OpenRemote",
  "license": "AGPL-3.0-or-later",
  "exports": {
    ".": "./lib/index.js",
    "./*": "./lib/*.js"
  },
  "typesVersions": {
    "*": {
      "*": [
        "lib/*"
      ]
    }
  },
  "types": "lib/index.d.ts",
  "scripts": {
    "clean": "npx tsc -b --clean && npx shx rm -rf dist lib",
    "modelBuild": "npx orutil build",
    "modelWatch": "npx orutil watch",
<<<<<<< HEAD
    "build": "npx cross-env NODE_OPTIONS=--max_old_space_size=4096 webpack --mode production",
    "serve": "npx tsc -b --clean && npx shx rm -rf dist lib && npx orutil build && npx cross-env NODE_OPTIONS=--max_old_space_size=4096 webpack serve --mode development",
    "serveNoModelBuild": "npx tsc -b --clean && npx cross-env NODE_OPTIONS=--max_old_space_size=4096 webpack serve --mode development",
    "test": "npx playwright test",
=======
    "build": "npx cross-env NODE_OPTIONS=--max_old_space_size=4096 rspack --mode production",
    "serve": "npx tsc -b --clean && npx shx rm -rf dist lib && npx orutil build && npx cross-env NODE_OPTIONS=--max_old_space_size=4096 rspack serve --mode development",
    "serveNoModelBuild": "npx tsc -b --clean && npx cross-env NODE_OPTIONS=--max_old_space_size=4096 rspack serve --mode development",
    "test": "echo \"Error: no test specified\" && exit 1",
>>>>>>> 22e68b28
    "prepack": "npx tsc -b"
  },
  "dependencies": {
    "@openremote/or-app": "workspace:*",
    "iso-639-1": "^3.1.3"
  },
  "devDependencies": {
    "@openremote/rest": "workspace:*",
    "@openremote/test": "workspace:*",
    "@openremote/util": "workspace:*"
  },
  "publishConfig": {
    "access": "public"
  }
}<|MERGE_RESOLUTION|>--- conflicted
+++ resolved
@@ -20,17 +20,10 @@
     "clean": "npx tsc -b --clean && npx shx rm -rf dist lib",
     "modelBuild": "npx orutil build",
     "modelWatch": "npx orutil watch",
-<<<<<<< HEAD
-    "build": "npx cross-env NODE_OPTIONS=--max_old_space_size=4096 webpack --mode production",
-    "serve": "npx tsc -b --clean && npx shx rm -rf dist lib && npx orutil build && npx cross-env NODE_OPTIONS=--max_old_space_size=4096 webpack serve --mode development",
-    "serveNoModelBuild": "npx tsc -b --clean && npx cross-env NODE_OPTIONS=--max_old_space_size=4096 webpack serve --mode development",
-    "test": "npx playwright test",
-=======
     "build": "npx cross-env NODE_OPTIONS=--max_old_space_size=4096 rspack --mode production",
     "serve": "npx tsc -b --clean && npx shx rm -rf dist lib && npx orutil build && npx cross-env NODE_OPTIONS=--max_old_space_size=4096 rspack serve --mode development",
     "serveNoModelBuild": "npx tsc -b --clean && npx cross-env NODE_OPTIONS=--max_old_space_size=4096 rspack serve --mode development",
-    "test": "echo \"Error: no test specified\" && exit 1",
->>>>>>> 22e68b28
+    "test": "npx playwright test",
     "prepack": "npx tsc -b"
   },
   "dependencies": {
