{
  "name": "@openremote/manager",
  "version": "1.2.0-snapshot",
  "description": "OpenRemote Manager",
  "author": "OpenRemote",
  "license": "AGPL-3.0-or-later",
  "exports": {
    ".": "./lib/index.js",
    "./*": "./lib/*.js"
  },
  "typesVersions": {
    "*": {
      "*": [
        "lib/*"
      ]
    }
  },
  "types": "lib/index.d.ts",
  "scripts": {
    "clean": "npx tsc -b --clean && npx shx rm -rf dist lib",
    "modelBuild": "npx orutil build",
    "modelWatch": "npx orutil watch",
<<<<<<< HEAD
    "build": "npx cross-env NODE_OPTIONS=--max_old_space_size=4096 webpack --mode production && npx tsc -b",
    "serve": "npx tsc -b --clean && npx shx rm -rf dist && npx orutil build && npx cross-env NODE_OPTIONS=--max_old_space_size=4096 webpack serve --mode development",
=======
    "build": "npx cross-env NODE_OPTIONS=--max_old_space_size=4096 webpack --mode production",
    "serve": "npx tsc -b --clean && npx shx rm -rf dist lib && npx orutil build && npx cross-env NODE_OPTIONS=--max_old_space_size=4096 webpack serve --mode development",
>>>>>>> 2671008d
    "serveNoModelBuild": "npx tsc -b --clean && npx cross-env NODE_OPTIONS=--max_old_space_size=4096 webpack serve --mode development",
    "test": "echo \"Error: no test specified\" && exit 1",
    "prepack": "npx tsc -b"
  },
  "dependencies": {
<<<<<<< HEAD
    "@openremote/or-app": "^1.1.0",
    "@openremote/or-chart": "workspace:*",
    "@openremote/or-icon": "workspace:*",
    "@openremote/or-mobile-app": "workspace:*"
  },
  "devDependencies": {
    "@openremote/util": "workspace:*",
    "webpack-bundle-analyzer": "^4.10.2"
=======
    "@openremote/or-app": "workspace:*",
    "iso-639-1": "^3.1.3"
  },
  "devDependencies": {
    "@openremote/util": "workspace:*"
  },
  "publishConfig": {
    "access": "public"
>>>>>>> 2671008d
  }
}<|MERGE_RESOLUTION|>--- conflicted
+++ resolved
@@ -20,36 +20,21 @@
     "clean": "npx tsc -b --clean && npx shx rm -rf dist lib",
     "modelBuild": "npx orutil build",
     "modelWatch": "npx orutil watch",
-<<<<<<< HEAD
-    "build": "npx cross-env NODE_OPTIONS=--max_old_space_size=4096 webpack --mode production && npx tsc -b",
-    "serve": "npx tsc -b --clean && npx shx rm -rf dist && npx orutil build && npx cross-env NODE_OPTIONS=--max_old_space_size=4096 webpack serve --mode development",
-=======
     "build": "npx cross-env NODE_OPTIONS=--max_old_space_size=4096 webpack --mode production",
     "serve": "npx tsc -b --clean && npx shx rm -rf dist lib && npx orutil build && npx cross-env NODE_OPTIONS=--max_old_space_size=4096 webpack serve --mode development",
->>>>>>> 2671008d
     "serveNoModelBuild": "npx tsc -b --clean && npx cross-env NODE_OPTIONS=--max_old_space_size=4096 webpack serve --mode development",
     "test": "echo \"Error: no test specified\" && exit 1",
     "prepack": "npx tsc -b"
   },
   "dependencies": {
-<<<<<<< HEAD
-    "@openremote/or-app": "^1.1.0",
-    "@openremote/or-chart": "workspace:*",
-    "@openremote/or-icon": "workspace:*",
-    "@openremote/or-mobile-app": "workspace:*"
+    "@openremote/or-app": "workspace:*",
+    "iso-639-1": "^3.1.3"
   },
   "devDependencies": {
     "@openremote/util": "workspace:*",
     "webpack-bundle-analyzer": "^4.10.2"
-=======
-    "@openremote/or-app": "workspace:*",
-    "iso-639-1": "^3.1.3"
-  },
-  "devDependencies": {
-    "@openremote/util": "workspace:*"
   },
   "publishConfig": {
     "access": "public"
->>>>>>> 2671008d
   }
 }