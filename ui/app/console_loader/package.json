--- conflicted
+++ resolved
@@ -12,15 +12,9 @@
     "clean": "npx tsc -b --clean && npx shx rm -rf dist lib",
     "modelBuild": "npx orutil build",
     "modelWatch": "npx orutil watch",
-<<<<<<< HEAD
-    "build": "npx cross-env NODE_OPTIONS=--max_old_space_size=4096 webpack --mode production",
-    "serve": "npx orutil build && npx cross-env NODE_OPTIONS=--max_old_space_size=4096 webpack serve --host 0.0.0.0 --mode development",
-    "test": "echo \"No tests\" && exit 0"
-=======
     "build": "npx cross-env NODE_OPTIONS=--max_old_space_size=4096 rspack --mode production",
     "serve": "npx orutil build && npx cross-env NODE_OPTIONS=--max_old_space_size=4096 rspack serve --host 0.0.0.0 --mode development",
-    "test": "echo \"Error: no test specified\" && exit 1"
->>>>>>> 22e68b28
+    "test": "echo \"No tests\" && exit 0"
   },
   "dependencies": {
     "@openremote/or-app": "workspace:*"
