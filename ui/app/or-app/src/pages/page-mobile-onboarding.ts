import {css, customElement, html, property} from "lit-element";
import {AppStateKeyed, Page} from "../index";
import {EnhancedStore} from "@reduxjs/toolkit";
import manager from "@openremote/core";

export interface ConsoleProvider {
    name: string;
    action: string;
}
export interface OnboardingPage {
    title: string;
    description?: string;
    enableProviders?: ConsoleProvider[];
    image?: HTMLTemplateElement | string;
    type: "default" | "bottom-image";
    next?: string;
}

export interface OnboardingConfig {
    pages: OnboardingPage[],
    redirect: string;
}

export function pageMobileOnboardingProvider<S extends AppStateKeyed>(store: EnhancedStore<S>, config?: OnboardingConfig) {
    return {
        routes: [
            "onboarding"
        ],
        pageCreator: () => {
            const page = new PageMobileOnboarding(store);
            if(config) page.config = config;
            return page;
        }
    };
}

@customElement("page-mobile-onboarding")
class PageMobileOnboarding<S extends AppStateKeyed> extends Page<S> {

    static get styles() {
        // language=CSS
        return css`
            :host {
                flex: 1;
                width: 100%; 
                flex-direction: column;     
            }
          
            .page-container {
                width: 100vw;
                height: 100vh;
                flex-direction: column;   
                display: none;
             
            }

            .page-container.active {
                display: flex;
            }

            .page-content {
                flex: 1;
                display: flex;
                flex-direction: column;    
                align-items: center;
                justify-content: center;    
                text-align: center;
                padding: 20px;
            }

            .next-button {
                cursor: pointer;
                margin: 0 20px 20px auto;
                width: 42px;
                height: 42px;
                border-radius: 50%;
                background-color: var(--or-app-color4);
                justify-content: center;
                align-items: center;
                display: flex;
                --or-icon-fill: var(--or-app-color2, #F9F9F9);
            }
        `;
    }

    @property()
    protected active: boolean = false;

    get name(): string {
        return "mobile-onboarding";
    }

    constructor(store: EnhancedStore<S>) {
        super(store);
    }

    public connectedCallback() {
        super.connectedCallback();
        if (localStorage.getItem("completedOnboarding") !== null) {
            window.location.href = manager.consoleAppConfig ? manager.consoleAppConfig.url : this.config.redirect;
<<<<<<< HEAD
        } else {
            this.active = true;
=======
>>>>>>> 9b73f9fa
        }
    }

    public stateChanged(state: S) {
    }

    @property()
    public pageIndex: number = 0;
  
    @property()
    public config?: OnboardingConfig;

    protected render() {
        if(this.active) {
            return html`
                ${this.config.pages.map((page, index) => {
                    return html`
                        <div class="page-container ${this.pageIndex === index ? "active" :""}">
                            <div class="page-content">
                                ${page.type === "default" ? html`
                                    <div><img src="${page.image}" /></div> 
                                    <h1>${page.title}</h1>
                                    <p>${page.description}</p> 
                                ` : ``}

                                ${page.type === "bottom-image" ? html`
                                    <h1>${page.title}</h1>
                                    <p>${page.description}</p>
                                    <div><img src="${page.image}" /></div>  
                                ` : ``}
                            </div>
                        
                            <div class="next-button" @click="${() => this.nextPage(index)}">
                                <or-icon icon="chevron-right"></or-icon>
                            </div>
                        </div>
                    `
                })}
            `;
        }
    }

    private enableProviders(): Promise<any> {
        if(this.config.pages[this.pageIndex].enableProviders) {
            return Promise.all(this.config.pages[this.pageIndex].enableProviders.map(provider => {
                return manager.console.sendProviderMessage({provider: provider.name, action: provider.action, consoleId: manager.console.registration.id}, true);
            }));
        }
        return Promise.resolve();
    }

    private nextPage(index) {
        this.enableProviders().then(() => {
            if (this.config.pages.length - 1 === index) {
                window.location.href = manager.consoleAppConfig ? manager.consoleAppConfig.url : this.config.redirect;
                window.localStorage.setItem("completedOnboarding", "1");
            } else {
                this.pageIndex = this.pageIndex + 1
            }
        });
    }
}<|MERGE_RESOLUTION|>--- conflicted
+++ resolved
@@ -98,11 +98,8 @@
         super.connectedCallback();
         if (localStorage.getItem("completedOnboarding") !== null) {
             window.location.href = manager.consoleAppConfig ? manager.consoleAppConfig.url : this.config.redirect;
-<<<<<<< HEAD
         } else {
             this.active = true;
-=======
->>>>>>> 9b73f9fa
         }
     }
 
