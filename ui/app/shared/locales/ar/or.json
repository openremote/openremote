{
  "map": "الخريطة",
  "map_plural": "خرائط",
  "rule": "الإجراء",
  "rule_plural": "الإجرائات",
  "rules": "الإجرائات",
  "asset": "مكونات المشروع",
  "asset_plural": "مكونات المشروع",
  "assets": "مكونات المشروع",
  "attribute": "الخاصية",
  "attributes": "الخصائص",
  "attribute_plural": "الخصائص",
  "optional_attributes": "خصائص اختيارية",
  "insights": "البيانات",
  "scenes": "مشاهد",
  "settings": "الإعدادات",
  "language": "اللغة",
  "selectLanguage": "إختر اللغة",
  "logout": "تسجيل الخروج",
  "login": "تسجيل الدخول",
  "monday": "الإثنين",
  "tuesday": "الثلاثاء",
  "wednesday": "الأربعاء",
  "thursday": "الخميس",
  "friday": "الجمعة",
  "saturday": "السبت",
  "sunday": "الأحد",
  "sceneStartTime": "Scene start time",
  "sceneConfiguration": "Scene Configuration",
  "temperature": "الحرارة",
  "enabled": "تفعيل",
  "disabled": "إلغاء التفعيل",
  "scene": "Scene",
  "user": "المستخدم",
  "empty": "لايوجد قيمة",
  "notEmpty": "لديه قيمة",
  "equals": "يساوي",
  "notEquals": "لايساوي",
  "greaterThan": "أكبر من",
  "greaterEquals": "أكبر من أو يساوي",
  "lessThan": "أقل من",
  "lessEquals": "أقل من أو يساوي",
  "between": "بين ",
  "notBetween": "ليس بين",
  "contains": "تحتوي",
  "notContains": "لاتحتوي",
  "startsWith": "تبدأ ب ",
  "notStartsWith": "لاتبدأ ب ",
  "endsWith": "تنتهي ب",
  "notEndsWith": "لاتنتهي ب",
  "containsKey": "يحتوي المفتاح",
  "notContainsKey": "لايحتوي المفتاح",
  "true": "صحيح",
  "false": "خاطئ",
  "radiusMin": "نصف القطر الأدنى",
  "withinRadius": "داخل دائرة",
  "outsideRadius": "خارج دائرة ",
  "withinRectangle": "داخل مستطيل",
  "outsideRectangle": "خارج مستطيل",
  "indexContains": "يحتوي فهرس المصفوفة",
  "notIndexContains": "لايحتوي فهرس المصفوفة",
  "lengthEquals": "طول المصفوفة يساوي",
  "notLengthEquals": "طول المصفوفة  لايساوي",
  "lengthGreaterThan": "طول المصفوفة أكبر من",
  "lengthLessThan": "طول المصفوفة أقل من",
  "valueChanges": "تغييرات القيمة",
  "save": "حفظ",
  "active": "تفعيل",
  "deleteRulesetsConfirm": "حذف مجموعة الإجرائات أو مجموعات الإجرائات؟",
  "deleteRulesetsFailed": "فشل حذف مجموعة الإجرائات أو مجموعات الإجرائات المطلوبة",
  "saveRulesetFailed": "فشل في حفظ مجموعة الإجرائات",
  "confirmContinueRulesetModified": "تم تعديل مجموعة الإجرائات هل تريد تخطي التعديلات؟",
  "when": "عندما",
  "then": "إذن",
  "orWhen": "أو عندما",
  "datetime": "حذف التوقيت",
  "rulesEditorAddCondition": "أضف شرط آخر",
  "rulesEditorAddGroup": "إضافة مجموعة",
  "rulesEditorAddAction": "إضافة فعل",
  "sortBy": "رتب حسب",
  "assetType": "نوع المكون",
  "creationDate": "تاريخ الإنشاء",
  "lang": "اللغة",
  "status": "الحالة",
  "name": "الأسم",
  "deleteAssetsConfirm": "حذف المكون وجميع المكونات المتفرعة ؟",
  "deleteAssetsFailed": "فشل في حذف المكون أو المكونات المطلوب(ة)",
  "ok": "موافق",
  "cancel": "إلغاء",
  "createdOn": "أنشئ  في",
  "createdOnWithDate": "أنشئ  في: {{-date, lll}}",
  "updatedWithDate": "تم التحديث في تاريخ: {{-date, lll}}",
  "accessPublicRead": "عام",
  "type": "نوع",
  "path": "المسار",
  "showOnMap": "إظهار على الخريطة",
  "noAssetSelected": "الرجاء إختيار مكون من اليسار",
  "multiAssetSelected": "{{assetNbr}} assets selected",
  "changeParent": "Change Parent",
  "loading": "جاري التحميل",
  "noAssetsFound": "No assets found",
  "location": "الموقع",
  "hour": "الساعة",
  "day": "اليوم",
  "week": "الأسبوع",
  "month": "الشهر",
  "year": "السنة",
  "period": "الفترة الزمنية",
  "ending": "النهاية",
  "timeframe": "الإطار الزمني",
  "addAttribute": "إضافة خاصية",
  "add": "إضافة",
  "flow": {
    "EQUALS_COMPARATOR": "يساوي",
    "GREATER_THAN": "أكبر من",
    "LESS_THAN": "أقل من",
    "READ_ATTRIBUTE": "قرائة الخاصية",
    "WRITE_ATTRIBUTE": "كتابة الخاصية",
    "BOOLEAN_INPUT": "القيمة المنطقية",
    "NUMBER_INPUT": "الرقم",
    "TEXT_INPUT": "النص",
    "ADD_OPERATOR": "إضافة",
    "SUBTRACT_OPERATOR": "ناقص",
    "COMBINE_TEXT": "تجميع النص",
    "MULTIPLY_OPERATOR": "ضرب",
    "DIVIDE_OPERATOR": "تقسيم",
    "AND_GATE": "و البوابة",
    "OR_GATE": "أو البوابة ",
    "NOT_GATE": "لا بوابة ",
    "NUMBER_SWITCH": "تبديل الرقم ",
    "TEXT_SWITCH": "تبديل النص ",
    "ROUND_NODE": " تقريب القيمة إلى",
    "LOG_OUTPUT": "Write to Logs",
    "DERIVATIVE": "Attribute derivative",
    "INTEGRAL": "Attribute integral",
    "HISTORIC_VALUE": "Attribute history",
    "MAX_PROCESSOR": "Maximum",
    "MIN_PROCESSOR": "Minimum",
    "AVERAGE_PROCESSOR": "Average",
    "MEDIAN_PROCESSOR": "Median",
    "SUM_OPERATOR": "Sum",
    "max": "Max",
    "min": "Min",
    "avg": "Avg",
    "med": "Med"
  },
  "input": "إدخال",
  "processors": "معالجات",
  "output": "المخرج",
  "selectAsset": "إختر مكون",
  "noRuleStateAttributes": "لايوجد خصائص للإجراء",
  "copy": "نسخ",
  "paste": "لصق",
  "delete": "حذف",
  "fitViewToSelectedNodes": "إتاحة عرض المكون المختار",
  "resetView": "إعادة العرض للحالة الأولية",
  "fitView": "العرض بشكل أكبر",
  "areYouSure": "هل أنت متأكد؟",
  "flowEditor": " محرر المخطط التدفقي",
  "else": "وإلا",
  "english": "الإنكليزية",
  "dutch": "الهولندية",
  "french": "الفرنسية",
  "german": "الألمانية",
  "romanian": "روماني",
  "spanish": "الإسبانية",
  "ukrainian": "الأوكرانية",
  "noRuleSelected": "رجاء إختار إجراء من اليسار",
  "anyOfThisType": "أي شيء من هذا النوع",
  "notification": "تنبيه",
  "matched": "متوافق",
  "matchedOfType": "متوافق مع النوع {{type}}",
  "unmatched": "غير متوافق",
  "wait": "إنتظر",
  "underlyingAssets": "المكونات التابعة",
  "groupAssetName": "إسم المكون",
  "history": "تاريخ",
  "info": "معلومة",
  "notSupported": "غير مدعوم",
  "ruleName": "إسم الإجراء",
  "value": "قيمة",
  "and": "و",
  "number": "الرقم",
  "string": "النص",
  "operator": "العملية",
  "area": "المساحة",
  "timestamp": "تاريخ الحدوث",
  "level": "المستوى",
  "limit": "الحد",
  "live": "حي",
  "categories": "الفئات",
  "subCategoryFilters": "مرشح الفئات الفرعية",
  "category": "الفئة",
  "subCategory": "الفئة الفرعية ",
  "message": "رسالة",
  "warn": "تحذير",
  "error": "خطأ",
  "always": "دائما",
  "once": "مرة",
  "oncePerHour": "مرة بالساعة",
  "oncePerDay": "مرة باليوم",
  "oncePerWeek": "مرة بالأسبوع",
  "reset": "تصفير",
  "noLongerMatches": "لميعد متوافق",
  "logs": "سجل",
  "addRemoveAttributes": "إضافة/حذف الخصائص",
  "email": "البريد الإلكتروني",
  "push-notification": "دفع تنبيه",
  "subject": "الموضوع",
  "openWebsiteUrl": "الموقع الإلكتروني التي سيتم فتحها",
  "openInBrowser": "إفتح بواسطة متصفح (for external websites)",
  "buttonTextConfirm": "نص لزر التفعيل",
  "buttonTextDecline": "نص لزر عدم التفعيل",
  "custom": "إدخال يدوي",
  "realm": "عالم دنيا",
  "realm_plural": "عالم دنيا",
  "displayName": " إسم الظهور ",
  "realm management": "إدخال النطاق",
  "deleteRealmConfirm": "هل أنت متأكد بأنك تريد حذف هذا النطاق؟",
  "user_plural": "المستخدمين",
  "user_role": "دور المستخدم",
  "role_plural": "الأدوار",
  "description": "شرح",
  "passwordMismatch": "كلمة المرور غير متطابقة",
  "username": "أسم المستخدم",
  "firstName": "الإسم الأول",
  "surname": "الكنية",
  "deleteUserConfirm": " هل أنت متأكد من حذف إسم المستخدم؟",
  "deleteRoleConfirm": "هل أنت متأكد من حذف هذا الدور",
  "realmRules": "إضافة شرط داخل هذا النطاق",
  "globalRules": "الإجرائات العامة",
  "recipients": "المستلمين",
  "rulesLanguages": {
    "JSON": "عندما-بعد",
    "FLOW": "المخطط التدفقي",
    "GROOVY": "Groovy",
    "JAVASCRIPT": "JavaScript"
  },
  "gateway": {
    "": "إدارة الإتصال الداخلي ",
    "connectionDetails": "معلومات الإتصال"
  },
  "secured": "محمي",
  "clientSecret": "كلمة سر المستخدم",
  "clientId": "الرقم التعريقي للمستخدم",
  "port": "المنفذ",
  "host": "أسم المضيف",
  "errorOccurred": "حدث خطأ ",
  "sendFailed": "فشل الإرسال",
  "managerError": {
    "MANAGER_FAILED_TO_LOAD": "فشل في تحميل مدير الإعدادات (see console logs)",
    "AUTH_FAILED": "Auth failed to load (see console logs)",
    "AUTH_TYPE_UNSUPPORTED": "Requested auth type not supported",
    "CONSOLE_ERROR": "Console error (see console logs)",
    "EVENTS_CONNECTION_ERROR": "Event bus connection error (see console logs)",
    "TRANSLATION_ERROR": "Translations error (see console logs)"
  },
  "couldNotRetrieveAttribute": "لايمكن الحصول على معلومات الخصائص",
  "pressEnterToSend": "إضغط على زر الإنتر للإرسال",
  "sending": "إرسال",
  "submit": "رفع",
  "password": "كلمة السر",
  "resetPassword": "إعادة تعيين كلمة السر",
  "resetPasswordConfirmation": "تم إرسال بريد إلكتروني لإعادة تعيين كلمة السر الخاصة بك.",
  "repeatPassword": "إعادة كتابة كلمة السر",
  "permissions": "الصلاحيات",
  "noChildAssets": "لايوجد مكون فرعي",
  "account": "حساب",
  "editAttribute": "تعديل الخصائص",
  "editDelta": "دلتا",
  "editCurrentValue": "Decimals",
  "decimals": "أرقام عشرية",
  "editAsset": "تحرير المكون",
  "viewAsset": "عرض المكون",
  "addAsset": "إضافة مكون",
  "parent": "الأصل",
  "none": "شيء",
  "properties": "ميزات",
  "pressed": "مضغوط",
  "released": "أفلته",
  "open": "فتح",
  "closed": "مغلق",
  "on": "تشغيل",
  "off": "إيقاف",
  "units": {
    "per": "/",
    "squared": "²",
    "cubed": "³",
    "peak": "p",
    "mega": "M",
    "kilo": "k",
    "centi": "c",
    "milli": "m",
    "micro": "µ",
    "percentage": "%",
    "acre": "acre",
    "hectare": "ha",
    "decibel": "dB",
    "decibel_attenuated": "dB(A)",
    "celsius": "°C",
    "fahrenheit": "°F",
    "kelvin": "K",
    "year": "yr",
    "month": "month",
    "week": "wk",
    "day": "day",
    "hour": "h",
    "minute": "min",
    "second": "s",
    "metre": "m",
    "mile": "mi",
    "yard": "yd",
    "foot": "ft",
    "inch": "in",
    "mile_scandinavian": "mil",
    "gram": "g",
    "ounce": "oz",
    "pound": "lb",
    "stone": "st",
    "degree": "°",
    "radian": "rad",
    "knot": "kn",
    "litre": "l",
    "gallon": "gal",
    "fluid_ounce": "fl.oz",
    "joule": "J",
    "btu": "BTU",
    "watt": "W",
    "lux": "lx",
    "lumen": "lm",
    "pascal": "Pa",
    "bar": "bar",
    "inch_mercury": "inHg",
    "volt": "V",
    "ohm": "Ω",
    "amp": "A",
    "hertz": "Hz",
    "rpm": "rpm",
    "carbon": "CO2",
    "meta": {},
    "attribute": {}
  },
  "format": {
    "meta": {},
    "attribute": {}
  },
  "constraints": {
    "meta": {},
    "attribute": {}
  },
  "label": {
    "asset": {
      "ElectricityProducerSolarAsset": "PV solar asset",
      "ElectricityProducerWindAsset": "Wind turbine asset"
    },
    "meta": {},
    "attribute": {},
    "value": {}
  },
  "metaOverrides": {
    "label": {}
  },
  "attributeOverrides": {
    "label": {}
  },
  "addMetaItems": "إضافة عنصر الإعدادات",
  "loseChanges": "تجاهل التغييرات؟",
  "confirmContinueAssetModified": " المكون تم تعديله... تجاهل التعديل؟  ",
  "saveAssetFailed": "فشل في حفظ المكونات",
  "noCommand": "لاتعليق",
  "start": "إبدأ",
  "stop": "توقف",
  "assetTypes": {
    "noDescription": "الشرح غير متوفر",
    "urn:openremote:protocol:knx": {
      "description": "Protocol for connecting to a KNX"
    }
  },
  "validityType": "نوع الجدولة الزمنية",
  "validityAlways": "فعال بشكل دائم",
  "validityPeriod": "تخطيط للحادث",
  "validityRecurrence": "تخطيط لحدث متكرر",
  "activeFromTo": "فعال من  {{start}} إلى {{end}}",
  "fromTo": "من {{start}} إلى {{end}}",
  "fromToDays": "من {{start}} إلى {{days}} يوم لاحق {{end}}",
  "forDays": "من أجل {{days}} days",
  "scheduleRuleActivity": "جدولة نشاط الإجراء",
  "allDay": "كل اليوم",
  "apply": "تطبيق",
  "to": "إلى",
  "from": "من",
  "never": "أبدا",
  "repetitionEnds": "إنتهاء التكرار",
  "repeatOccurrenceEvery": "تكرار الحدث كل",
  "daysOfTheWeek": "أيام الأسبوع",
  "dismiss": "رفض",
  "createAssetFailed": "  فشل في إنشاء المكون  ",
  "moveAssetFailed": "Failed to move asset",
  "logCategory": {},
  "readPermissions": "صلاحيات القراءة",
  "writePermissions": "صلاحيات الكتابة",
  "valueType": "نوع القيمة",
  "filter": {
    "action": "FILTER",
    "assetTypeLabel": "Asset type",
    "assetTypeNone": "None",
    "assetTypeMenuNone": "None",
    "attributeLabel": "Attribute",
    "attributeValueLabel": "Attribute value",
    "assetTypeDoesNotExist": "Filter : Asset type does not exist"
  },
<<<<<<< HEAD
  "mapPage": {
    "legendTitle": "Legend"
=======
  "org": {
    "openremote": {
      "model": {
        "query": {
          "filter": {
            "ValueEmptyPredicate": {
              "label": "",
              "description": ""
            },
            "RadialGeofencePredicate": {
              "label": "",
              "description": ""
            },
            "ValueAnyPredicate": {
              "label": "",
              "description": ""
            },
            "CalendarEventPredicate": {
              "label": "",
              "description": ""
            },
            "RectangularGeofencePredicate": {
              "label": "",
              "description": ""
            },
            "ArrayPredicate": {
              "description": ""
            },
            "StringPredicate": {
              "description": ""
            },
            "NumberPredicate": {
              "description": ""
            },
            "DateTimePredicate": {
              "description": ""
            },
            "BooleanPredicate": {
              "description": ""
            }
          }
        },
        "simulator": {
          "SimulatorReplayDatapoint": {
            "label": ""
          }
        },
        "value": {
          "MathExpressionValueFilter": {
            "label": ""
          },
          "SubStringValueFilter": {
            "label": ""
          },
          "JsonPathFilter": {
            "label": ""
          },
          "RegexValueFilter": {
            "label": ""
          },
          "ValueConstraint": {
            "description": "",
            "Size": {
              "description": ""
            },
            "Min": {
              "description": ""
            },
            "Max": {
              "description": ""
            },
            "Pattern": {
              "description": ""
            },
            "AllowedValues": {
              "description": ""
            },
            "Past": {
              "description": ""
            },
            "PastOrPresent": {
              "description": ""
            },
            "Future": {
              "description": ""
            },
            "FutureOrPresent": {
              "description": ""
            },
            "NotEmpty": {
              "description": ""
            },
            "NotBlank": {
              "description": ""
            },
            "NotNull": {
              "description": ""
            }
          }
        },
        "asset": {
          "agent": {
            "AgentLink": {
              "valueFilters": {
                "description": ""
              },
              "valueConverter": {
                "description": ""
              },
              "writeValueConverter": {
                "description": ""
              },
              "writeValue": {
                "description": ""
              },
              "messageMatchPredicate": {
                "description": ""
              },
              "messageMatchFilters": {
                "description": ""
              },
              "updateOnWrite": {
                "description": ""
              }
            }
          }
        }
      }
    }
>>>>>>> edde95a5
  }
}<|MERGE_RESOLUTION|>--- conflicted
+++ resolved
@@ -409,10 +409,6 @@
     "attributeValueLabel": "Attribute value",
     "assetTypeDoesNotExist": "Filter : Asset type does not exist"
   },
-<<<<<<< HEAD
-  "mapPage": {
-    "legendTitle": "Legend"
-=======
   "org": {
     "openremote": {
       "model": {
@@ -542,6 +538,5 @@
         }
       }
     }
->>>>>>> edde95a5
   }
 }