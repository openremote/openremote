{
  "map": "Mapa",
  "map_plural": "Mapas",
  "rule": "Regla",
  "rule_plural": "Reglas",
  "rules": "Reglas",
  "asset": "Activo",
  "asset_plural": "Activos",
  "assets": "Activos",
  "attribute": "Atributo",
  "attributes": "Atributos",
  "attribute_plural": "Atributos",
  "optional_attributes": "Atributos opcionales",
  "insights": "Insights",
  "scenes": "Escenas",
  "settings": "Ajustes",
  "language": "Idioma",
  "selectLanguage": "Elegir Idioma",
  "logout": "Cerrar sesión",
  "login": "Iniciar sesión",
  "monday": "Lunes",
  "tuesday": "Martes",
  "wednesday": "Miércoles",
  "thursday": "Jueves",
  "friday": "Viernes",
  "saturday": "Sabado",
  "sunday": "Domingo",
  "sceneStartTime": "Hora de inicio de escena",
  "sceneConfiguration": "Configuración de escena",
  "temperature": "Temperatura",
  "enabled": "Habilitado",
  "disabled": "Deshabilitado",
  "scene": "Escena",
  "user": "Usario",
  "empty": "No tiene valor",
  "notEmpty": "Tiene valor",
  "equals": "Es igual",
  "notEquals": "No es igual",
  "greaterThan": "Es mayor que",
  "greaterEquals": "Es mayor o igual que",
  "lessThan": "Es menor que",
  "lessEquals": "Es menor o igual que",
  "between": "Entre",
  "notBetween": "No es entre",
  "contains": "Contiene",
  "notContains": "No contiene",
  "startsWith": "Comienza con",
  "notStartsWith": "No comienza con",
  "endsWith": "Termina con",
  "notEndsWith": "No termina con",
  "containsKey": "Contiene clave",
  "notContainsKey": "No Contiene clave",
  "true": "Es cierto",
  "false": "Es falso",
  "radiusMin": "Radio (min. 100m)",
  "withinRadius": "Dentro del círculo",
  "outsideRadius": "Fuera del círculo",
  "withinRectangle": "Dentro del rectángulo",
  "outsideRectangle": "Fuera del rectángulo",
  "indexContains": "El elemento en el índice contiene",
  "notIndexContains": "El elemento en el índice no contiene",
  "lengthEquals": "Número de elementos igual a",
  "notLengthEquals": "Número de elementos desiguales",
  "lengthGreaterThan": "Número de elementos mayores que",
  "lengthLessThan": "Número de elementos menor que",
  "valueChanges": "Cambios de valor",
  "save": "Guardar",
  "active": "Activo",
  "deleteRulesetsConfirm": "¿Eliminar de reglas?",
  "deleteRulesetsFailed": "No se pudo eliminar una o más reglas solicitadas",
  "saveRulesetFailed": "No se pudo guardar la regla",
  "confirmContinueRulesetModified": "El conjunto de reglas ha sido modificado, ¿descartar cambios?",
  "when": "Cuando",
  "then": "Entonces",
  "orWhen": "O cuando",
  "datetime": "Fecha y hora",
  "rulesEditorAddCondition": "Añadir condición",
  "rulesEditorAddGroup": "Añadir grupo",
  "rulesEditorAddAction": "Añadir acción",
  "sortBy": "Ordenar por",
  "assetType": "Tipo de activo",
  "creationDate": "Fecha de creación",
  "lang": "Idioma",
  "status": "Estado",
  "name": "Nombre",
  "deleteAssetsConfirm": "¿Eliminar activos y todos los activos descendientes?",
  "deleteAssetsFailed": "No se pudieron borrar los activos solicitados",
  "ok": "OK",
  "cancel": "Cancelar",
  "createdOn": "Creado en",
  "createdOnWithDate": "Creado: {{-date, lll}}",
  "updatedWithDate": "Actualizado: {{-date, lll}}",
  "accessPublicRead": "Acceso público de lectura",
  "type": "Tipo",
  "path": "Ruta",
  "showOnMap": "Mostrar en el mapa",
  "noAssetSelected": "Seleccione un activo a la izquierda",
  "multiAssetSelected": "{{assetNbr}} assets selected",
  "changeParent": "Cambiar principal",
  "setParent": "Seleccione principal activo",
  "loading": "Cargando...",
  "noAssetsFound": "No assets found",
  "location": "Posición",
  "hour": "Hora",
  "day": "Día",
  "week": "Semana",
  "month": "Mes",
  "year": "Año",
  "period": "Época",
  "ending": "Final",
  "timeframe": "Periodo de tiempo",
  "addAttribute": "Agregar atributo",
  "selectAttributes": "Seleccione atributos",
  "selectAttribute": "Seleccione atributo",
  "clearTable": "Clara",
  "addAssetAttribute": "Adicionar atributo de ativo",
  "add": "Añadir",
  "flow": {
    "EQUALS_COMPARATOR": "Iguales",
    "GREATER_THAN": "Mas grande que",
    "LESS_THAN": "Menos que",
    "READ_ATTRIBUTE": "Leer atributo",
    "WRITE_ATTRIBUTE": "Escribir atributo",
    "BOOLEAN_INPUT": "Booleano",
    "NUMBER_INPUT": "Número",
    "TEXT_INPUT": "Texto",
    "ADD_OPERATOR": "Añadir",
    "SUBTRACT_OPERATOR": "Sustraer",
    "COMBINE_TEXT": "Combinar texto",
    "MULTIPLY_OPERATOR": "Multiplicar",
    "DIVIDE_OPERATOR": "Dividir",
    "AND_GATE": "Y puerta",
    "OR_GATE": "O puerta",
    "NOT_GATE": "No puerta",
    "NUMBER_SWITCH": "Interruptor de número",
    "TEXT_SWITCH": "Interruptor de texto",
    "ROUND_NODE": "Redondo",
    "LOG_OUTPUT": "Write to Logs",
    "DERIVATIVE": "Attribute derivative",
    "INTEGRAL": "Attribute integral",
    "HISTORIC_VALUE": "Attribute history",
    "MAX_PROCESSOR": "Maximum",
    "MIN_PROCESSOR": "Minimum",
    "AVERAGE_PROCESSOR": "Average",
    "MEDIAN_PROCESSOR": "Median",
    "SUM_OPERATOR": "Sum",
    "max": "Max",
    "min": "Min",
    "avg": "Avg",
    "med": "Med"
  },
  "input": "Entrada",
  "processors": "Procesadores",
  "output": "Salida",
  "selectAsset": "Seleccione activos",
  "selectAssetOnTheLeft": "Seleccione un activo a la izquierda",
  "selectAssetTypeOnTheLeft": "Seleccione un tipo de activo a la izquierda",
  "noRuleStateAttributes": "No hay atributos de estado regla",
  "copy": "Copiar",
  "paste": "Pegar",
  "delete": "Eliminar",
  "fitViewToSelectedNodes": "Ajustar la vista a nodos seleccionados",
  "resetView": "Reestablecer la vista",
  "fitView": "Ajustar la vista",
  "areYouSure": "¿Estás seguro?",
  "flowEditor": "Editor de flujo",
  "else": "más",
  "english": "Inglés",
  "arabic": "Árabe",
  "chinese": "Chino",
  "dutch": "Holandés",
  "french": "Francés",
  "german": "Alemán",
  "italian": "Italiana",
  "portuguese": "Portuguesa",
  "romanian": "Rumano",
  "spanish": "Español",
  "ukrainian": "Ucraniana",
  "noRuleSelected": "Por favor elige una regla a la izquierda",
  "anyOfThisType": "Cualquiera de este tipo",
  "notification": "Notificación",
  "matched": "Igualar",
  "matchedOfType": "Emparejado de tipo {{type}}",
  "unmatched": "Inigualable",
  "wait": "Espere",
  "setup": "Instalación",
  "selectFile": "Seleccione Archivo",
  "file": "Archivo",
  "discoverAssets": "Descubrir activos",
  "discovering": "Descubriendo",
  "underlyingAssets": "Activos subyacentes",
  "groupAssetName": "Nombre de activo",
  "history": "Historia",
  "info": "Informacion",
  "notSupported": "No soportado",
  "ruleName": "Nombre de la regla",
  "value": "Valor",
  "and": "y",
  "number": "Número",
  "string": "Texto",
  "operator": "Operador",
  "area": "Zona",
  "timestamp": "Marca de tiempo",
  "level": "Nivel",
  "limit": "Límite",
  "live": "En Vivo",
  "categories": "Categorías",
  "subCategoryFilters": "Filtros de categorías sub",
  "category": "Categoría",
  "subCategory": "Subcategoría",
  "message": "Mensaje",
  "warn": "Advertencia",
  "error": "Error",
  "always": "Siempre",
  "once": "Una vez",
  "oncePerHour": "Una vez por hora",
  "oncePerDay": "Una vez al día",
  "oncePerWeek": "Una vez por semana",
  "reset": "Reiniciar",
  "noLongerMatches": "Ya no coincide",
  "logs": "Registros",
  "addRemoveAttributes": "Añadir/quitar attributos",
  "email": "Correo electrónico",
  "push-notification": "Notificación push",
  "subject": "El asunto",
  "openWebsiteUrl": "Sitio web que se abrirá",
  "openInBrowser": "Abrir en el navegador (para sitios web externos)",
  "buttonTextConfirm": "Texto del botón de acción",
  "buttonTextDecline": "Texto del botón rechazar",
  "custom": "Entrada manual",
  "realm": "Realm",
  "realm_plural": "Realms",
  "displayName": "Nome amigable",
  "deleteRealmConfirm": "¿Estás seguro de que deseas eliminar este realms?",
  "user_plural": "Usuarios",
  "regularUser_plural": "Usuarios",
  "serviceUser_plural": "Usuários do serviço",
  "regenerateSecret": "Regenerar secreto",
  "role": "Función",
  "role_plural": "Funciones",
  "description": "Descripción",
  "passwordMismatch": "Las contraseñas no coinciden",
  "username": "Nombre de usuario",
  "firstName": "Primer nombre",
  "surname": "Apellido",
  "deleteUserConfirm": "¿Está seguro de que desea eliminar este usuario?",
  "deleteRoleConfirm": "¿Está seguro de que desea eliminar este función?",
  "realmRules": "Realm",
  "globalRules": "Global",
  "recipients": "Destinatarios",
  "rulesLanguages": {
    "JSON": "Cuando-Entonces",
    "FLOW": "Flujo",
    "GROOVY": "Groovy",
    "JAVASCRIPT": "JavaScript"
  },
  "gateway": {
    "": "Interconexión del Manager",
    "connectionDetails": "DETALLES DE CONEXIÓN"
  },
  "secured": "Asegurado",
  "clientSecret": "Secreto del cliente",
  "clientId": "ID del cliente",
  "port": "Puerto",
  "host": "Hostname",
  "errorOccurred": "Se ha producido un error",
  "sendFailed": "Envio fallido",
  "managerError": {
    "MANAGER_FAILED_TO_LOAD": "Manager no pudo cargar (ver los registros de la consola)",
    "AUTH_FAILED": "Auth no pudo cargar (ver los registros de la consola)",
    "AUTH_TYPE_UNSUPPORTED": "No se admite el tipo de autenticación solicitado",
    "CONSOLE_ERROR": "Error de la consola (ver los registros de la consola)",
    "EVENTS_CONNECTION_ERROR": "Error de conexión del bus de eventos (ver los registros de la consola)",
    "TRANSLATION_ERROR": "Error de traducción (ver los registros de la consola)"
  },
  "appError": {
    "noConfig": "No se ha proporcionado ninguna configuración de aplicación",
    "noReduxStore": "No se proporciona ninguna tienda Redux",
    "noPages": "No se proporcionaron páginas"
  },
  "couldNotRetrieveAttribute": "No se pudo recuperar la información del atributo",
  "pressEnterToSend": "Presione Enter para enviar",
  "sending": "Enviando",
  "submit": "Enviar",
  "password": "Contraseña",
  "resetPassword": "Restablecer contraseña",
  "resetPasswordConfirmation": "Se ha enviado un correo electrónico para restablecer su contraseña.",
  "repeatPassword": "Repetir contraseña",
  "details": "Detalles",
  "permissions": "Permisos",
  "fullAccessLabel": "Administrador: acceso completo; administrar usuarios y roles",
  "noChildAssets": "Sin activos secundarios",
  "account": "Account",
  "editAttribute": "Cambiar atributo",
  "editDelta": "Delta",
  "editCurrentValue": "Decimales",
  "decimals": "Decimales",
  "editAsset": "Editar",
  "viewAsset": "Ver",
  "addAsset": "Agregar activo",
  "parent": "Principal",
  "none": "Ninguna",
  "properties": "Propiedades",
  "pressed": "Presionado",
  "released": "Liberada",
  "open": "Abierto",
  "closed": "Cerradoo",
  "on": "Encendido",
  "off": "Apagado",
  "units": {
    "per": "/",
    "squared": "²",
    "cubed": "³",
    "peak": "p",
    "mega": "M",
    "kilo": "k",
    "centi": "c",
    "milli": "m",
    "micro": "µ",
    "percentage": "%",
    "acre": "acre",
    "hectare": "ha",
    "decibel": "dB",
    "decibel_attenuated": "dB(A)",
    "celsius": "°C",
    "fahrenheit": "°F",
    "kelvin": "K",
    "year": "año",
    "month": "mes",
    "week": "semana",
    "day": "días",
    "hour": "h",
    "minute": "min",
    "second": "s",
    "metre": "m",
    "mile": "milla",
    "yard": "yarda",
    "foot": "pie",
    "inch": "en",
    "mile_scandinavian": "milla",
    "gram": "g",
    "ounce": "onza",
    "pound": "lb",
    "stone": "st",
    "degree": "°",
    "radian": "rad",
    "knot": "kn",
    "litre": "l",
    "gallon": "galón",
    "fluid_ounce": "fl.oz",
    "joule": "J",
    "btu": "BTU",
    "watt": "W",
    "lux": "lx",
    "lumen": "lm",
    "pascal": "Pa",
    "bar": "bar",
    "inch_mercury": "inHg",
    "volt": "V",
    "ohm": "Ω",
    "amp": "A",
    "hertz": "Hz",
    "rpm": "rpm",
    "carbon": "CO2",
    "meta": {},
    "attribute": {}
  },
  "format": {
    "meta": {},
    "attribute": {}
  },
  "constraints": {
    "meta": {},
    "attribute": {}
  },
  "label": {
    "asset": {
      "ElectricityProducerSolarAsset": "Activo solar fotovoltaico",
      "ElectricityProducerWindAsset": "Activo de turbina eólica"
    },
    "meta": {},
    "attribute": {},
    "value": {}
  },
  "metaOverrides": {
    "label": {}
  },
  "attributeOverrides": {
    "label": {}
  },
  "addMetaItems": "Agregar elementos de configuración",
  "loseChanges": "¿Descartar los cambios?",
  "confirmContinueAssetModified": "El activo ha sido modificado, ¿descartar cambios?",
  "saveAssetFailed": "No se pudo guardar el activo",
  "noCommand": "Sin comando",
  "start": "Comienzo",
  "stop": "Detener",
  "assetTypes": {
    "noDescription": "No hay descripción disponible",
    "urn:openremote:protocol:knx": {
      "description": "Protocolo de conexión a KNX"
    }
  },
  "validityType": "Tipo de horario",
  "validityAlways": "Siempre activo",
  "validityPeriod": "Planear una ocurrencia",
  "validityRecurrence": "Planear una ocurrencia repetida",
  "activeFromTo": "Activo desde {{start}} a {{end}}",
  "fromTo": "Desde {{start}} a {{end}}",
  "fromToDays": "De {{start}} a {{days}} días después {{end}}",
  "forDays": "por {{days}} dias",
  "scheduleRuleActivity": "Programar Actividad de la regla",
  "allDay": "Todo el dia",
  "apply": "aplicar",
  "to": "a",
  "from": "desde",
  "never": "Nunca",
  "repetitionEnds": "La repetición termina",
  "repeatOccurrenceEvery": "Repetir ocurrencia cada",
  "daysOfTheWeek": "Días de la semana",
  "dismiss": "despedir",
  "createAssetFailed": "No se pudo crear el activo",
  "moveAssetFailed": "Failed to move asset",
  "logCategory": {},
  "readPermissions": "Leer permisos",
  "writePermissions": "Permisos de escritura",
  "valueType": "Tipo de valor",
  "dataExport": "Exportación de datos",
  "dataSelection": "Selección de datos",
  "exportFrom": "Exportar desde",
  "assetName": "Nombre del activo",
  "attributeName": "Nombre de atributo",
  "oldestDatapoint": "Punto de datos más antiguo",
  "latestDatapoint": "Último punto de datos",
  "arrayDimensions": "Dimensiones de la matriz",
  "addParameter": "Agregar parámetro",
  "addItem": "Agregar elemento",
  "array": "Matriz",
  "agentId": "ID de agente",
  "agentNotFound": "Agente no encontrado",
  "agentTypeMismatch": "Tipo de agente incompatible",
  "loadFailedRoles": "No se pudieron cargar los roles",
  "loadFailedUsers": "No se pudieron cargar los usuarios",
  "loadFailedServiceUsers": "No se pudieron cargar los usuarios del servicio",
  "key": "Llave",
  "anyOfPickerLabel": "{{label}} tipo",
  "validation": {
    "invalidNumber": "Número no válido",
    "invalidJSON": "JSON no válido",
    "invalidDate": "Fecha no válida",
    "keyAlreadyExists": "La clave ya existe"
  },
  "yes": "Sí",
  "no": "No",
  "filter": {
    "action": "FILTER",
    "assetTypeLabel": "Asset type",
    "assetTypeNone": "None",
    "assetTypeMenuNone": "None",
    "attributeLabel": "Attribute",
    "attributeValueLabel": "Attribute value",
    "assetTypeDoesNotExist": "Filter : Asset type does not exist"
  },
<<<<<<< HEAD
  "mapPage": {
    "legendTitle": "Legend"
=======
  "org": {
    "openremote": {
      "model": {
        "query": {
          "filter": {
            "ValueEmptyPredicate": {
              "label": "",
              "description": ""
            },
            "RadialGeofencePredicate": {
              "label": "",
              "description": ""
            },
            "ValueAnyPredicate": {
              "label": "",
              "description": ""
            },
            "CalendarEventPredicate": {
              "label": "",
              "description": ""
            },
            "RectangularGeofencePredicate": {
              "label": "",
              "description": ""
            },
            "ArrayPredicate": {
              "description": ""
            },
            "StringPredicate": {
              "description": ""
            },
            "NumberPredicate": {
              "description": ""
            },
            "DateTimePredicate": {
              "description": ""
            },
            "BooleanPredicate": {
              "description": ""
            }
          }
        },
        "simulator": {
          "SimulatorReplayDatapoint": {
            "label": ""
          }
        },
        "value": {
          "MathExpressionValueFilter": {
            "label": ""
          },
          "SubStringValueFilter": {
            "label": ""
          },
          "JsonPathFilter": {
            "label": ""
          },
          "RegexValueFilter": {
            "label": ""
          },
          "ValueConstraint": {
            "description": "",
            "Size": {
              "description": ""
            },
            "Min": {
              "description": ""
            },
            "Max": {
              "description": ""
            },
            "Pattern": {
              "description": ""
            },
            "AllowedValues": {
              "description": ""
            },
            "Past": {
              "description": ""
            },
            "PastOrPresent": {
              "description": ""
            },
            "Future": {
              "description": ""
            },
            "FutureOrPresent": {
              "description": ""
            },
            "NotEmpty": {
              "description": ""
            },
            "NotBlank": {
              "description": ""
            },
            "NotNull": {
              "description": ""
            }
          }
        },
        "asset": {
          "agent": {
            "AgentLink": {
              "valueFilters": {
                "description": ""
              },
              "valueConverter": {
                "description": ""
              },
              "writeValueConverter": {
                "description": ""
              },
              "writeValue": {
                "description": ""
              },
              "messageMatchPredicate": {
                "description": ""
              },
              "messageMatchFilters": {
                "description": ""
              },
              "updateOnWrite": {
                "description": ""
              }
            }
          }
        }
      }
    }
>>>>>>> edde95a5
  }
}<|MERGE_RESOLUTION|>--- conflicted
+++ resolved
@@ -461,10 +461,6 @@
     "attributeValueLabel": "Attribute value",
     "assetTypeDoesNotExist": "Filter : Asset type does not exist"
   },
-<<<<<<< HEAD
-  "mapPage": {
-    "legendTitle": "Legend"
-=======
   "org": {
     "openremote": {
       "model": {
@@ -594,6 +590,5 @@
         }
       }
     }
->>>>>>> edde95a5
   }
 }