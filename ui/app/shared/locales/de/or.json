{
  "map": "Karte",
  "map_plural": "Karten",
  "rule": "Regel",
  "rule_plural": "Regeln",
  "rules": "Regeln",
  "asset": "Asset",
  "asset_plural": "Assets",
  "assets": "Assets",
  "attribute": "Attribut",
  "attributes": "Attribute",
  "attribute_plural": "Attribute",
  "optional_attributes": "Optionale Attribute",
  "insights": "Einsicht",
  "scenes": "Szenen",
  "settings": "Einstellungen",
  "language": "Sprache",
  "selectLanguage": "Sprache wählen",
  "logout": "Logout",
  "login": "Login",
  "edit": "Bearbeiten",
  "monday": "Montag",
  "tuesday": "Dienstag",
  "wednesday": "Mittwoch",
  "thursday": "Donnerstag",
  "friday": "Freitag",
  "saturday": "Samstag",
  "sunday": "Sonntag",
  "MO": "MO",
  "TU": "DI",
  "WE": "MI",
  "TH": "DO",
  "FR": "FR",
  "SA": "SA",
  "SU": "SO",
  "sceneStartTime": "Startzeit der Szene",
  "sceneConfiguration": "Szenenkonfiguration",
  "temperature": "Temperatur",
  "enabled": "Ein",
  "disabled": "Aus",
  "scene": "Szene",
  "user": "Anwender",
  "empty": "Hat keinen Wert",
  "notEmpty": "Hat einen Wert",
  "equals": "Gleich",
  "notEquals": "Ungleich",
  "greaterThan": "Größer als",
  "greaterEquals": "Größer als oder gleich",
  "lessThan": "Kleiner als",
  "lessEquals": "Kleiner als oder gleich",
  "between": "Zwischen",
  "notBetween": "Nicht dazwischen",
  "contains": "Enthält",
  "notContains": "Enthält nicht",
  "startsWith": "Beginnt mit",
  "notStartsWith": "Beginnt nicht mit",
  "endsWith": "Endet mit",
  "notEndsWith": "Endet nicht mit",
  "containsKey": "Enthält Schlüssel",
  "notContainsKey": "Enthält nicht den Schlüssel",
  "notUpdatedFor": "Nicht aktualisiert für",
  "true": "Wahr",
  "false": "Falsch",
  "radiusMin": "Radius (min. 100m)",
  "withinRadius": "Innerhalb des Radius",
  "outsideRadius": "Außerhalb des Radius",
  "withinRectangle": "Innerhalb des Rechtecks",
  "outsideRectangle": "Außerhalb des Rechtecks",
  "indexContains": "Index enthält",
  "notIndexContains": "Index enthält nicht",
  "lengthEquals": "Anzahl der Elemente ist gleich",
  "notLengthEquals": "Anzahl der Elemente ist ungleich",
  "lengthGreaterThan": "Anzahl der Elemente is größer als",
  "lengthLessThan": "Anzahl der Elemente is kleiner als",
  "valueChanges": "Wertänderungen",
  "save": "Speichern",
  "active": "Aktiv",
  "deleteRulesetsConfirm": "Regeln löschen?",
  "deleteRulesetsFailed": "Fehler beim Löschen einer oder mehrerer Regeln",
  "saveRulesetFailed": "Regel konnte nicht gespeichert werden",
  "confirmContinueRulesetModified": "Regelsatz wurde geändert, Änderungen verwerfen?",
  "when": "Wenn",
  "then": "Dann",
  "orWhen": "Oder wenn",
  "datetime": "Datum und Zeit",
  "rulesEditorAddCondition": "Bedingung hinzufügen",
  "rulesEditorAddGroup": "Gruppe hinzufügen",
  "rulesEditorAddAction": "Aktion hinzufügen",
  "sortBy": "Sortieren nach",
  "assetType": "Asset-Typ",
  "creationDate": "Erstellungsdatum",
  "lang": "Sprache",
  "status": "Status",
  "name": "Name",
  "deleteAssetsConfirm": "Asset(s) und alle untergeordneten Assets löschen?",
  "deleteAssetsFailed": "Asset(s) konnte nicht gelöscht werden",
  "ok": "OK",
  "cancel": "Abbrechen",
  "discard": "Verwerfen",
  "createdOn": "Erstellt am:",
  "createdOnWithDate": "Erstellt am: {{-date, LLLL}}",
  "updatedWithDate": "Aktualisiert am: {{-date, llll}}",
  "accessPublicRead": "Alle dürfen lesen",
  "type": "Typ",
  "path": "Pfad",
  "showOnMap": "Auf Karte anzeigen",
  "noAssetSelected": "Bitte wählen Sie links ein Asset aus",
  "multiAssetSelected": "{{assetNbr}} assets selected",
  "changeParent": "Parent ändern",
  "setParent": "Parent asset wählen",
  "noAssetTypeSelected": "Bitte wählen Sie links ein Asset Type aus",
  "loading": "Wird geladen...",
  "noAssetsFound": "No assets found",
  "location": "Standort",
  "hour": "Stunde",
  "day": "Tag",
  "week": "Woche",
  "month": "Monat",
  "year": "Jahr",
  "period": "Zeitraum",
  "ending": "Ende",
  "timeframe": "Zeitfenster",
  "addAttribute": "Attribut hinzufügen",
  "selectAttributes": "Attribute wählen",
  "selectAttribute": "Attribut wählen",
  "clearTable": "Leere",
  "clear": "Leere",
  "export": "exportieren",
  "addAssetAttribute": "Asset Attribute hinzufügen",
  "add": "Hinzufügen",
  "flow": {
    "EQUALS_COMPARATOR": "Gleich",
    "GREATER_THAN": "Größer als",
    "LESS_THAN": "Kleiner als",
    "READ_ATTRIBUTE": "Attribut lesen",
    "WRITE_ATTRIBUTE": "Attribut schreiben",
    "BOOLEAN_INPUT": "Boolesch",
    "NUMBER_INPUT": "Numerisch",
    "TEXT_INPUT": "Text",
    "ADD_OPERATOR": "Addieren",
    "SUBTRACT_OPERATOR": "Subtrahieren",
    "COMBINE_TEXT": "Text zusammenfügen",
    "MULTIPLY_OPERATOR": "Multiplizieren",
    "DIVIDE_OPERATOR": "Dividieren",
    "AND_GATE": "Und Gatter",
    "OR_GATE": "Oder Gatter",
    "NOT_GATE": "Nicht Gatter",
    "NUMBER_SWITCH": "Numerischer Schalter",
    "TEXT_SWITCH": "Textueller Schalter",
    "ROUND_NODE": "Runden",
    "LOG_OUTPUT": "Write to Logs",
    "DERIVATIVE": "Attribute derivative",
    "INTEGRAL": "Attribute integral",
    "HISTORIC_VALUE": "Attribute history",
    "MAX_PROCESSOR": "Maximum",
    "MIN_PROCESSOR": "Minimum",
    "AVERAGE_PROCESSOR": "Average",
    "MEDIAN_PROCESSOR": "Median",
    "SUM_OPERATOR": "Sum",
    "max": "Max",
    "min": "Min",
    "avg": "Avg",
    "med": "Med"
  },
  "input": "Eingabe",
  "processors": "Prozessoren",
  "output": "Ausgabe",
  "selectAsset": "Asset auswählen",
  "selectAssetOnTheLeft": "Bitte wählen Sie links ein Asset aus",
  "selectAssetTypeOnTheLeft": "Bitte wählen Sie links ein Asset-Typ aus",
  "noRuleStateAttributes": "Keine Attribute mit 'rule state' Konfigurationselemente gefunden",
  "noDatapointsAttributes": "Keine Attribute mit 'store data points' oder 'agent link' Konfigurationselemente gefunden",
  "noAttributesToShow": "Keine Attribute gefunden",
  "noDatapointsOrRuleStateAttributes": "Keine Attribute mit 'rule state', 'store data points', oder 'agent link' Konfigurationselemente gefunden",
  "copy": "Kopieren",
  "paste": "Einfügen",
  "delete": "Löschen",
  "fitViewToSelectedNodes": "Ansicht an selektierte Knoten anpassen",
  "resetView": "Ansicht zurücksetzen",
  "fitView": "Ansicht anpassen",
  "areYouSure": "Bist du sicher?",
  "flowEditor": "Flow Editor",
  "else": "sonst",
  "english": "Englisch",
  "arabic": "Arabisch",
  "chinese": "Chinesisch",
  "dutch": "Niederländisch",
  "french": "Französisch",
  "german": "Deutsch",
  "italian": "Italienisch",
  "portuguese": "Portugiesisch",
  "romanian": "Rumänisch",
  "spanish": "Spanisch",
  "ukrainian": "Ukrainisch",
  "noRuleSelected": "Bitte wählen Sie links eine Regel aus",
  "anyOfThisType": "Irgendeines von diesem Typ",
  "notification": "Benachrichtigung",
  "matched": "Passend",
  "matchedOfType": "Passend Typ: {{type}}",
  "unmatched": "Nicht passend",
  "wait": "Warte",
  "setup": "Einrichten",
  "selectFile": "Datei aussuchen",
  "file": "Datei",
  "discoverAssets": "Assets entdecken",
  "discovering": "Entdecken",
  "underlyingAssets": "Zugrundeliegende Assets",
  "groupAssetName": "Assetname",
  "history": "Historie",
  "info": "Info",
  "notSupported": "Nicht unterstützt",
  "ruleName": "Regelname",
  "value": "Wert",
  "and": "und",
  "number": "Zahl",
  "string": "Text",
  "operator": "Operator",
  "area": "Bereich",
  "timestamp": "Zeitstempel",
  "level": "Level",
  "limit": "Limit",
  "live": "Live",
  "categories": "Kategorien",
  "subCategoryFilters": "Unterkategorie Filter",
  "category": "Kategorie",
  "subCategory": "Unterkategorie",
  "message": "Nachricht",
  "warn": "Warnung",
  "error": "Fehler",
  "always": "Immer",
  "once": "Einmal",
  "oncePerHour": "Einmal pro Stunde",
  "oncePerDay": "Einmal pro Tag",
  "oncePerWeek": "Einmal pro Woche",
  "reset": "Zurücksetzen",
  "noLongerMatches": "Stimmt nicht mehr überein",
  "logs": "Protokolle",
  "addRemoveAttributes": "Attribute hinzufügen/entfernen",
  "email": "Email",
  "push-notification": "Push-Benachrichtigung",
  "subject": "Gegenstand",
  "openWebsiteUrl": "Website zu öffnende",
  "openInBrowser": "Im Browser öffnen (für externe Websites)",
  "buttonTextConfirm": "Text für Aktionsschaltfläche",
  "buttonTextDecline": "Text für Ablehnungsschaltfläche",
  "custom": "Manuelle Eingabe",
  "realm": "Realm",
  "realm_plural": "Realms",
  "displayName": "Freundlicher Name",
  "deleteRealmConfirm": "Möchten Sie diesen Realm wirklich löschen?",
  "user_plural": "Benutzer",
  "regularUser_plural": "Normale Benutzer",
  "serviceUser_plural": "Servicenutzer",
  "regenerateSecret": "Secret regenerieren",
  "role": "Rolle",
  "role_plural": "Rollen",
  "description": "Beschreibung",
  "passwordMismatch": "Passwörter stimmen nicht überein",
  "username": "Nutzername",
  "firstName": "Vorname",
  "surname": "Nachname",
  "deleteUserConfirm": "Möchten Sie diesen Benutzer wirklich löschen?",
  "deleteRoleConfirm": "Möchten Sie diese Rolle wirklich löschen?",
  "realmRules": "Realm",
  "globalRules": "Global",
  "recipients": "Empfänger",
  "rulesLanguages": {
    "JSON": "When-Then",
    "FLOW": "Flow",
    "GROOVY": "Groovy",
    "JAVASCRIPT": "JavaScript"
  },
  "gateway": {
    "": "Manager verbindung",
    "connectionDetails": "Verbindungsdetails"
  },
  "secured": "Gesichert",
  "clientSecret": "Client secret",
  "clientId": "Client ID",
  "port": "Port",
  "host": "Hostname",
  "errorOccurred": "Ein Fehler ist aufgetreten",
  "sendFailed": "Senden fehlgeschlagen",
  "managerError": {
    "MANAGER_FAILED_TO_LOAD": "Manager konnte nicht geladen werden (siehe Konsolenprotokolle)",
    "AUTH_FAILED": "Auth konnte nicht geladen werden (siehe Konsolenprotokolle)",
    "AUTH_TYPE_UNSUPPORTED": "Angeforderter Authentifizierungstyp wird nicht unterstützt",
    "CONSOLE_ERROR": "Konsolenfehler (siehe Konsolenprotokolle)",
    "EVENTS_CONNECTION_ERROR": "Ereignisbusverbindungsfehler (siehe Konsolenprotokolle)",
    "TRANSLATION_ERROR": "Übersetzungsfehler (siehe Konsolenprotokolle)"
  },
  "appError": {
    "noConfig": "Keine App-Konfiguration bereitgestellt",
    "noReduxStore": "Kein Redux-Store bereitgestellt",
    "noPages": "Keine Seiten bereitgestellt"
  },
  "couldNotRetrieveAttribute": "Attributinformationen konnten nicht abgerufen werden",
  "pressEnterToSend": "Eingabetaste zum Senden",
  "sending": "Senden",
  "submit": "Einreichen",
  "password": "Passwort",
  "resetPassword": "Passwort zurücksetzen",
  "resetPasswordConfirmation": "Eine E-Mail zum Zurücksetzen Ihres Passworts wurde gesendet.",
  "repeatPassword": "Passwort wiederholen",
  "details": "Details",
  "permissions": "Berechtigungen",
  "linkedAssets": "Verbunden assets",
  "realm_role_plural": "Realm rollen",
  "manager_role_plural": "Manager rollen",
  "restrictAccess": "Zugriff einschränken",
  "selectRestrictedAssets": "{{number}} Assets",
  "restrictedAccessToAssets": "Eingeschränkter Zugriff auf",
  "fullAccessLabel": "Administrator: Vollzugriff; Benutzer und Rollen verwalten",
  "noChildAssets": "Keine zugrunde liegenden Assets",
  "account": "Account",
  "editAttribute": "Attribut ändern",
  "editDelta": "Delta",
  "editCurrentValue": "Dezimalstellen",
  "decimals": "Dezimalstellen",
  "percentage": "Prozentsatz",
  "absolute": "Absolut",
  "editAsset": "Asset bearbeiten",
  "viewAsset": "Anzeigen",
  "addAsset": "Hinzufügen",
  "parent": "Parent",
  "none": "Keiner",
  "properties": "Eigenschaften",
  "pressed": "Gedrückt",
  "released": "Losgelassen",
  "open": "Offen",
  "closed": "Geschlossen",
  "on": "An",
  "off": "Aus",
  "units": {
    "per": "/",
    "squared": "²",
    "cubed": "³",
    "peak": "p",
    "mega": "M",
    "kilo": "k",
    "centi": "c",
    "milli": "m",
    "micro": "µ",
    "percentage": "%",
    "acre": "acre",
    "hectare": "ha",
    "decibel": "dB",
    "decibel_attenuated": "dB(A)",
    "celsius": "°C",
    "fahrenheit": "°F",
    "kelvin": "K",
    "year": "Jahr",
    "month": "Monat",
    "week": "Woche",
    "day": "Tag",
    "hour": "Std",
    "minute": "min",
    "second": "s",
    "metre": "m",
    "mile": "mi",
    "yard": "yd",
    "foot": "ft",
    "inch": "in",
    "mile_scandinavian": "mil",
    "gram": "g",
    "ounce": "oz",
    "pound": "lb",
    "stone": "st",
    "degree": "°",
    "radian": "rad",
    "knot": "kn",
    "litre": "l",
    "gallon": "gal",
    "fluid_ounce": "fl.oz",
    "joule": "J",
    "btu": "BTU",
    "watt": "W",
    "lux": "lx",
    "lumen": "lm",
    "pascal": "Pa",
    "bar": "bar",
    "inch_mercury": "inHg",
    "volt": "V",
    "ohm": "Ω",
    "amp": "A",
    "hertz": "Hz",
    "rpm": "rpm",
    "carbon": "CO2",
    "meta": {},
    "attribute": {}
  },
  "format": {
    "meta": {},
    "attribute": {}
  },
  "constraints": {
    "meta": {},
    "attribute": {}
  },
  "label": {
    "asset": {
      "ElectricityProducerSolarAsset": "PV-Solaranlage",
      "ElectricityProducerWindAsset": "Windturbinenanlage"
    },
    "meta": {},
    "attribute": {},
    "value": {}
  },
  "metaOverrides": {
    "label": {}
  },
  "attributeOverrides": {
    "label": {}
  },
  "addMetaItems": "Konfigurationselemente hinzufügen",
  "loseChanges": "Änderungen verwerfen?",
  "confirmContinueAssetModified": "Asset wurde geändert, Änderungen verwerfen?",
  "saveAssetFailed": "Asset konnte nicht gespeichert werden",
  "noCommand": "Kein Befehl",
  "start": "Start",
  "stop": "Stop",
  "assetTypes": {
    "noDescription": "Keine Beschreibung verfügbar",
    "urn:openremote:protocol:knx": {
      "description": "Protokoll zum Verbinden mit KNX"
    }
  },
  "validityType": "Zeitplantyp",
  "validityAlways": "Immer aktiv",
  "validityPeriod": "Planen Sie einen Zeitraum",
  "validityRecurrence": "Planen Sie eine Wiederholung",
  "activeFromTo": "Activ von {{start}} bis {{end}}",
  "fromTo": "Von {{start}} bis {{end}}",
  "fromToDays": "von {{start}} bis {{days}} Tage später {{end}}",
  "forDays": "für {{days}} Tage",
  "scheduleRuleActivity": "Regelaktivität planen",
  "allDay": "Den ganzen Tag",
  "apply": "bewerben",
  "to": "zu",
  "from": "von",
  "never": "Niemals",
  "repetitionEnds": "Wiederholung endet",
  "repeatOccurrenceEvery": "Vorkommen wiederholen alle",
  "daysOfTheWeek": "Wochentage",
  "dismiss": "entlassen",
  "createAssetFailed": "Objekt konnte nicht erstellt werden",
  "moveAssetFailed": "Failed to move asset",
  "logCategory": {},
  "readPermissions": "Leseberechtigungen",
  "writePermissions": "Schreibberechtigungen",
  "valueType": "Werttyp",
  "dataExport": "Datenexport",
  "dataSelection": "Datenauswahl",
  "exportFrom": "Exportieren von",
  "assetName": "Assetname",
  "attributeName": "Attributname",
  "oldestDatapoint": "Ältester Datenpunkt",
  "latestDatapoint": "Letzter Datenpunkt",
  "arrayDimensions": "Array-Dimensionen",
  "addParameter": "Parameter hinzufügen",
  "addItem": "Element hinzufügen",
  "array": "Array",
  "agentId": "Agenten-ID",
  "agentNotFound": "Agent nicht gefunden",
  "agentTypeMismatch": "Nichtübereinstimmung des Agententyps",
  "loadFailedRoles": "Fehler beim Laden der Rollen",
  "loadFailedUsers": "Fehler beim Laden der Benutzer",
  "loadFailedUserInfo": "Fehler beim Laden der Benutzer Info",
  "validation": {
    "noSchemaMatchFound": "No schema match found",
    "invalidAsset": "Asset is not valid",
    "invalidAttributeValue": "Invalid attribute value for attribute '{{attrName}}'",
    "invalidMetaItemValue": "Invalid configuration item value for `{{metaName}}` on attribute '{{attrName}}'",
    "invalidNumber": "Ungültige Nummer",
    "invalidJSON": "Ungültiges JSON",
    "invalidDate": "Ungültiges Datum",
    "keyAlreadyExists": "Schlüssel existiert bereits"
  },
  "autoProvisioning": "Auto provisioning",
  "provisioningConfigs": "Provisioning configurations",
  "loadFailedProvisioningConfigs": "Failed to load provisioning configurations",
  "deleteProvisioningConfigConfirm": "Are you sure you want to delete this provisioning config?\nClients that use this config will no longer be able to connect.",
  "assetTemplate": "Asset template",
  "createAsRestrictedUser": "Create restricted user",
  "ignoreExpiryDate": "Ignore expiry date",
  "CACertPem": "CA Certificate (PEM)",
  "schema": {
    "noDescriptionAvailable": "No description is available",
    "selectTypeMessage": "Select a type to see a description",
    "keyInputLabel": "Key",
    "anyOfPickerLabel": "{{label}} type",
    "title": {
      "indexedItem": "Item {{index}}"
    }
  },
  "yes": "Ja",
  "no": "Nein",
  "filter": {
    "action": "FILTER",
    "assetTypeLabel": "Asset type",
    "assetTypeNone": "None",
    "assetTypeMenuNone": "None",
    "attributeLabel": "Attribute",
    "attributeValueLabel": "Attribute value",
    "assetTypeDoesNotExist": "Filter : Asset type does not exist"
  },
<<<<<<< HEAD
  "mapPage": {
    "legendTitle": "Legend"
=======
  "org": {
    "openremote": {
      "model": {
        "query": {
          "filter": {
            "ValueEmptyPredicate": {
              "label": "",
              "description": ""
            },
            "RadialGeofencePredicate": {
              "label": "",
              "description": ""
            },
            "ValueAnyPredicate": {
              "label": "",
              "description": ""
            },
            "CalendarEventPredicate": {
              "label": "",
              "description": ""
            },
            "RectangularGeofencePredicate": {
              "label": "",
              "description": ""
            },
            "ArrayPredicate": {
              "description": ""
            },
            "StringPredicate": {
              "description": ""
            },
            "NumberPredicate": {
              "description": ""
            },
            "DateTimePredicate": {
              "description": ""
            },
            "BooleanPredicate": {
              "description": ""
            }
          }
        },
        "simulator": {
          "SimulatorReplayDatapoint": {
            "label": ""
          }
        },
        "value": {
          "MathExpressionValueFilter": {
            "label": ""
          },
          "SubStringValueFilter": {
            "label": ""
          },
          "JsonPathFilter": {
            "label": ""
          },
          "RegexValueFilter": {
            "label": ""
          },
          "ValueConstraint": {
            "description": "",
            "Size": {
              "description": ""
            },
            "Min": {
              "description": ""
            },
            "Max": {
              "description": ""
            },
            "Pattern": {
              "description": ""
            },
            "AllowedValues": {
              "description": ""
            },
            "Past": {
              "description": ""
            },
            "PastOrPresent": {
              "description": ""
            },
            "Future": {
              "description": ""
            },
            "FutureOrPresent": {
              "description": ""
            },
            "NotEmpty": {
              "description": ""
            },
            "NotBlank": {
              "description": ""
            },
            "NotNull": {
              "description": ""
            }
          }
        },
        "asset": {
          "agent": {
            "AgentLink": {
              "valueFilters": {
                "description": ""
              },
              "valueConverter": {
                "description": ""
              },
              "writeValueConverter": {
                "description": ""
              },
              "writeValue": {
                "description": ""
              },
              "messageMatchPredicate": {
                "description": ""
              },
              "messageMatchFilters": {
                "description": ""
              },
              "updateOnWrite": {
                "description": ""
              }
            }
          }
        }
      }
    }
>>>>>>> edde95a5
  }
}<|MERGE_RESOLUTION|>--- conflicted
+++ resolved
@@ -504,10 +504,6 @@
     "attributeValueLabel": "Attribute value",
     "assetTypeDoesNotExist": "Filter : Asset type does not exist"
   },
-<<<<<<< HEAD
-  "mapPage": {
-    "legendTitle": "Legend"
-=======
   "org": {
     "openremote": {
       "model": {
@@ -637,6 +633,5 @@
         }
       }
     }
->>>>>>> edde95a5
   }
 }