--- conflicted
+++ resolved
@@ -461,10 +461,9 @@
     "attributeValueLabel": "Attribute value",
     "assetTypeDoesNotExist": "Filter : Asset type does not exist"
   },
-<<<<<<< HEAD
   "mapPage": {
     "legendTitle": "Légende"
-=======
+  },
   "org": {
     "openremote": {
       "model": {
@@ -594,6 +593,5 @@
         }
       }
     }
->>>>>>> edde95a5
   }
 }