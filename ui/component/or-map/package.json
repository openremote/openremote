--- conflicted
+++ resolved
@@ -1,6 +1,6 @@
 {
   "name": "@openremote/or-map",
-  "version": "1.3.3",
+  "version": "1.5.0",
   "description": "Displays s vector or raster map",
   "main": "dist/umd/index.bundle.js",
   "module": "lib/index.js",
@@ -12,11 +12,7 @@
   "scripts": {
     "build": "npx tsc -b",
     "test": "echo \"No tests\" && exit 0",
-<<<<<<< HEAD
-    "prepublishOnly": "npx rspack"
-=======
-    "prepack": "npx webpack"
->>>>>>> 069f2ecb
+    "prepack": "npx rspack"
   },
   "author": "OpenRemote",
   "license": "AGPL-3.0-or-later",
