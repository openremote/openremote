--- conflicted
+++ resolved
@@ -10,13 +10,10 @@
     MapMouseEvent,
     Marker as MarkerGL,
     NavigationControl,
-<<<<<<< HEAD
     Style as StyleGL,
     Popup
-=======
     StyleSpecification,
     GeoJSONSourceSpecification,
->>>>>>> 830f0ba3
 } from "maplibre-gl";
 import MaplibreGeocoder from "@maplibre/maplibre-gl-geocoder";
 import "@maplibre/maplibre-gl-geocoder/dist/maplibre-gl-geocoder.css";
