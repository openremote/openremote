{
  "name": "@openremote/or-chart",
  "version": "1.8.0-snapshot",
  "description": "OpenRemote chart",
  "customElements": "custom-elements.json",
  "main": "dist/umd/index.bundle.js",
  "module": "lib/index.js",
  "exports": {
    ".": "./lib/index.js",
    "./*": "./lib/*.js"
  },
  "types": "lib/index.d.ts",
  "scripts": {
    "analyze": "npx cem analyze --config ../custom-elements-manifest.config.mjs",
    "test": "echo \"No tests\" && exit 0",
    "prepack": "npx rspack"
  },
  "author": "OpenRemote",
  "license": "AGPL-3.0-or-later",
  "dependencies": {
    "@material/data-table": "^9.0.0",
    "@material/dialog": "^9.0.0",
    "@openremote/core": "workspace:*",
    "@openremote/or-asset-tree": "workspace:*",
    "@openremote/or-attribute-picker": "workspace:*",
    "@openremote/or-components": "workspace:*",
    "@openremote/or-icon": "workspace:*",
    "@openremote/or-mwc-components": "workspace:*",
    "@openremote/or-translate": "workspace:*",
<<<<<<< HEAD
    "chart.js": "^3.6.0",
    "chartjs-adapter-moment": "^1.0.0",
    "chartjs-plugin-annotation": "^1.1.0",
    "jsonpath-plus": "^6.0.1",
    "lit": "^3.3.1",
=======
    "echarts": "~5.6.0",
    "lit": "^2.0.2",
>>>>>>> 41fd7c84
    "moment": "^2.29.4"
  },
  "devDependencies": {
    "@openremote/util": "workspace:*",
    "@types/chart.js": "^2.9.34",
    "@types/offscreencanvas": "^2019.6.4"
  },
  "publishConfig": {
    "access": "public"
  }
}<|MERGE_RESOLUTION|>--- conflicted
+++ resolved
@@ -27,16 +27,8 @@
     "@openremote/or-icon": "workspace:*",
     "@openremote/or-mwc-components": "workspace:*",
     "@openremote/or-translate": "workspace:*",
-<<<<<<< HEAD
-    "chart.js": "^3.6.0",
-    "chartjs-adapter-moment": "^1.0.0",
-    "chartjs-plugin-annotation": "^1.1.0",
-    "jsonpath-plus": "^6.0.1",
     "lit": "^3.3.1",
-=======
     "echarts": "~5.6.0",
-    "lit": "^2.0.2",
->>>>>>> 41fd7c84
     "moment": "^2.29.4"
   },
   "devDependencies": {
