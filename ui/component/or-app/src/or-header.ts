--- conflicted
+++ resolved
@@ -354,10 +354,7 @@
     @state()
     private alarmButton = 'bell-outline';
 
-<<<<<<< HEAD
-=======
     @state()
->>>>>>> cb4b1456
     private alarmColor = '--or-app-color3, ${unsafeCSS(DefaultColor3)}';
 
     private _eventSubscriptionId?: string;
@@ -504,22 +501,12 @@
 
     protected async _getAlarmButton() {
         let newAlarms= false;
-<<<<<<< HEAD
-        console.log('Event triggered');
-        if(manager.isRestrictedUser()){
-            // TODO Filter alarms by linked assets
-        }
-        if(manager.hasRole("read:alarms") || manager.hasRole("write:alarms")){
-            const response = await manager.rest.api.AlarmResource.getOpenAlarms();
-            let open = response.data.filter((alarm) => alarm.status === AlarmStatus.OPEN);
-=======
         if(manager.isRestrictedUser()){
             // TODO Filter alarms by linked assets
         }
         if(manager.hasRole("read:alarms") || manager.hasRole("read:admin")){
             const response = await manager.rest.api.AlarmResource.getOpenAlarms();
             let open = response.data.filter((alarm) => alarm.realm === manager.displayRealm);
->>>>>>> cb4b1456
             newAlarms = (open.length > 0);
         }
         this.alarmButton = newAlarms ? 'bell-badge-outline' : 'bell-outline';
