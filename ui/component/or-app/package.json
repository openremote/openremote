{
  "name": "@openremote/or-app",
  "version": "1.8.0-snapshot",
  "description": "OpenRemote app template",
  "author": "OpenRemote",
  "license": "AGPL-3.0-or-later",
  "main": "dist/umd/index.bundle.js",
  "module": "lib/index.js",
  "exports": {
    ".": "./lib/index.js",
    "./*": "./lib/*.js"
  },
  "types": "lib/index.d.ts",
  "scripts": {
    "analyze": "npx cem analyze --config ../custom-elements-manifest.config.mjs",
    "clean": "npx tsc -b --clean && npx shx rm -rf dist lib",
    "modelBuild": "npx orutil build",
    "modelWatch": "npx orutil watch",
<<<<<<< HEAD
    "build": "npx cross-env NODE_OPTIONS=--max_old_space_size=4096 webpack --mode production",
    "test": "echo \"No tests\" && exit 0",
=======
    "build": "npx cross-env NODE_OPTIONS=--max_old_space_size=4096 rspack --mode production",
    "test": "echo \"Error: no test specified\" && exit 1",
>>>>>>> 22e68b28
    "prepack": "npx tsc -b"
  },
  "dependencies": {
    "@lit/task": "^1.0.0",
    "@openremote/core": "workspace:*",
    "@openremote/or-asset-tree": "workspace:*",
    "@openremote/or-asset-viewer": "workspace:*",
    "@openremote/or-attribute-input": "workspace:*",
    "@openremote/or-attribute-picker": "workspace:*",
    "@openremote/or-chart": "workspace:*",
    "@openremote/or-dashboard-builder": "workspace:*",
    "@openremote/or-gauge": "workspace:*",
    "@openremote/or-map": "workspace:*",
    "@openremote/or-mwc-components": "workspace:*",
    "@openremote/or-rules": "workspace:*",
    "@openremote/or-smart-notify": "workspace:*",
    "@openremote/or-timeline": "workspace:*",
    "@openremote/rest": "workspace:*",
    "@reduxjs/toolkit": "^1.8.1",
    "@webcomponents/webcomponentsjs": "^2.6.0",
    "lit": "^2.0.2",
    "moment": "^2.29.4",
    "navigo": "^8.11.1",
    "pwa-helpers": "^0.9.0"
  },
  "devDependencies": {
    "@openremote/util": "workspace:*"
  },
  "publishConfig": {
    "access": "public"
  }
}<|MERGE_RESOLUTION|>--- conflicted
+++ resolved
@@ -16,13 +16,8 @@
     "clean": "npx tsc -b --clean && npx shx rm -rf dist lib",
     "modelBuild": "npx orutil build",
     "modelWatch": "npx orutil watch",
-<<<<<<< HEAD
-    "build": "npx cross-env NODE_OPTIONS=--max_old_space_size=4096 webpack --mode production",
+    "build": "npx cross-env NODE_OPTIONS=--max_old_space_size=4096 rspack --mode production",
     "test": "echo \"No tests\" && exit 0",
-=======
-    "build": "npx cross-env NODE_OPTIONS=--max_old_space_size=4096 rspack --mode production",
-    "test": "echo \"Error: no test specified\" && exit 1",
->>>>>>> 22e68b28
     "prepack": "npx tsc -b"
   },
   "dependencies": {
