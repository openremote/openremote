--- conflicted
+++ resolved
@@ -1,6 +1,6 @@
 {
   "name": "@openremote/or-app",
-  "version": "1.3.3",
+  "version": "1.5.0",
   "description": "OpenRemote app template",
   "author": "OpenRemote",
   "license": "AGPL-3.0-or-later",
@@ -15,14 +15,9 @@
     "clean": "npx tsc -b --clean && npx shx rm -rf dist lib",
     "modelBuild": "npx orutil build",
     "modelWatch": "npx orutil watch",
-<<<<<<< HEAD
     "build": "npx cross-env NODE_OPTIONS=--max_old_space_size=4096 rspack --mode production",
-    "test": "echo \"Error: no test specified\" && exit 1"
-=======
-    "build": "npx cross-env NODE_OPTIONS=--max_old_space_size=4096 webpack --mode production",
     "test": "echo \"Error: no test specified\" && exit 1",
     "prepack": "npx tsc -b"
->>>>>>> 069f2ecb
   },
   "dependencies": {
     "@lit/task": "^1.0.0",
