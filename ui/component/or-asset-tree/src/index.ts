--- conflicted
+++ resolved
@@ -343,7 +343,6 @@
                               .value="${ this._filterValue }"
                               icon="magnify" iconTrailing="${this._filterValue.length > 0 ? 'close' : ''}" 
                               compact="true"
-                              
                               outlined="true"
                               clearOnTrailingClick="true"
                               @or-mwc-input-changed="${ (e: OrInputChangedEvent) => {
@@ -564,13 +563,6 @@
         this._onNodeClicked(null, null);
     }
 
-<<<<<<< HEAD
-    protected showClearFilter() {
-        return this._filterValue && this._filterValue.length > 0;
-    }
-
-=======
->>>>>>> e8702042
     /**
      * On Cancel button click, we clear everything and reset the asset tree to original content
      *
