--- conflicted
+++ resolved
@@ -14,13 +14,8 @@
     "analyze": "npx cem analyze --config ../custom-elements-manifest.config.mjs",
     "copyMdiFont": "node mdi-font-copy.js",
     "build": "npx tsc -b",
-<<<<<<< HEAD
     "test": "npx tsc -b && npx playwright test",
-    "prepack": "npx webpack"
-=======
-    "test": "echo \"No tests\" && exit 0",
     "prepack": "npx rspack"
->>>>>>> 22e68b28
   },
   "author": "OpenRemote",
   "license": "AGPL-3.0-or-later",
