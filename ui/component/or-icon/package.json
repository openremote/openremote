{
  "name": "@openremote/or-icon",
  "version": "1.3.3",
  "description": "Icon component for displaying an icon from an icon set",
  "main": "dist/umd/index.bundle.js",
  "module": "lib/index.js",
  "exports": {
    ".": "./lib/index.js",
    "./*": "./lib/*.js"
  },
  "types": "lib/index.d.ts",
  "scripts": {
    "copyMdiFont": "node mdi-font-copy.js",
    "build": "npx tsc -b",
    "test": "echo \"No tests\" && exit 0",
<<<<<<< HEAD
    "prepublishOnly": "npx rspack"
=======
    "prepack": "npx webpack"
>>>>>>> 069f2ecb
  },
  "author": "OpenRemote",
  "license": "AGPL-3.0-or-later",
  "dependencies": {
    "@mdi/font": "latest",
    "lit": "^2.0.2"
  },
  "devDependencies": {
<<<<<<< HEAD
    "@mdi/font": "latest",
    "@rspack/cli": "^1.1.3",
    "@rspack/core": "^1.1.3",
=======
>>>>>>> 069f2ecb
    "terser-webpack-plugin": "^5.2.5",
    "typescript": "^5.3.3",
    "webpack": "^5.90.1",
    "webpack-cli": "^5.1.4"
  },
  "publishConfig": {
    "access": "public"
  }
}<|MERGE_RESOLUTION|>--- conflicted
+++ resolved
@@ -13,11 +13,7 @@
     "copyMdiFont": "node mdi-font-copy.js",
     "build": "npx tsc -b",
     "test": "echo \"No tests\" && exit 0",
-<<<<<<< HEAD
-    "prepublishOnly": "npx rspack"
-=======
-    "prepack": "npx webpack"
->>>>>>> 069f2ecb
+    "prepack": "npx rspack"
   },
   "author": "OpenRemote",
   "license": "AGPL-3.0-or-later",
@@ -26,12 +22,6 @@
     "lit": "^2.0.2"
   },
   "devDependencies": {
-<<<<<<< HEAD
-    "@mdi/font": "latest",
-    "@rspack/cli": "^1.1.3",
-    "@rspack/core": "^1.1.3",
-=======
->>>>>>> 069f2ecb
     "terser-webpack-plugin": "^5.2.5",
     "typescript": "^5.3.3",
     "webpack": "^5.90.1",
