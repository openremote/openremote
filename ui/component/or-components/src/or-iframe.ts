/*
 * Copyright 2025, OpenRemote Inc.
 *
 * See the CONTRIBUTORS.txt file in the distribution for a
 * full listing of individual contributors.
 *
 * This program is free software: you can redistribute it and/or modify
 * it under the terms of the GNU Affero General Public License as
 * published by the Free Software Foundation, either version 3 of the
 * License, or (at your option) any later version.
 *
 * This program is distributed in the hope that it will be useful,
 * but WITHOUT ANY WARRANTY; without even the implied warranty of
 * MERCHANTABILITY or FITNESS FOR A PARTICULAR PURPOSE. See the
 * GNU Affero General Public License for more details.
 *
 * You should have received a copy of the GNU Affero General Public License
 * along with this program. If not, see <http://www.gnu.org/licenses/>.
 */
import { css, html, LitElement, PropertyValues } from "lit";
import { customElement, property, state } from "lit/decorators.js";
import "./or-loading-indicator";
import "@openremote/or-icon";

export enum OrIFrameEventType {
    LOADED = "or-iframe-loaded",
    ERROR = "or-iframe-error",
    TIMEOUT = "or-iframe-timeout",
}

/**
 * Event detail for or-iframe-event
 */
export interface OrIFrameEventDetail {
    type: OrIFrameEventType;
    src?: string;
    error?: string; // Error message if the event type is ERROR or TIMEOUT
}

/**
 * Model for the IFRAME-EVENT that {@link OrIframe} can dispatch.
 * Fired when the iframe loading state changes.
 */
export class OrIFrameEvent extends CustomEvent<OrIFrameEventDetail> {
    public static readonly NAME = "or-iframe-event";

    constructor(detail: OrIFrameEventDetail) {
        super(OrIFrameEvent.NAME, {
            bubbles: true,
            composed: true,
            detail: detail,
        });
    }
}

const style = css`
    :host {
        display: block;
        width: 100%;
        height: 100%;
    }

    .wrapper {
        position: relative;
        width: 100%;
        height: 100%;
    }

    iframe {
        width: 100%;
        height: 100%;
        border: none;
        display: block;
        opacity: 0;
        transition: opacity 0.3s ease;
        overflow-y: auto;
        overflow-x: hidden;
    }

    iframe.loaded {
        opacity: 1;
    }

    .error {
        display: flex;
        justify-content: center;
        align-items: center;
        height: 100%;
        font-weight: 500;
        gap: 0.5rem;
    }
`;

/**
 * @event {OrIFrameEvent} or-iframe-event - Fired when the iframe loading state changes, and dispatches the event detail containing type, src, and optional error.
 */
@customElement("or-iframe")
export class OrIframe extends LitElement {
    static get styles() {
        return [style];
    }
<<<<<<< HEAD

    @property({ type: String })
    public src?: string;

    @property({ type: Number })
    public timeout = 10000; // 10 seconds default timeout

    @state()
    private loading = true;

    @state()
    private error = false;

    private timeoutId?: number;

    private clearTimeout(): void {
        if (this.timeoutId) {
            window.clearTimeout(this.timeoutId);
            this.timeoutId = undefined;
        }
    }

    private startTimeout(): void {
        this.clearTimeout();

        this.timeoutId = window.setTimeout(() => {
            console.warn(`Iframe load timeout after ${this.timeout}ms for src: ${this.src}`);
            this.handleIframeEvent(OrIFrameEventType.TIMEOUT, new Event("timeout"));
        }, this.timeout);
    }

    private resetState(): void {
        this.loading = true;
        this.error = false;
        this.startTimeout();
    }

    connectedCallback(): void {
        super.connectedCallback();
        this.resetState();
    }

    willUpdate(changedProperties: PropertyValues): void {
        if (changedProperties.has("src")) {
            this.resetState();
        }
    }

    private handleLoadEvent = (event: Event): void => {
        this.handleIframeEvent(OrIFrameEventType.LOADED, event);
    };

    private handleErrorEvent = (event: Event): void => {
        this.handleIframeEvent(OrIFrameEventType.ERROR, event);
    };

    private handleIframeEvent = (type: OrIFrameEventType, event: Event): void => {
        this.clearTimeout();
=======

    @property({ type: String })
    public src?: string;

    @property({ type: Number })
    public timeout = 10000; // 10 seconds default timeout

    @state()
    protected loading = true;

    @state()
    protected error = false;

    @property({ type: Boolean })
    public preventCache = true;

    protected timeoutId?: number;

    protected _clearTimeout(): void {
        if (this.timeoutId) {
            window.clearTimeout(this.timeoutId);
            this.timeoutId = undefined;
        }
    }

    protected _startTimeout(): void {
        this._clearTimeout();

        this.timeoutId = window.setTimeout(() => {
            console.warn(`Iframe load timeout after ${this.timeout}ms for src: ${this.src}`);
            this._handleIframeEvent(OrIFrameEventType.TIMEOUT, new Event("timeout"));
        }, this.timeout);
    }

    protected _resetState(): void {
        this.loading = true;
        this.error = false;
        this._startTimeout();
    }

    connectedCallback(): void {
        super.connectedCallback();
        this._resetState();
    }

    willUpdate(changedProperties: PropertyValues): void {
        if (changedProperties.has("src")) {
            this._resetState();
        }
    }

    protected readonly _handleLoadEvent = (event: Event): void => {
        this._handleIframeEvent(OrIFrameEventType.LOADED, event);
    };

    protected readonly _handleErrorEvent = (event: Event): void => {
        this._handleIframeEvent(OrIFrameEventType.ERROR, event);
    };

    protected readonly _handleIframeEvent = (type: OrIFrameEventType, event: Event): void => {
        this._clearTimeout();
>>>>>>> c836ab05

        const detail: OrIFrameEventDetail = {
            type,
            src: this.src,
            error:
                type === OrIFrameEventType.ERROR || type === OrIFrameEventType.TIMEOUT
                    ? type === OrIFrameEventType.TIMEOUT
                        ? "Timeout loading iframe"
                        : "Error loading iframe"
                    : undefined,
        };

        this.dispatchEvent(new OrIFrameEvent(detail));

        switch (type) {
            case OrIFrameEventType.LOADED:
                this.error = false;
                this.loading = false;
                break;
            case OrIFrameEventType.ERROR:
            case OrIFrameEventType.TIMEOUT:
                this.error = true;
                this.loading = false;
                break;
        }
    };

    disconnectedCallback(): void {
<<<<<<< HEAD
        this.clearTimeout();
=======
        this._clearTimeout();
    }

    public getSrc(): string {
        if (this.preventCache && this.src) {
            return this.src + "?t=" + Date.now();
        }
        return this.src || "";
>>>>>>> c836ab05
    }

    /**
     * Reload the iframe content by clearing and resetting the src
     */
    public reload(): void {
        if (!this.src) {
            console.warn("Cannot reload iframe: no src specified");
            return;
        }
<<<<<<< HEAD
        this.resetState();
=======
        this._resetState();
>>>>>>> c836ab05

        // Force iframe reload by temporarily clearing and resetting src
        const iframe = this.shadowRoot?.querySelector("iframe");
        if (iframe) {
<<<<<<< HEAD
            const currentSrc = this.src;
=======
            const currentSrc = this.getSrc();
>>>>>>> c836ab05
            iframe.src = "";
            // We can't use iframe.contentWindow.location.reload() because it doesn't work in all cases due to browser security restrictions
            requestAnimationFrame(() => {
                iframe.src = currentSrc;
            });
        }
    }

    render() {
        return html`
            <div class="wrapper">
                ${this.loading ? html`<or-loading-indicator></or-loading-indicator>` : html``}
                ${this.error
                    ? html`<div class="error">
                          <or-icon icon="alert-octagon"></or-icon>
                          <slot name="onerror">Failed to load iframe</slot>
                      </div>`
                    : html``}
                <iframe
<<<<<<< HEAD
                    @load=${this.handleLoadEvent}
                    @error=${this.handleErrorEvent}
                    id="or-iframe"
                    src="${this.src}"
=======
                    @load=${this._handleLoadEvent}
                    @error=${this._handleErrorEvent}
                    id="or-iframe"
                    src="${this.getSrc()}"
>>>>>>> c836ab05
                    class="${!this.loading ? "loaded" : ""}"
                ></iframe>
            </div>
        `;
    }
}<|MERGE_RESOLUTION|>--- conflicted
+++ resolved
@@ -99,66 +99,6 @@
     static get styles() {
         return [style];
     }
-<<<<<<< HEAD
-
-    @property({ type: String })
-    public src?: string;
-
-    @property({ type: Number })
-    public timeout = 10000; // 10 seconds default timeout
-
-    @state()
-    private loading = true;
-
-    @state()
-    private error = false;
-
-    private timeoutId?: number;
-
-    private clearTimeout(): void {
-        if (this.timeoutId) {
-            window.clearTimeout(this.timeoutId);
-            this.timeoutId = undefined;
-        }
-    }
-
-    private startTimeout(): void {
-        this.clearTimeout();
-
-        this.timeoutId = window.setTimeout(() => {
-            console.warn(`Iframe load timeout after ${this.timeout}ms for src: ${this.src}`);
-            this.handleIframeEvent(OrIFrameEventType.TIMEOUT, new Event("timeout"));
-        }, this.timeout);
-    }
-
-    private resetState(): void {
-        this.loading = true;
-        this.error = false;
-        this.startTimeout();
-    }
-
-    connectedCallback(): void {
-        super.connectedCallback();
-        this.resetState();
-    }
-
-    willUpdate(changedProperties: PropertyValues): void {
-        if (changedProperties.has("src")) {
-            this.resetState();
-        }
-    }
-
-    private handleLoadEvent = (event: Event): void => {
-        this.handleIframeEvent(OrIFrameEventType.LOADED, event);
-    };
-
-    private handleErrorEvent = (event: Event): void => {
-        this.handleIframeEvent(OrIFrameEventType.ERROR, event);
-    };
-
-    private handleIframeEvent = (type: OrIFrameEventType, event: Event): void => {
-        this.clearTimeout();
-=======
 
     @property({ type: String })
     public src?: string;
@@ -220,7 +160,6 @@
 
     protected readonly _handleIframeEvent = (type: OrIFrameEventType, event: Event): void => {
         this._clearTimeout();
->>>>>>> c836ab05
 
         const detail: OrIFrameEventDetail = {
             type,
@@ -249,9 +188,6 @@
     };
 
     disconnectedCallback(): void {
-<<<<<<< HEAD
-        this.clearTimeout();
-=======
         this._clearTimeout();
     }
 
@@ -260,7 +196,6 @@
             return this.src + "?t=" + Date.now();
         }
         return this.src || "";
->>>>>>> c836ab05
     }
 
     /**
@@ -271,20 +206,12 @@
             console.warn("Cannot reload iframe: no src specified");
             return;
         }
-<<<<<<< HEAD
-        this.resetState();
-=======
         this._resetState();
->>>>>>> c836ab05
 
         // Force iframe reload by temporarily clearing and resetting src
         const iframe = this.shadowRoot?.querySelector("iframe");
         if (iframe) {
-<<<<<<< HEAD
-            const currentSrc = this.src;
-=======
             const currentSrc = this.getSrc();
->>>>>>> c836ab05
             iframe.src = "";
             // We can't use iframe.contentWindow.location.reload() because it doesn't work in all cases due to browser security restrictions
             requestAnimationFrame(() => {
@@ -304,17 +231,10 @@
                       </div>`
                     : html``}
                 <iframe
-<<<<<<< HEAD
-                    @load=${this.handleLoadEvent}
-                    @error=${this.handleErrorEvent}
-                    id="or-iframe"
-                    src="${this.src}"
-=======
                     @load=${this._handleLoadEvent}
                     @error=${this._handleErrorEvent}
                     id="or-iframe"
                     src="${this.getSrc()}"
->>>>>>> c836ab05
                     class="${!this.loading ? "loaded" : ""}"
                 ></iframe>
             </div>
