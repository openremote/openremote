--- conflicted
+++ resolved
@@ -14,11 +14,7 @@
   },
   "scripts": {
     "test": "echo \"No tests\" && exit 0",
-<<<<<<< HEAD
-    "prepublishOnly": "npx rspack"
-=======
     "prepack": "npx tsc -b"
->>>>>>> 069f2ecb
   },
   "author": "OpenRemote",
   "license": "AGPL-3.0-or-later",
