--- conflicted
+++ resolved
@@ -28,12 +28,8 @@
     "@material/elevation": "^9.0.0",
     "@openremote/core": "workspace:*",
     "@openremote/or-mwc-components": "workspace:*",
-<<<<<<< HEAD
     "lit": "^3.3.1",
-=======
     "ace-builds": "^1.41.0",
-    "lit": "^2.0.2",
->>>>>>> 41fd7c84
     "simplebar": "^5.3.6"
   },
   "devDependencies": {
