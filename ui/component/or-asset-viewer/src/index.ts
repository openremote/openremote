import {customElement, html, LitElement, property, PropertyValues, TemplateResult} from "lit-element";
import "@openremote/or-icon";
import "@openremote/or-input";
import "@openremote/or-attribute-input";
import "@openremote/or-attribute-history";
import "@openremote/or-chart";
import "@openremote/or-table";
import "@openremote/or-map";
import "@openremote/or-panel";
import "@openremote/or-mwc-components/dist/or-mwc-dialog";
import {OrTranslate, translate} from "@openremote/or-translate";
import {InputType, OrInputChangedEvent} from "@openremote/or-input";
import manager, {AssetModelUtil, subscribe, Util} from "@openremote/core";
import {OrTable} from "@openremote/or-table";
import {OrChartConfig, OrChartEvent} from "@openremote/or-chart";
import {HistoryConfig, OrAttributeHistory, OrAttributeHistoryEvent} from "@openremote/or-attribute-history";
import {Type as MapType, Util as MapUtil} from "@openremote/or-map";
import {
    Asset,
    AssetAttribute,
    AssetEvent,
    AssetType,
    Attribute,
    AttributeEvent,
    AttributeType,
    MetaItem,
    MetaItemType
} from "@openremote/model";
import {style} from "./style";
import i18next from "i18next";
import {styleMap} from "lit-html/directives/style-map";
import {classMap} from "lit-html/directives/class-map";
import {DialogAction, OrMwcDialog} from "@openremote/or-mwc-components/dist/or-mwc-dialog";

export type PanelType = "property" | "location" | "attribute" | "history" | "chart" | "group";

export interface PanelConfig {
    type?: PanelType;
    hide?: boolean;
    hideOnMobile?: boolean;
    defaults?: string[];
    include?: string[];
    exclude?: string[];
    readonly?: string[];
    panelStyles?: { [style: string]: string };
    fieldStyles?: { [field: string]: { [style: string]: string } };
}

export interface GroupPanelConfig extends PanelConfig {
    childAssetTypes?: { [assetType: string]: {
        availableAttributes?: string[];
        selectedAttributes?: string[];
    }}
}

export interface AssetViewerConfig {
    panels: {[name: string]: PanelConfig};
    viewerStyles?: { [style: string]: string };
    propertyViewProvider?: (property: string, value: any, viewerConfig: AssetViewerConfig, panelConfig: PanelConfig) => TemplateResult | undefined;
    attributeViewProvider?: (attribute: Attribute, viewerConfig: AssetViewerConfig, panelConfig: PanelConfig) => TemplateResult | undefined;
    panelViewProvider?: (attributes: AssetAttribute[], panelName: string, viewerConfig: AssetViewerConfig, panelConfig: PanelConfig) => TemplateResult | undefined;
    mapType?: MapType;
    historyConfig?: HistoryConfig;
    chartConfig?: OrChartConfig;
}

export interface ViewerConfig {
    default?: AssetViewerConfig;
    assetTypes?: { [assetType: string]: AssetViewerConfig };
    propertyViewProvider?: (property: string, value: any, viewerConfig: AssetViewerConfig, panelConfig: PanelConfig) => TemplateResult | undefined;
    attributeViewProvider?: (attribute: Attribute, viewerConfig: AssetViewerConfig, panelConfig: PanelConfig) => TemplateResult | undefined;
    panelViewProvider?: (attributes: AssetAttribute[], panelName: string, viewerConfig: AssetViewerConfig, panelConfig: PanelConfig) => TemplateResult | undefined;
    mapType?: MapType;
    historyConfig?: HistoryConfig;
}

class EventHandler {
    _callbacks: Function[];

    constructor() {
        this._callbacks = [];
    }

    startCallbacks() {
        return new Promise((resolve, reject) => {
            if (this._callbacks && this._callbacks.length > 0) {
                this._callbacks.forEach(cb => cb());
            }
            resolve();
        })

    }

    addCallback(callback: Function) {
        this._callbacks.push(callback);
    }
}
const onRenderComplete = new EventHandler();

@customElement("or-asset-viewer")
export class OrAssetViewer extends subscribe(manager)(translate(i18next)(LitElement)) {

    public static DEFAULT_MAP_TYPE = MapType.VECTOR;
    public static DEFAULT_PANEL_TYPE: PanelType = "attribute";

    public static DEFAULT_CONFIG: AssetViewerConfig = {
        viewerStyles: {

        },
        panels: {
            group: {
                type: "group",
                // childAssetTypes: {
                //     "urn:openremote:asset:enviroment": {
                //         availableAttributes: ["nO2"],
                //         selectedAttributes: ["nO2"]
                //     }
                // },
                panelStyles: {}
            } as GroupPanelConfig,
            info: {
                type: "attribute",
                hideOnMobile: true,
                include: ["userNotes", "manufacturer", "model"],
                panelStyles: {
                },
                fieldStyles: {
                    name: {
                        width: "60%"
                    },
                    createdOn: {
                        width: "40%",
                        paddingLeft: "20px",
                        boxSizing: "border-box"
                    }
                }
            },
            location: {
                type: "location",
                include: ["location"],
                panelStyles: {
                },
                fieldStyles: {
                    location: {
                    }
                }
            },
            attributes: {
                type: "attribute",
                panelStyles: {
                }
            },
            history: {
                type: "history",
                panelStyles: {
                }
            },
            chart: {
                type: "chart",
                hideOnMobile: true,
                panelStyles: {
                    gridColumn: "1 / -1",
                    gridRowStart: "1"
                }
            }
        }
    };

    public static DEFAULT_INFO_PROPERTIES = [
        "name",
        "createdOn",
        "type",
        "path",
        "accessPublicRead"
    ];

    static get styles() {
        return [
            style
        ];
    }

    @property({type: Object, reflect: false})
    public asset?: Asset;

    @property({type: String})
    public assetId?: string;

    @property({type: Object})
    public config?: ViewerConfig;

    @property()
    protected _loading: boolean = false;

    protected _viewerConfig?: AssetViewerConfig;
    protected _attributes?: AssetAttribute[];

    constructor() {
        super();
        window.addEventListener("resize", () => OrAssetViewer.generateGrid(this.shadowRoot));
        
        this.addEventListener(OrChartEvent.NAME, () => OrAssetViewer.generateGrid(this.shadowRoot));
        this.addEventListener(OrAttributeHistoryEvent.NAME, () => OrAssetViewer.generateGrid(this.shadowRoot));
    }

    shouldUpdate(changedProperties: PropertyValues): boolean {

        if (changedProperties.has("asset")) {
            this._viewerConfig = undefined;
            this._attributes = undefined;

            if (this.asset) {
                this._viewerConfig = this._getPanelConfig(this.asset);
                this._attributes = Util.getAssetAttributes(this.asset);
            }
        }

        return super.shouldUpdate(changedProperties);
    }

    protected render() {

        if (this._loading) {
            return html`
                <div class="msg"><or-translate value="loading"></or-translate></div>
            `;
        }

        if (!this.asset && !this.assetId) {
            return html`
                <div class="msg"><or-translate value="noAssetSelected"></or-translate></div>
            `;
        }

        if (!this.asset) {
            return html`
                <div><or-translate value="notFound"></or-translate></div>
            `;
        }

        if (!this._attributes || !this._viewerConfig) {
            return html``;
        }

        const descriptor = AssetModelUtil.getAssetDescriptor(this.asset!.type!);

        return html`
            <div id="wrapper">
                <div id="asset-header">
                    <a class="back-navigation" @click="${() => window.history.back()}">
                        <or-icon icon="chevron-left"></or-icon>
                    </a>
                    <div id="title">
                        <or-icon title="${descriptor && descriptor.type ? descriptor.type : "unset"}" style="--or-icon-fill: ${descriptor && descriptor.color ? "#" + descriptor.color : "unset"}" icon="${descriptor && descriptor.icon ? descriptor.icon : AssetType.THING.icon}"></or-icon>${this.asset.name}
                    </div>
                    <div id="created" class="mobileHidden"><or-translate value="createdOnWithDate" .options="${{ date: new Date(this.asset!.createdOn!) } as i18next.TOptions<i18next.InitOptions>}"></or-translate></div>
                </div>
                <div id="container" style="${this._viewerConfig.viewerStyles ? styleMap(this._viewerConfig.viewerStyles) : ""}">
                    ${html`${Object.entries(this._viewerConfig.panels).map(([name, panelConfig]) => {
                        const panelTemplate = OrAssetViewer.getPanel(name, this.asset!, this._attributes!, this._viewerConfig!, panelConfig, this.shadowRoot);
                        return panelTemplate || ``;
                    })}`}
                </div>
            </div>
        `;
    }

    protected updated(_changedProperties: PropertyValues) {
        super.updated(_changedProperties);

        if (_changedProperties.has("assetId")) {
            this.asset = undefined;
            if (this.assetId) {
                this._loading = true;
                super.assetIds = [this.assetId];
            } else {
                super.assetIds = undefined;
            }
        }

        this.onCompleted().then(() => {
            onRenderComplete.startCallbacks().then(() => {
                OrAssetViewer.generateGrid(this.shadowRoot);
            });
        });

    }

    async onCompleted() {
        await this.updateComplete;
    }

    public static generateGrid(shadowRoot: ShadowRoot | null) {
        if (shadowRoot) {
            const grid = shadowRoot.querySelector('#container');
            if (grid) {
                const rowHeight = parseInt(window.getComputedStyle(grid).getPropertyValue('grid-auto-rows'));
                const rowGap = parseInt(window.getComputedStyle(grid).getPropertyValue('grid-row-gap'));
                const items = shadowRoot.querySelectorAll('.panel');
                if (items) {
                    items.forEach((item) => {
                        const content = item.querySelector('.panel-content-wrapper');
                        if (content) {
                            const rowSpan = Math.ceil((content.getBoundingClientRect().height + rowGap) / (rowHeight + rowGap));
                            (item as HTMLElement).style.gridRowEnd = "span " + rowSpan;
                        }
                    });
                }
            }
        }
    }

    public static getInfoProperties(config?: PanelConfig): string[] {
        let properties = config && config.include ? config.include : OrAssetViewer.DEFAULT_INFO_PROPERTIES;

        if (config && config.exclude) {
            properties = properties.filter((p) => !config.exclude!.find((excluded) => excluded === p))
        }

        return properties;
    }

    public static getPanel(name: string, asset: Asset, attributes: AssetAttribute[], viewerConfig: AssetViewerConfig, panelConfig: PanelConfig, shadowRoot: ShadowRoot | null) {
<<<<<<< HEAD

=======
>>>>>>> 0cdc034b
        const content = OrAssetViewer.getPanelContent(name, asset, attributes, viewerConfig, panelConfig, shadowRoot);
        if (!content) {
            return;
        }

        return html`
            <style>
               .panel {
                    position: relative;
               }
            </style>
            
            <div class=${classMap({"panel": true, mobileHidden: panelConfig.hideOnMobile === true})} id="${name}-panel" style="${panelConfig && panelConfig.panelStyles ? styleMap(panelConfig.panelStyles) : ""}">
                <div class="panel-content-wrapper">
                    <div class="panel-title">
                        <or-translate value="${name}"></or-translate>
                    </div>
                    <div class="panel-content">
                        ${content}
                    </div>
                </div>
            </div>
        `;
    }

    public static getPanelContent(panelName: string, asset: Asset, attributes: AssetAttribute[], viewerConfig: AssetViewerConfig, panelConfig: PanelConfig, shadowRoot: ShadowRoot | null): TemplateResult | undefined {
        if (panelConfig.hide || attributes.length === 0) {
            return;
        }

        if (viewerConfig.panelViewProvider) {
            const template = viewerConfig.panelViewProvider(attributes, panelName, viewerConfig, panelConfig);
            if (template) {
                return template;
            }
        }

        let styles = panelConfig ? panelConfig.fieldStyles : undefined;
        const defaultAttributes = panelConfig && panelConfig.defaults ? panelConfig.defaults : undefined;
        const includedAttributes = panelConfig && panelConfig.include ? panelConfig.include : undefined;
        const excludedAttributes = panelConfig && panelConfig.exclude ? panelConfig.exclude : [];
        const attrs = attributes.filter((attr) =>
            (!includedAttributes || includedAttributes.indexOf(attr.name!) >= 0)
            && (!excludedAttributes || excludedAttributes.indexOf(attr.name!) < 0));

        let content: TemplateResult | undefined;


        // if (panelConfig && panelConfig.type === "property") {
        //     // Special handling for info panel which only shows properties
        //     let properties = OrAssetViewer.getInfoProperties(panelConfig);

        //     if (properties.length === 0) {
        //         return;
        //     }

        //     content = html`
        //         ${properties.map((prop) => {
        //         let style = styles ? styles[prop!] : undefined;
        //         return prop === "attributes" ? `` : OrAssetViewer.getField(prop, true, style, OrAssetViewer.getPropertyTemplate(prop, (asset as { [index: string]: any })[prop], viewerConfig, panelConfig, shadowRoot));
        //     })}
        //     `;
        // } else
        if (panelConfig && panelConfig.type === "history") {
            // Special handling for history panel which shows an attribute selector and a graph/data table of historical values
            const historyAttrs = attrs.filter((attr) => Util.getFirstMetaItem(attr, MetaItemType.STORE_DATA_POINTS.urn!));
            if (historyAttrs.length > 0) {

                const attributeChanged = (attributeName: string) => {
                    if (shadowRoot) {
                        const attributeHistory = shadowRoot.getElementById("attribute-history") as OrAttributeHistory;

                        if (attributeHistory) {

                            let attribute: AssetAttribute | undefined;

                            if (attributeName) {
                                attribute = Util.getAssetAttribute(asset, attributeName);
                            }

                            attributeHistory.attribute = attribute;
                        }
                    }
                };


                const options = historyAttrs.map((attr) => {
                    const attributeDescriptor = AssetModelUtil.getAttributeDescriptorFromAsset(attr.name!);
                    let label = Util.getAttributeLabel(attr, attributeDescriptor);
                    let unit = Util.getMetaValue(MetaItemType.UNIT_TYPE, attr, attributeDescriptor);
                    if(unit) {
                        label = label + " ("+i18next.t(unit)+")";
                    }
                    return [attr.name, label]
                });
                const attrName: string = historyAttrs[0].name!;
                onRenderComplete.addCallback(() => attributeChanged(attrName));
                content = html`
                    <style>
                       or-attribute-history{
                            min-height: 70px;
                            width: 100%;
                       }
                        #history-controls {
                            flex: 0;
                            margin-bottom: 10px;
                            position: absolute;
                        }
                        
                        #history-attribute-picker {
                            flex: 0;
                            width: 200px;
                        }
                        
                        or-attribute-history {
                            --or-attribute-history-controls-margin: 0 0 20px 204px;  
                        }
                        
                        @media screen and (max-width: 2028px) {
                          #history-controls {
                                position: unset;
                                margin: 0 0 10px 0;
                          }
                          
                          or-attribute-history {
                                --or-attribute-history-controls-margin: 10px 0 0 0;  
                                --or-attribute-history-controls-margin-children: 0 20px 20px 0;
                          }
                        }
                    </style>
                    <div id="history-controls">
                        <or-input id="history-attribute-picker" value="${historyAttrs[0].name}" .label="${i18next.t("attribute")}" @or-input-changed="${(evt: OrInputChangedEvent) => attributeChanged(evt.detail.value)}" .type="${InputType.SELECT}" .options="${options}"></or-input>
                    </div>        
                    <or-attribute-history id="attribute-history" .config="${viewerConfig.historyConfig}" .assetType="${asset.type}"></or-attribute-history>

                `;
            }

        } else if (panelConfig && panelConfig.type === "chart") {

<<<<<<< HEAD
            content = html`
                <or-chart id="chart" .config="${viewerConfig.chartConfig}" activeAssetId="${asset.id}" .activeAsset="${asset}"></or-chart>
=======
            let storeDataPointAttrs = attrs.filter((attr) => Util.getFirstMetaItem(attr, MetaItemType.STORE_DATA_POINTS.urn!))
          
            let assetAttributes;
            // let defaultAttrs = storeDataPointAttrs.filter((attr) => (defaultAttributes && defaultAttributes.indexOf(attr.name!) >= 0));
            // if(defaultAttrs.length > 0){
            //     assetAttributes = defaultAttrs;
            // } else 
            if(storeDataPointAttrs.length > 0) {
                assetAttributes = storeDataPointAttrs;
                assetAttributes.length = 1;
            }
            const assetList:Asset[] = [];
            if(assetAttributes) {
                assetAttributes.forEach(attr => assetList.push(asset));
            }
            content = html`
                <or-chart id="chart" .config="${viewerConfig.chartConfig}" .activeAsset="${asset}"  activeAssetId="${asset.id}" .assets="${assetList ? assetList : [asset]}" .assetAttributes="${assetAttributes}"></or-chart>
>>>>>>> 0cdc034b
            `;

        } else if (panelConfig && panelConfig.type === "location") {

            const attribute = attrs.find((attr) => attr.name === AttributeType.LOCATION.attributeName);
            if (attribute) {
                // Special handling for location panel which shows an attribute selector and a map showing the location of the attribute
                const mapType = viewerConfig.mapType || OrAssetViewer.DEFAULT_MAP_TYPE;
                const lngLat = MapUtil.getLngLat(attribute);
                const center = lngLat ? lngLat.toArray() : undefined;
                const showOnMapMeta = Util.getFirstMetaItem(attribute, MetaItemType.SHOW_ON_DASHBOARD.urn!);
                const attributeMetaChanged = async (value: string) => {
                    if (shadowRoot) {

                        if (attribute) {

                            if(asset.id && asset.attributes && asset.attributes.location){

                                const showOnMapMeta = Util.getFirstMetaItem(attribute, MetaItemType.SHOW_ON_DASHBOARD.urn!);
                                if(showOnMapMeta) {
                                    showOnMapMeta.value = value;
                                } else {
                                    const meta:MetaItem = {
                                        name: MetaItemType.SHOW_ON_DASHBOARD.urn,
                                        value: value
                                    }

                                    if(attribute.meta){
                                        attribute.meta.push(meta);
                                    }
                                }
                                asset.attributes.location = {...attribute};
                                const response = await manager.rest.api.AssetResource.update(asset.id, asset);

                                if (response.status !== 200) {
                                }
                            }


                        }
                    }
                };

                content = html`
                    <style>
                        or-map {
                            border: #e5e5e5 1px solid;
                        }
                        
                        #location-map-input {
                            padding: 20px 0 0 0;
                        }
                    </style>
                    <or-map id="location-map" class="or-map" .center="${center}" type="${mapType}">
                         <or-map-marker-asset active .asset="${asset}"></or-map-marker-asset>
                    </or-map>
                    ${attribute.name === AttributeType.LOCATION.attributeName ? html`
                        <or-input id="location-map-input" type="${InputType.SWITCH}" @or-input-changed="${(evt: OrInputChangedEvent) => attributeMetaChanged(evt.detail.value)}" dense .value="${showOnMapMeta ? showOnMapMeta.value : undefined}" label="${i18next.t("showOnMap")}"></or-input>
                    ` : ``}                    
                `;
            }
        } else if (panelConfig && panelConfig.type === "group") {

            if (asset.type !== "urn:openremote:asset:group") {
                return;
            }

            // Get child asset type attribute value
            const childAssetTypeAttribute = Util.getAssetAttribute(asset, "childAssetType");
            const groupConfig = panelConfig as GroupPanelConfig;

            if (!childAssetTypeAttribute || typeof childAssetTypeAttribute.value !== "string") {
                return;
            }
            let childAssetType = childAssetTypeAttribute.value as string;
            let childAssets: Asset[] = [];

            // Determine available and selected attributes for the child asset type
            let availableAttributes: string[] = [];
            let selectedAttributes: string[] = [];
            let newlySelectedAttributes: string[] = []; // Updated when the dialog is open

            if (groupConfig.childAssetTypes && groupConfig.childAssetTypes[childAssetType]) {
                availableAttributes = groupConfig.childAssetTypes[childAssetType].availableAttributes ? groupConfig.childAssetTypes[childAssetType].availableAttributes! : [];
                selectedAttributes = groupConfig.childAssetTypes[childAssetType].selectedAttributes ? groupConfig.childAssetTypes[childAssetType].selectedAttributes! : [];
            }

            // Get available and selected attributes from asset descriptor if not defined in config
            if (availableAttributes.length === 0) {
                const descriptor = AssetModelUtil.getAssetDescriptor(childAssetType);
                if (descriptor && descriptor.attributeDescriptors) {
                    availableAttributes = descriptor.attributeDescriptors.map((descriptor) => descriptor.attributeName!);
                }
            }
            if ((!selectedAttributes || selectedAttributes.length === 0) && availableAttributes) {
                selectedAttributes = [...availableAttributes];
            }

            const attributePickerModalActions: DialogAction[] = [
                {
                    actionName: "ok",
                    default: true,
                    content: html`<or-input class="button" .type="${InputType.BUTTON}" .label="${i18next.t("ok")}"></or-input>`,
                    action: () => {
                        selectedAttributes.length = 0;
                        selectedAttributes.push(...newlySelectedAttributes);
                        updateTable();
                    }
                },
                {
                    actionName: "cancel",
                    content: html`<or-input class="button" .type="${InputType.BUTTON}" .label="${i18next.t("cancel")}"></or-input>`,
                    action: () => {
                        // Nothing to do here
                    }
                },
            ];

            const attributePickerModalOpen = () => {
                const dialog: OrMwcDialog = shadowRoot!.getElementById(panelName + "-attribute-modal") as OrMwcDialog;

                if (dialog) {
                    newlySelectedAttributes.length = 0;
                    newlySelectedAttributes.push(...selectedAttributes);
                    // Update content which will cause a re-render
                    dialog.dialogContent = html`
                        <div style="display:grid">
                            ${availableAttributes.sort().map((attribute) => 
                                html`<div style="grid-column: 1 / -1;">
                                        <or-input .type="${InputType.CHECKBOX}" .label="${i18next.t(attribute)}" .value="${!!newlySelectedAttributes.find((selected) => selected === attribute)}"
                                            @or-input-changed="${(evt: OrInputChangedEvent) => evt.detail.value ? newlySelectedAttributes.push(attribute) : newlySelectedAttributes.splice(newlySelectedAttributes.findIndex((s) => s == attribute), 1)}"></or-input>
                                    </div>`)}
                        </div>
                    `;
                    dialog.open();
                }
            };

            // let headers = ["a", "b", "c"];
            // let rows = [["0", "1", "2"], ["0", "1", "2"], ["0", "1", "2"], ["0", "1", "2"], ["0", "1", "2"],
            //     ["0", "1", "2"], ["0", "1", "2"], ["0", "1", "2"], ["0", "1", "2"], ["0", "1", "2"]];
            // let columnFilter = viewerConfig.groupConfig!.columnFilters || ["a"];

            // Function to update the table and message when assets or config changes
            let updateTable = () => {

                const loadingMsg: OrTranslate = shadowRoot!.getElementById(panelName + "-attribute-table-msg") as OrTranslate;
                const attributeTable: OrTable = shadowRoot!.getElementById(panelName + "-attribute-table") as OrTable;

                if (!loadingMsg || !attributeTable) {
                    return;
                }

                if (selectedAttributes.length === 0 || !childAssets || childAssets.length === 0) {
                    loadingMsg.value = "noData";
                    loadingMsg.hidden = false;
                    attributeTable.hidden = true;
                    return;
                }

                // Update table properties which will cause a re-render
                loadingMsg.hidden = true;
                attributeTable.hidden = false;
                const headers = [...selectedAttributes].sort();
                attributeTable.headers = headers.map((header) => i18next.t(header));
                attributeTable.headers.unshift(i18next.t("groupAssetName"));
                attributeTable.rows = childAssets.map((asset) => {
                    // todo: it's only processing including selected headers here...
                    // move this to the columnFilter option of the table
                    const arr = headers.map((attributeName) => {
                        return asset.attributes![attributeName] ? asset.attributes![attributeName].value! as string : "";
                    });
                    arr.unshift(asset.name!);
                    return arr;
                });
            };

            // Load child assets async then update the table
            this.getAssetChildren(asset.id!, asset.attributes!.childAssetType.value).then((assetChildren) => {
                childAssets = assetChildren;
                updateTable();
            });

            // Define the DOM content for this panel
            content = html`
                <style>
                    #asset-group-add-remove-columns {
                        position: absolute;
                        top: 20px;
                        right: var(--internal-or-asset-viewer-panel-padding);
                    }
                </style>
                <or-icon id="asset-group-add-remove-columns" icon="plus-minus" @click="${() => attributePickerModalOpen()}"></or-icon>
                <or-table hidden .id="${panelName}-attribute-table" .options="{stickyFirstColumn:true}"></or-table>
                <span><or-translate id="${panelName}-attribute-table-msg" value="loading"></or-translate></span>
                <or-mwc-dialog id="${panelName}-attribute-modal" dialogTitle="addRemoveAttributes" .dialogActions="${attributePickerModalActions}"></or-mwc-dialog>
            `;
        } else {
<<<<<<< HEAD
            if(attrs.length === 0) {
                return undefined;
            }
=======
            if(attrs.length === 0) return undefined;
>>>>>>> 0cdc034b

            content = html`
                ${attrs.sort((attr1, attr2) => attr1.name! < attr2.name! ? -1 : attr1.name! > attr2.name! ? 1 : 0).map((attr) => {
                    let style = styles ? styles[attr.name!] : undefined;
                    return this.getField(attr.name!, false, style, OrAssetViewer.getAttributeTemplate(asset, attr, viewerConfig, panelConfig));
                })}
            `;
        }

        return content;
    }

    // public static getPropertyTemplate(property: string, value: any, viewerConfig: AssetViewerConfig, panelConfig: PanelConfig, shadowRoot: ShadowRoot | null) {
    //     let type = InputType.TEXT;
    //     let minLength: number | undefined;
    //     let maxLength: number | undefined;

    //     if (viewerConfig.propertyViewProvider) {
    //         const result = viewerConfig.propertyViewProvider(property, value, viewerConfig, panelConfig);
    //         if (result) {
    //             return result;
    //         }
    //     }

    //     switch (property) {
    //         case "path":
    //             if (!value || !(Array.isArray(value))) {
    //                 return;
    //             }

    //             // Populate value when we get the response
    //             OrAssetViewer.getAssetNames(value as string[]).then(
    //                 (names) => {
    //                     if (shadowRoot) {
    //                         const pathField = shadowRoot.getElementById("property-path") as OrInput;
    //                         if (pathField) {
    //                             pathField.value = names.reverse().join(" > ");
    //                         }
    //                     }
    //                 }
    //             );
    //             value = i18next.t("loading");
    //             break;
    //         case "createdOn":
    //             type = InputType.DATETIME;
    //             break;
    //         case "accessPublicRead":
    //             type = InputType.CHECKBOX;
    //             break;
    //         case "name":
    //             minLength = 1;
    //             maxLength = 1023;
    //             break;
    //     }

    //     return html`<or-input id="property-${property}" type="${type}" .minLength="${minLength}" .maxLength="${maxLength}" dense .value="${value}" readonly label="${i18next.t(property)}"></or-input>`;
    // }

    public static getAttributeTemplate(asset: Asset, attribute: AssetAttribute, viewerConfig: AssetViewerConfig, panelConfig: PanelConfig) {
        if (viewerConfig.attributeViewProvider) {
            const result = viewerConfig.attributeViewProvider(attribute, viewerConfig, panelConfig);
            if (result) {
                return result;
            }
        }
        return html`
            <or-attribute-input dense .assetType="${asset!.type}" .attribute="${attribute}" .label="${i18next.t(attribute.name!)}"></or-attribute-input>
        `;
    }

    public static getField(name: string, isProperty: boolean, styles: { [style: string]: string } | undefined, content: TemplateResult | undefined) {
        if (!content) {
            return ``;
        }
        return html`
            <div id="field-${name}" style="${styles ? styleMap(styles) : ""}" class="field ${isProperty ? "field-property" : "field-attribute"}">
                ${content}
            </div>
        `;
    }

    // TODO: Add debounce in here to minimise render calls
    onAttributeEvent(event: AttributeEvent) {
        const attrName = event.attributeState!.attributeRef!.attributeName!;

        if (this.asset && this.asset.attributes && this.asset.attributes.hasOwnProperty(attrName)) {
            if (event.attributeState!.deleted) {
                delete this.asset.attributes[attrName];
                this.asset = {...this.asset}
            }
        }
    }

    onAssetEvent(event: AssetEvent) {
        this.asset = event.asset;
        this._loading = false;
    }

    protected _getPanelConfig(asset: Asset): AssetViewerConfig {
        let config = {...OrAssetViewer.DEFAULT_CONFIG};

        if (this.config) {

            config.viewerStyles = {...config.viewerStyles};
            config.panels = {...config.panels};
            const assetConfig = this.config.assetTypes && this.config.assetTypes.hasOwnProperty(asset.type!) ? this.config.assetTypes[asset.type!] : this.config.default;

            if (assetConfig) {

                if (assetConfig.viewerStyles) {
                    Object.assign(config.viewerStyles, assetConfig.viewerStyles);
                }

                if (assetConfig.panels) {
                    Object.entries(assetConfig.panels).forEach(([name, assetPanelConfig]) => {
                        if (config.panels.hasOwnProperty(name)) {
                            const panelStyles = {...config.panels[name].panelStyles};
                            const fieldStyles = {...config.panels[name].fieldStyles};
                            config.panels[name] = Object.assign(config.panels[name], {...assetPanelConfig});
                            config.panels[name].panelStyles = Object.assign(panelStyles, assetPanelConfig.panelStyles);
                            config.panels[name].fieldStyles = Object.assign(fieldStyles, assetPanelConfig.fieldStyles);
                        } else {
                            config.panels[name] = {...assetPanelConfig};
                        }
                    });
                }

                config.attributeViewProvider = assetConfig.attributeViewProvider || this.config.attributeViewProvider;
                config.panelViewProvider = assetConfig.panelViewProvider || this.config.panelViewProvider;
                config.propertyViewProvider = assetConfig.propertyViewProvider || this.config.propertyViewProvider;
                config.mapType = assetConfig.mapType || this.config.mapType;
                config.historyConfig = assetConfig.historyConfig || this.config.historyConfig;
            }
        }
        return config;
    }

    public static async getAssetChildren(id: string, childAssetType: string): Promise<Asset[]> {
        const response = await manager.rest.api.AssetResource.queryAssets({
            select: {
                excludePath: true,
                excludeParentInfo: true
            },
            parents: [
                {
                    id: id
                }
            ]
        });

        if (response.status !== 200 || !response.data) {
            return [];
        }

        return response.data.filter((asset) => asset.type === childAssetType);
    }
}<|MERGE_RESOLUTION|>--- conflicted
+++ resolved
@@ -321,10 +321,7 @@
     }
 
     public static getPanel(name: string, asset: Asset, attributes: AssetAttribute[], viewerConfig: AssetViewerConfig, panelConfig: PanelConfig, shadowRoot: ShadowRoot | null) {
-<<<<<<< HEAD
-
-=======
->>>>>>> 0cdc034b
+
         const content = OrAssetViewer.getPanelContent(name, asset, attributes, viewerConfig, panelConfig, shadowRoot);
         if (!content) {
             return;
@@ -465,10 +462,6 @@
 
         } else if (panelConfig && panelConfig.type === "chart") {
 
-<<<<<<< HEAD
-            content = html`
-                <or-chart id="chart" .config="${viewerConfig.chartConfig}" activeAssetId="${asset.id}" .activeAsset="${asset}"></or-chart>
-=======
             let storeDataPointAttrs = attrs.filter((attr) => Util.getFirstMetaItem(attr, MetaItemType.STORE_DATA_POINTS.urn!))
           
             let assetAttributes;
@@ -486,7 +479,6 @@
             }
             content = html`
                 <or-chart id="chart" .config="${viewerConfig.chartConfig}" .activeAsset="${asset}"  activeAssetId="${asset.id}" .assets="${assetList ? assetList : [asset]}" .assetAttributes="${assetAttributes}"></or-chart>
->>>>>>> 0cdc034b
             `;
 
         } else if (panelConfig && panelConfig.type === "location") {
@@ -685,13 +677,9 @@
                 <or-mwc-dialog id="${panelName}-attribute-modal" dialogTitle="addRemoveAttributes" .dialogActions="${attributePickerModalActions}"></or-mwc-dialog>
             `;
         } else {
-<<<<<<< HEAD
             if(attrs.length === 0) {
                 return undefined;
             }
-=======
-            if(attrs.length === 0) return undefined;
->>>>>>> 0cdc034b
 
             content = html`
                 ${attrs.sort((attr1, attr2) => attr1.name! < attr2.name! ? -1 : attr1.name! > attr2.name! ? 1 : 0).map((attr) => {
