--- conflicted
+++ resolved
@@ -1188,11 +1188,8 @@
     @query("#view-container")
     protected containerElem!: HTMLDivElement;
 
-<<<<<<< HEAD
-=======
     protected _saveInProgress = false;
 
->>>>>>> 0888e972
     constructor() {
         super();
         this.addEventListener(OrEditAssetModifiedEvent.NAME, (ev: OrEditAssetModifiedEvent) => this._onAssetModified(ev.detail));
@@ -1233,11 +1230,6 @@
 
         if (changedProperties.has("asset")) {
             this._assetInfo = undefined;
-<<<<<<< HEAD
-            this.assetId = undefined;
-            super.assetIds = undefined;
-=======
->>>>>>> 0888e972
 
             if (this.asset) {
                 this.loadAssetInfo(this.asset)
@@ -1478,18 +1470,6 @@
 
         const saveResult = await saveAsset(asset);
 
-<<<<<<< HEAD
-        this.wrapperElem?.classList.remove("saving");
-        if (this.saveBtnElem) {
-            this.saveBtnElem.disabled = false;
-        }
-
-        if (saveResult.success) {
-            this.asset = undefined;
-            this.assetId = saveResult.assetId;
-        }
-
-=======
         if (saveResult.success) {
             try {
                 const assetInfo = await this.loadAssetInfo(saveResult.asset!);
@@ -1504,7 +1484,6 @@
             }
         }
         this._saveInProgress = false;
->>>>>>> 0888e972
         this.dispatchEvent(new OrAssetViewerSaveEvent(saveResult));
     }
 
@@ -1515,11 +1494,7 @@
         }
     }
 
-<<<<<<< HEAD
-    _onEvent(event: SharedEvent) {
-=======
     async _onEvent(event: SharedEvent) {
->>>>>>> 0888e972
         const processEvent = (event.eventType === "asset" && (event as AssetEvent).asset!.id === this.assetId) || (event.eventType === "attribute" && (event as AttributeEvent).ref!.id == this.assetId);
 
         if (!processEvent) {
@@ -1530,54 +1505,6 @@
 
             const asset = (event as AssetEvent).asset!;
 
-<<<<<<< HEAD
-            if (!this._assetInfo) {
-                this.loadAssetInfo(asset)
-                    .then(assetInfo => this._assetInfo = assetInfo)
-                    .catch(reason => {
-                        // We can ignore this as it should indicate that the asset has changed
-                    });
-                return;
-            }
-
-            if (asset.id !== this.assetId) {
-                return;
-            }
-
-            if (this.editMode) {
-
-                let externalModification = true;
-
-                // If we're currently saving then this is likely the response
-                if (this.saveBtnElem && this.saveBtnElem.disabled) {
-                    const oldVersion = this._assetInfo.asset.version ?? 0;
-                    const newVersion = asset.version ?? 0;
-                    externalModification = newVersion !== oldVersion+1;
-                }
-
-                // Asset hasn't been modified yet so just re-render with new version of asset
-                if (!externalModification || (externalModification && !this._assetInfo.modified)) {
-                    this._assetInfo = undefined;
-                    this.loadAssetInfo(asset)
-                        .then(assetInfo => this._assetInfo = assetInfo)
-                        .catch(reason => {
-                            // We can ignore this as it should indicate that the asset has changed
-                        });
-                    return;
-                }
-
-                // Asset has changed whilst we're editing it so inform the user and reload
-                showOkDialog("assetModified", i18next.t("assetModifiedMustRefresh")).then(() => {
-                    this._assetInfo = undefined;
-                    this.loadAssetInfo(asset)
-                        .then(assetInfo => this._assetInfo = assetInfo)
-                        .catch(reason => {
-                            // We can ignore this as it should indicate that the asset has changed
-                        });
-                });
-            } else {
-                // Just reload the whole view
-=======
             // Reload the asset if...
             const reloadAsset = !this.editMode // Only in view mode
                 || !this._assetInfo // Nothing currently loaded
@@ -1589,7 +1516,6 @@
             }
 
             if (reloadAsset) {
->>>>>>> 0888e972
                 this._assetInfo = undefined;
                 try {
                     this._assetInfo = await this.loadAssetInfo(asset);
