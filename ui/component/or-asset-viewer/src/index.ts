// Declare require method which we'll use for importing webpack resources (using ES6 imports will confuse typescript parser)
declare function require(name: string): any;

import {html, LitElement, PropertyValues, TemplateResult, unsafeCSS} from "lit";
import {customElement, property, query, state} from "lit/decorators.js";
import "@openremote/or-icon";
import "@openremote/or-mwc-components/or-mwc-input";
import "@openremote/or-attribute-input";
import "@openremote/or-attribute-history";
import "@openremote/or-chart";
import "@openremote/or-mwc-components/or-mwc-table";
import "@openremote/or-components/or-panel";
import "@openremote/or-mwc-components/or-mwc-dialog";
import {DialogAction, OrMwcDialog, showDialog, showOkCancelDialog, showOkDialog} from "@openremote/or-mwc-components/or-mwc-dialog";
import "@openremote/or-mwc-components/or-mwc-list";
import {translate} from "@openremote/or-translate";
import {InputType, OrInputChangedEvent, OrMwcInput} from "@openremote/or-mwc-components/or-mwc-input";
import manager, {subscribe, Util, DefaultColor5} from "@openremote/core";
import {OrMwcTable, OrMwcTableRowClickEvent} from "@openremote/or-mwc-components/or-mwc-table";
import {OrChartConfig} from "@openremote/or-chart";
import {HistoryConfig, OrAttributeHistory} from "@openremote/or-attribute-history";
import {
    AgentDescriptor,
    Asset,
    AssetEvent,
    AssetModelUtil,
    Attribute,
    AttributeEvent,
    ClientRole,
    FileInfo, SentAlarm,
    SharedEvent,
    UserAssetLink,
    WellknownAssets,
    WellknownAttributes,
    WellknownMetaItems,
} from "@openremote/model";
import {panelStyles, style} from "./style";
import i18next, {InitOptions, TOptions} from "i18next";
import {styleMap} from "lit/directives/style-map.js";
import {classMap} from "lit/directives/class-map.js";
import {GenericAxiosResponse} from "axios";
import "./or-edit-asset-panel";
import {OrEditAssetModifiedEvent, OrEditAssetPanel, ValidatorResult} from "./or-edit-asset-panel";
import "@openremote/or-mwc-components/or-mwc-snackbar";
import {showSnackbar} from "@openremote/or-mwc-components/or-mwc-snackbar";
import { progressCircular } from "@openremote/or-mwc-components/style";
import { OrAssetTree } from "@openremote/or-asset-tree";

export interface PanelConfig {
    type: "info" | "setup" | "history" | "group" | "survey" | "survey-results" | "linkedUsers" | "alarm.linkedAlarms";
    title?: string;
    hide?: boolean;
    column?: number;
    hideOnMobile?: boolean;
    panelStyles?: { [style: string]: string };
}

export interface InfoPanelItemConfig {
    label?: string;
    hideOnMobile?: boolean;
    readonly?: boolean;
    disabled?: boolean;
    disableButton?: boolean;
    disableHelperText?: boolean;
    inputTypeOverride?: InputType;
    fullWidth?: boolean;
    priority?: number;
    styles?: { [style: string]: string };
}

export interface InfoPanelConfig extends PanelConfig {
    type: "info",
    attributes: {
        include?: string[];
        exclude?: string[];
        itemConfig?: {
            [name: string]: InfoPanelItemConfig;
        };
    },
    properties: {
        include?: string[];
        exclude?: string[];
        itemConfig?: {
            [name: string]: InfoPanelItemConfig;
        };
    }
}

export interface SetupPanelConfig extends PanelConfig {
    type: "setup"
}

export interface HistoryPanelConfig extends PanelConfig {
    type: "history",
    include?: string[];
    exclude?: string[];
}

export interface GroupPanelConfig extends PanelConfig {
    type: "group",
    childAssetTypes?: {
        [assetType: string]: {
            availableAttributes?: string[];
            selectedAttributes?: string[];
        }
    };
}

export interface AssetViewerConfig {
    panels?: PanelConfigUnion[];
    viewerStyles?: { [style: string]: string };
    propertyViewProvider?: PropertyViewProvider;
    attributeViewProvider?: AttributeViewProvider;
    panelViewProvider?: PanelViewProvider;
    historyConfig?: HistoryConfig;
    chartConfig?: OrChartConfig;
}

export type PanelConfigUnion = InfoPanelConfig | SetupPanelConfig | GroupPanelConfig | HistoryPanelConfig | PanelConfig;

export interface ViewerConfig {
    default?: AssetViewerConfig;
    assetTypes?: { [assetType: string]: AssetViewerConfig };
    historyConfig?: HistoryConfig;
}

interface UserAssetLinkInfo {
    userId: string;
    usernameAndId: string;
    roles: string[];
    restrictedUser: boolean;
}

interface AssetInfo {
    asset: Asset;
    userAssetLinks?: UserAssetLinkInfo[];
<<<<<<< HEAD
    alarmAssetLinks?: SentAlarm[]; // TODO Change data type
=======
    alarmAssetLinks?: SentAlarm[];
>>>>>>> cb4b1456
    childAssets?: Asset[];
    viewerConfig: AssetViewerConfig;
    modified: boolean;
    attributeTemplateMap: {[attrName: string]: TemplateResult};
}

export type PanelViewProvider = (asset: Asset, attributes: { [index: string]: Attribute<any> }, panelName: string, hostElement: LitElement, viewerConfig: AssetViewerConfig, panelConfig: PanelConfigUnion) => TemplateResult | undefined;
export type PropertyViewProvider = (asset: Asset, property: string, value: any, hostElement: LitElement, viewerConfig: AssetViewerConfig, panelConfig: PanelConfigUnion) => TemplateResult | undefined;
export type AttributeViewProvider = (asset: Asset, attribute: Attribute<any>, hostElement: LitElement, viewerConfig: AssetViewerConfig, panelConfig: PanelConfigUnion) => TemplateResult | undefined;

export function getIncludedProperties(config?: InfoPanelConfig): string[] {
    const includedProperties = config && config.properties && config.properties.include ? config.properties.include : DEFAULT_ASSET_PROPERTIES;
    const excludedProperties =  config && config.properties && config.properties.exclude ? config.properties.exclude : [];

    return includedProperties.filter((prop) => !excludedProperties || excludedProperties.indexOf(prop) < 0);
}

export function getIncludedAttributes(attributes: { [index: string]: Attribute<any> }, config?: InfoPanelConfig): Attribute<any>[] {
    const includedAttributes = config && config.attributes && config.attributes.include ? config.attributes.include : undefined;
    const excludedAttributes = config && config.attributes && config.attributes.exclude ? config.attributes.exclude : undefined;
    if (includedAttributes || excludedAttributes) {
        return Object.values(attributes).filter((attr) =>
            (!includedAttributes || includedAttributes.some((inc) => Util.stringMatch(inc, attr.name!)))
            && (!excludedAttributes || !excludedAttributes.some((exc) => Util.stringMatch(exc, attr.name!))));
    }
    return Object.values(attributes);
}

export class OrAssetViewerComputeGridEvent extends CustomEvent<void> {

    public static readonly NAME = "or-asset-viewer-compute-grid-event";

    constructor() {
        super(OrAssetViewerComputeGridEvent.NAME, {
            bubbles: true,
            composed: true
        });
    }
}

export type SaveResult = {
    success: boolean,
    assetId: string,
    isNew?: boolean,
    isCopy?: boolean
};

export class OrAssetViewerRequestSaveEvent extends CustomEvent<Util.RequestEventDetail<Asset>> {

    public static readonly NAME = "or-asset-viewer-request-save";

    constructor(asset: Asset) {
        super(OrAssetViewerRequestSaveEvent.NAME, {
            bubbles: true,
            composed: true,
            detail: {
                allow: true,
                detail: asset
            }
        });
    }
}

export class OrAssetViewerSaveEvent extends CustomEvent<SaveResult> {

    public static readonly NAME = "or-asset-viewer-save";

    constructor(saveResult: SaveResult) {
        super(OrAssetViewerSaveEvent.NAME, {
            bubbles: true,
            composed: true,
            detail: saveResult
        });
    }
}

export class OrAssetViewerChangeParentEvent extends CustomEvent<{ parentId: string | undefined, assetsIds: string[] }> {

    public static readonly NAME = "or-asset-viewer-change-parent";

    constructor(parent: string | undefined, assetsIds: string[]) {
        super(OrAssetViewerChangeParentEvent.NAME, {
            bubbles: true,
            composed: true,
            detail: {
                parentId: parent,
                assetsIds: assetsIds
            }
        });
    }
}

export class OrAssetViewerRequestEditToggleEvent extends CustomEvent<Util.RequestEventDetail<boolean>> {

    public static readonly NAME = "or-asset-viewer-request-edit-toggle";

    constructor(edit: boolean) {
        super(OrAssetViewerRequestEditToggleEvent.NAME, {
            bubbles: true,
            composed: true,
            detail: {
                allow: true,
                detail: edit
            }
        });
    }
}

export class OrAssetViewerEditToggleEvent extends CustomEvent<boolean> {

    public static readonly NAME = "or-asset-viewer-edit-toggle";

    constructor(edit: boolean) {
        super(OrAssetViewerEditToggleEvent.NAME, {
            bubbles: true,
            composed: true,
            detail: edit
        });
    }
}

export class OrAssetViewerLoadUserEvent extends CustomEvent<string> {

    public static readonly NAME = "or-asset-viewer-load-user-event";

    constructor(userId: string) {
        super(OrAssetViewerLoadUserEvent.NAME, {
            bubbles: true,
            composed: true,
            detail: userId
        });
    }
}

export class OrAssetViewerLoadAlarmEvent extends CustomEvent<number> {

    public static readonly NAME = "or-asset-viewer-load-alarm-event";

    constructor(alarmId: number) {
        super(OrAssetViewerLoadAlarmEvent.NAME, {
            bubbles: true,
            composed: true,
            detail: alarmId
        });
    }
}

declare global {
    export interface HTMLElementEventMap {
        [OrAssetViewerComputeGridEvent.NAME]: OrAssetViewerComputeGridEvent;
        [OrAssetViewerRequestSaveEvent.NAME]: OrAssetViewerRequestSaveEvent;
        [OrAssetViewerSaveEvent.NAME]: OrAssetViewerSaveEvent;
        [OrAssetViewerRequestEditToggleEvent.NAME]: OrAssetViewerRequestEditToggleEvent;
        [OrAssetViewerEditToggleEvent.NAME]: OrAssetViewerEditToggleEvent;
        [OrAssetViewerChangeParentEvent.NAME]: OrAssetViewerChangeParentEvent;
        [OrAssetViewerLoadUserEvent.NAME]: OrAssetViewerLoadUserEvent;
        [OrAssetViewerLoadAlarmEvent.NAME]: OrAssetViewerLoadAlarmEvent;
    }
}

export function getPanel(id: string, panelConfig: PanelConfig, content: TemplateResult | undefined) {

    if (!content) {
        return;
    }

    return html`
        <div class=${classMap({panel: true, mobileHidden: panelConfig.hideOnMobile === true})} style="${panelConfig && panelConfig.panelStyles ? styleMap(panelConfig.panelStyles) : ""}" id="${id}-panel">
            <div class="panel-content-wrapper">
                <div class="panel-title">
                    <or-translate value="${panelConfig.title || panelConfig.type}"></or-translate>
                </div>
                <div class="panel-content">
                    ${content}
                </div>
            </div>
        </div>
    `;
}

function getPanelContent(id: string, assetInfo: AssetInfo, hostElement: LitElement, viewerConfig: AssetViewerConfig, panelConfig: PanelConfigUnion): TemplateResult | undefined {

    const asset = assetInfo.asset;

    // See if config has a custom way for rendering this panel
    if (viewerConfig.panelViewProvider) {
        const template = viewerConfig.panelViewProvider(asset, asset.attributes!, id, hostElement, viewerConfig, panelConfig);
        if (template) {
            return template;
        }
    }

    if (!panelConfig) return undefined;

    if (panelConfig.type === "info") {

        // This type of panel shows attributes and/or properties of the asset
        const infoConfig = panelConfig as InfoPanelConfig;
        const includedProperties = getIncludedProperties(infoConfig);
        const includedAttributes = getIncludedAttributes(asset.attributes!, infoConfig);

        if (includedProperties.length === 0 && includedAttributes.length === 0) {
            return undefined;
        }

        const items: {item: string | Attribute<any>, itemConfig: InfoPanelItemConfig}[] = [];

        includedProperties.forEach((prop) => {
            const itemConfig = infoConfig.properties && infoConfig.properties.itemConfig ? infoConfig.properties.itemConfig[prop] : {};
            if (itemConfig.label === undefined) {
                itemConfig.label = i18next.t(prop);
            }
            itemConfig.priority = itemConfig.priority || 0;
            items.push({
                item: prop,
                itemConfig: itemConfig
            });
        });

        includedAttributes.forEach((attribute) => {
            const itemConfig = infoConfig.attributes && infoConfig.attributes.itemConfig && infoConfig.attributes.itemConfig[attribute.name!] ? infoConfig.attributes.itemConfig[attribute.name!] : {};
            if (itemConfig.label === undefined) {
                // Get label here so we can sort the attributes
                const descriptors = AssetModelUtil.getAttributeAndValueDescriptors(asset.type!, attribute.name, attribute);
                itemConfig.label = Util.getAttributeLabel(attribute, descriptors[0], asset.type, true);
            }
            itemConfig.priority = itemConfig.priority || 0;
            items.push({
                item: attribute,
                itemConfig: itemConfig
            });
        });

        const labelSort = Util.sortByString((item: {item: string | Attribute<any>, itemConfig: InfoPanelItemConfig}) => item.itemConfig.label!.toUpperCase());

        items.sort((a, b) => {
            const priorityA = a.itemConfig.priority!;
            const priorityB = b.itemConfig.priority!;

            if (priorityA < priorityB) {
                return 1;
            }

            if (priorityA > priorityB) {
                return -1;
            }

            return labelSort(a,b);
        });

        return html`
            ${items.map((item) => {
                if (typeof item.item === "string") {
                    // This is a property                    
                    return getField(item.item, item.itemConfig, getPropertyTemplate(asset, item.item, hostElement, viewerConfig, panelConfig, item.itemConfig));
                } else {
                    // This is an attribute look for a cached template
                    if (assetInfo.attributeTemplateMap[item.item.name!]) {
                        return getField(item.item.name!, item.itemConfig, assetInfo.attributeTemplateMap[item.item.name!]);
                    }
                    
                    const template = getAttributeTemplate(asset, item.item, hostElement, viewerConfig, panelConfig, item.itemConfig);
                    assetInfo.attributeTemplateMap[item.item.name!] = template;
                    
                    return getField(item.item.name!, item.itemConfig, template);
                }
        })}`;
    }

    if (panelConfig.type === "setup") {

        const descriptor = AssetModelUtil.getAssetDescriptor(asset.type) as AgentDescriptor;

        if (!descriptor || !asset.id || descriptor.descriptorType !== "agent" || (!descriptor.assetDiscovery && !descriptor.assetImport)) {
            return;
        }

        const updateFileName = () => {
            const fileInputElem = hostElement.shadowRoot!.getElementById('fileupload-elem') as HTMLInputElement;
            const fileNameElem = hostElement.shadowRoot!.getElementById('filename-elem') as HTMLInputElement;
            const fileUploadBtn: OrMwcInput = hostElement.shadowRoot!.getElementById("fileupload-btn") as OrMwcInput;
            const str = fileInputElem.value;

            if (!str) {
                return;
            }

            fileUploadBtn.disabled = false;

            let i;
            if (str.lastIndexOf('\\')) {
                i = str.lastIndexOf('\\') + 1;
            } else if (str.lastIndexOf('/')) {
                i = str.lastIndexOf('/') + 1;
            }
            fileNameElem.value = str.slice(i, str.length);
        }

        const discoverAssets = () => {
            const discoverBtn: OrMwcInput = hostElement.shadowRoot!.getElementById("discover-btn") as OrMwcInput,
                cancelBtn: OrMwcInput = hostElement.shadowRoot!.getElementById("cancel-discover-btn") as OrMwcInput;

            if (!discoverBtn || !cancelBtn) {
                return false;
            }

            cancelBtn.hidden = false;
            discoverBtn.disabled = true;
            discoverBtn.label = i18next.t("discovering") + '...';

            manager.rest.api.AgentResource.doProtocolAssetDiscovery(asset.id!)
                .then(response => {
                    if (response.status !== 200) {
                        showSnackbar(undefined, "somethingWentWrong", "dismiss");
                    } else {
                        showSnackbar(undefined, "Import successful! Added "+response.data.length+" assets!", "dismiss");
                        console.info(response.data, response) //todo: do something with this response
                    }
                })
                .catch((err) => {
                    showSnackbar(undefined, "somethingWentWrong", "dismiss");
                    console.error(err);
                })
                .finally(() => {
                    cancelBtn.hidden = true;
                    discoverBtn.disabled = false;
                    discoverBtn.label = i18next.t("discoverAssets");
                });
        }

        const cancelDiscovery = () => {
            const discoverBtn: OrMwcInput = hostElement.shadowRoot!.getElementById("discover-btn") as OrMwcInput,
                cancelBtn: OrMwcInput = hostElement.shadowRoot!.getElementById("cancel-discover-btn") as OrMwcInput;

            discoverBtn.disabled = false;
            discoverBtn.label = i18next.t("discoverAssets");
            cancelBtn.hidden = true;

            // TODO: cancel the request to the manager
        }

        const doImport = () => {
            const fileNameElem = hostElement.shadowRoot!.getElementById('filename-elem') as HTMLInputElement;
            const fileUploadBtn = hostElement.shadowRoot!.getElementById("fileupload-btn") as OrMwcInput;
            const progressElement = hostElement.shadowRoot!.getElementById("progress-circular") as HTMLProgressElement;

            if (!fileUploadBtn || !progressElement) {
                return false;
            }

            fileUploadBtn.disabled = true;
            fileUploadBtn.classList.add("hidden");
            progressElement.classList.remove("hidden");

            const fileInputElem = hostElement.shadowRoot!.getElementById('fileupload-elem') as HTMLInputElement;
            if (fileInputElem) {
                const reader = new FileReader();
                if (fileInputElem.files && fileInputElem.files.length) {
                    reader.readAsDataURL(fileInputElem.files[0]); //convert to base64
                }

                reader.onload = () => {
                    if (!reader.result) {
                        showSnackbar(undefined, "somethingWentWrong", "dismiss");
                        console.error(reader);
                    } else {
                        let encoded = reader.result.toString().replace(/^data:(.*,)?/, '');
                        if ((encoded.length % 4) > 0) {
                            encoded += '='.repeat(4 - (encoded.length % 4));
                        }
                        const fileInfo = {
                            name: 'filename',
                            contents: encoded,
                            binary: true
                        } as FileInfo

                        manager.rest.api.AgentResource.doProtocolAssetImport(asset.id!, fileInfo, undefined, {timeout: 30000})
                            .then(response => {
                                if (response.status !== 200) {
                                    showSnackbar(undefined, "somethingWentWrong", "dismiss");
                                } else {
                                    showSnackbar(undefined, "Import successful! Added "+response.data.length+" assets!", "dismiss");
                                    console.info(response.data, response)
                                }
                            })
                            .catch((err) => {
                                showSnackbar(undefined, "somethingWentWrong", "dismiss");
                                console.error(err);
                            })
                            .finally(() => {
                                fileNameElem.value = "";
                                fileUploadBtn.disabled = true;
                                fileUploadBtn.classList.remove("hidden");
                                progressElement.classList.add("hidden");
                            });

                    }
                }
            }
        }

        let content: TemplateResult = html``;

        if (descriptor.assetImport) {
            content = html`
                <div id="fileupload">
                    <or-mwc-input style="flex: 0 1 auto;" outlined label="selectFile" .type="${InputType.BUTTON}" @or-mwc-input-changed="${() => hostElement.shadowRoot!.getElementById('fileupload-elem')!.click()}">
                        <input id="fileupload-elem" name="configfile" type="file" accept=".*" @change="${() => updateFileName()}"/>
                    </or-mwc-input>
                    <or-mwc-input style="flex: 1 1 auto; margin: 0 4px 0 10px;" id="filename-elem" .label="${i18next.t("file")}" .type="${InputType.TEXT}" disabled></or-mwc-input>
                    <or-mwc-input style="flex: 0 1 auto;" id="fileupload-btn" icon="upload" .type="${InputType.BUTTON}" @or-mwc-input-changed="${() => doImport()}" disabled></or-mwc-input>
                    <progress id="progress-circular" class="hidden pure-material-progress-circular"></progress>
                </div>
            `;
        }
        else if (descriptor.assetDiscovery) {
            content = html`
                <or-mwc-input outlined id="discover-btn" .type="${InputType.BUTTON}" label="discoverAssets" @or-mwc-input-changed="${() => discoverAssets()}"></or-mwc-input>
                <or-mwc-input id="cancel-discover-btn" .type="${InputType.BUTTON}" label="cancel" @or-mwc-input-changed="${() => cancelDiscovery()}" hidden style="margin-left:20px"></or-mwc-input>
            `;
        } else {
            showSnackbar(undefined, "agent type doesn't support a known protocol to add assets", "dismiss");
        }

        return html`
            <style>
                [hidden] {
                    display: none;
                }
            </style>
            ${content}
        `;

    }

    // Special handling for history panel which shows an attribute selector and a graph/data table of historical values
    if (panelConfig.type === "history") {

        const historyConfig = panelConfig as HistoryPanelConfig;
        const includedAttributes = historyConfig.include ? historyConfig.include : undefined;
        const excludedAttributes = historyConfig.exclude ? historyConfig.exclude : [];
        const historyAttrs = Object.values(assetInfo?.asset?.attributes!).filter((attr) =>
            (!includedAttributes || includedAttributes.indexOf(attr.name!) >= 0)
            && (!excludedAttributes || excludedAttributes.indexOf(attr.name!) < 0)
            && (attr.meta && (attr.meta.hasOwnProperty(WellknownMetaItems.STOREDATAPOINTS) ? attr.meta[WellknownMetaItems.STOREDATAPOINTS] : attr.meta.hasOwnProperty(WellknownMetaItems.AGENTLINK))));

        if (historyAttrs.length === 0) {
            return undefined;
        }

        let selectedAttribute: Attribute<any> | undefined;

        const attributeChanged = (attributeName: string) => {
            if (hostElement.shadowRoot) {
                const attributeHistory = hostElement.shadowRoot.getElementById("attribute-history") as OrAttributeHistory;
                if (attributeName && attributeHistory) {
                    let attribute = asset.attributes && asset.attributes![attributeName];
                    const descriptors = AssetModelUtil.getAttributeAndValueDescriptors(asset.type, attribute!.name, attribute);
                    const label = Util.getAttributeLabel(attribute, descriptors[0], asset.type, true);
                    attributeHistory.attribute = attribute;
                    selectedAttribute = attribute!;
                }
            }
        };

        const options = historyAttrs.map((attr) => {
            const descriptors = AssetModelUtil.getAttributeAndValueDescriptors(asset.type, attr.name, attr);
            const label = Util.getAttributeLabel(attr, descriptors[0], asset.type, true);
            return [attr.name, label];
            }).sort(Util.sortByString((item) => item[1] === undefined ? item[0]! : item[1]));

        let attrTemplate = html`
                <div id="attribute-picker">
                    <or-mwc-input .checkAssetWrite="${false}" .label="${i18next.t("attribute")}" @or-mwc-input-changed="${(evt: OrInputChangedEvent) => attributeChanged(evt.detail.value)}" .type="${InputType.SELECT}" .options="${options}"></or-mwc-input>
                </div>`;

        return html`
            <style>
               #attribute-picker {
                   flex: 0;
                   margin: 0 0 10px 0;
                   position: unset;
               }
               
               #attribute-picker > or-mwc-input {
                   width: 250px;
               }
                
                or-attribute-history {
                    width: 100%;
                    --or-attribute-history-controls-margin: 0 0 10px -5px;
                    --or-attribute-history-controls-justify-content: flex-start;
                }

               @media screen and (min-width: 1900px) {
                   #attribute-picker {
                       position: absolute;
                   }

                   or-attribute-history {
                       --or-attribute-history-controls-margin: 0 0 10px 0;
                       --or-attribute-history-controls-justify-content: flex-end;
                       min-height: 70px;
                   }
               }
            </style>
            ${attrTemplate}
            <or-attribute-history id="attribute-history" .config="${viewerConfig.historyConfig}" .assetType="${asset.type}" .assetId="${asset.id}"></or-attribute-history>
        `;
    }

    if (panelConfig.type === "group") {

        if (!asset.id || asset.type !== "GroupAsset") {
            return;
        }

        const childAssets = assetInfo.childAssets;

        if (!childAssets || childAssets.length === 0) {
            return;
        }

        // Get child asset type attribute value
        const childAssetTypeAttribute = asset.attributes && asset.attributes[WellknownAttributes.CHILDASSETTYPE];
        const groupConfig = panelConfig as GroupPanelConfig;

        if (!childAssetTypeAttribute || typeof childAssetTypeAttribute.value !== "string") {
            return;
        }

        const childAssetType = childAssetTypeAttribute.value as string;

        // Determine available and selected attributes for the child asset type
        let availableAttributes: string[] = [];
        let selectedAttributes: string[] = [];


        if (groupConfig.childAssetTypes && groupConfig.childAssetTypes[childAssetType]) {
            availableAttributes = groupConfig.childAssetTypes[childAssetType].availableAttributes ? groupConfig.childAssetTypes[childAssetType].availableAttributes! : [];
            selectedAttributes = groupConfig.childAssetTypes[childAssetType].selectedAttributes ? groupConfig.childAssetTypes[childAssetType].selectedAttributes! : [];
        }

        const updateSelectedAttributes = (newSelection: string[]) => {
            selectedAttributes.length = 0;
            selectedAttributes.push(...newSelection);
            const attributeTable: OrMwcTable = hostElement.shadowRoot!.getElementById(id + "-attribute-table") as OrMwcTable;
            const headersAndRows = getHeadersAndRows();
            attributeTable!.columns = headersAndRows[0];
            attributeTable!.rows = headersAndRows[1];
            config.views[asset.id!] = [...selectedAttributes];
            manager.console.storeData("OrAssetConfig", config);
        };

        let config: {views: {[assetId: string]: string[]}};

        manager.console.retrieveData("OrAssetConfig")
            .then(conf => {

                config = (conf as any);

                if (!config) {
                    config = {
                        views: {}
                    };
                }
                if (!config.views) {
                    config.views = {};
                }

                const view = config.views[asset.id!];

                if (view) {
                    updateSelectedAttributes([...view]);
                }
            });

        // Get available and selected attributes from asset descriptor if not defined in config
        if (availableAttributes.length === 0) {
            const descriptor = AssetModelUtil.getAssetTypeInfo(childAssetType);
            if (descriptor && descriptor.attributeDescriptors) {
                availableAttributes = descriptor.attributeDescriptors.map((desc) => desc.name!);
            }
        }
        if ((!selectedAttributes || selectedAttributes.length === 0) && availableAttributes) {
            selectedAttributes = [...new Set(childAssets.map(childAsset => Object.keys(childAsset.attributes!)).flat())];
        }

        const getHeadersAndRows: () => [string[], string[][]] = () => {

            const attrNames = [...selectedAttributes].sort();

            const headers = attrNames.map((attrName) => {
                const attributeDescriptor = AssetModelUtil.getAttributeDescriptor(attrName, childAssetType);
                return Util.getAttributeLabel(undefined, attributeDescriptor, asset.type, false);
            });

            const rows = childAssets.map((childAsset) => {
                // todo: it's only processing including selected headers here...
                // move this to the columnFilter option of the table
                const arr = attrNames.map((attrName) => {
                    const descriptor = AssetModelUtil.getAttributeDescriptor(attrName, childAssetType);
                    return childAsset.attributes![attrName]
                        ? Util.getAttributeValueAsString(childAsset.attributes![attrName], descriptor, asset.type, false)
                        : "";
                });
                arr.unshift(childAsset.name!);
                return arr;
            });

            headers.unshift(i18next.t("groupAssetName"));

            return [headers, rows];
        }

        const attributePickerModalOpen = () => {

            const newlySelectedAttributes = [...selectedAttributes];

            showOkCancelDialog(
                i18next.t("addRemoveAttributes"),
                html`
                    <div style="display: flex; flex-direction: column;">
                        ${availableAttributes.sort().map((attribute) => html`
                            <or-mwc-input .type="${InputType.CHECKBOX}" .label="${i18next.t(Util.camelCaseToSentenceCase(attribute))}" style="display: inline-flex;"
                                          .value="${!!selectedAttributes.find((selected) => selected === attribute)}" 
                                          @or-mwc-input-changed="${(evt: OrInputChangedEvent) => 
                                                  evt.detail.value ? newlySelectedAttributes.push(attribute) : newlySelectedAttributes.splice(newlySelectedAttributes.findIndex((s) => s === attribute), 1)}"
                            ></or-mwc-input>
                        `)}
                    </div>
                `
            ).then((ok) => {
                if (ok) {
                    updateSelectedAttributes(newlySelectedAttributes);
                }
            });
        };

        const headersAndRows = getHeadersAndRows();

        // Define the DOM content for this panel
        return html`
                <style>
                    .asset-group-add-remove-button {
                        position: absolute;
                        --or-mwc-input-color: currentColor;
                        top: calc(var(--internal-or-asset-viewer-panel-padding) - 15px);
                        right: calc(var(--internal-or-asset-viewer-panel-padding) - 15px);
                    }
                    .asset-group-add-remove-button.active {
                        cursor: pointer;
                        opacity: 1;
                    }
                </style>
                <or-mwc-input .type="${InputType.BUTTON}" class="asset-group-add-remove-button" icon="pencil" @click="${() => attributePickerModalOpen()}"></or-mwc-input>
                <or-mwc-table .columns="${headersAndRows[0]}" .rows="${headersAndRows[1]}" .id="${id}-attribute-table" .config="${{stickyFirstColumn: true}}"></or-mwc-table>
            `;
    }

    if (panelConfig.type === "linkedUsers") {

        const hasReadAdminRole = manager.hasRole(ClientRole.READ_ADMIN);
        const assetLinkInfos = assetInfo.userAssetLinks;

        if (!hasReadAdminRole) {
            return;
        }

        if (!assetLinkInfos || assetLinkInfos.length === 0) {
            return;
        }

        const cols = [i18next.t("username"), i18next.t("roles"), i18next.t("restrictedUser")];
        const rows = assetLinkInfos.sort(Util.sortByString(u => u.usernameAndId)).map(assetLinkInfo => {
            return [
                assetLinkInfo.usernameAndId,
                assetLinkInfo.roles.join(", "),
                assetLinkInfo.restrictedUser ? i18next.t("yes") : i18next.t("no")
            ];
        });
        return html`<or-mwc-table id="linked-users-table" .rows="${rows}" .config="${{stickyFirstColumn:false}}" .columns="${cols}"
                                  @or-mwc-table-row-click="${(ev: OrMwcTableRowClickEvent) => { 
                                      hostElement.dispatchEvent(new OrAssetViewerLoadUserEvent(assetLinkInfos[ev.detail.index].userId));
                                  }}">
                    </or-mwc-table>`;
    }

    if (panelConfig.type === "alarm.linkedAlarms") {

        const hasReadAlarmsRole = manager.hasRole(ClientRole.READ_ALARMS);
        const linkedAlarms = assetInfo.alarmAssetLinks

        if (!hasReadAlarmsRole) {
            return;
        }

        if (!linkedAlarms || linkedAlarms.length === 0) {
            return;
        }

        const cols = [i18next.t("alarm.title"), i18next.t("alarm.severity"), i18next.t("status")];
        const rows = linkedAlarms.sort().map(linkedAlarm => {
            return [
                linkedAlarm.title,
                linkedAlarm.severity,
                linkedAlarm.status
            ];
        });
        return html`<or-mwc-table .rows="${rows}" .config="${{stickyFirstColumn:false}}" .columns="${cols}"
                                  @or-mwc-table-row-click="${(ev: OrMwcTableRowClickEvent) => {
            hostElement.dispatchEvent(new OrAssetViewerLoadAlarmEvent(linkedAlarms[ev.detail.index].id!));
        }}">
                    </or-mwc-table>`;
    }
}

export function getAttributeTemplate(asset: Asset, attribute: Attribute<any>, hostElement: LitElement, viewerConfig: AssetViewerConfig, panelConfig: PanelConfig, itemConfig: InfoPanelItemConfig): TemplateResult {
    if (viewerConfig.attributeViewProvider) {
        const result = viewerConfig.attributeViewProvider(asset, attribute, hostElement, viewerConfig, panelConfig);
        if (result) {
            return result;
        }
    }

    let attrLabel: string | undefined;
    let attrDisabled: boolean | undefined;
    let attrReadonly: boolean | undefined;
    let attrDisableButton: boolean | undefined;
    let attrInputType: InputType | undefined;
    let attrDisableHelper: boolean | undefined;

    if (itemConfig) {
        attrLabel = itemConfig.label;
        attrDisabled = itemConfig.disabled;
        attrReadonly = itemConfig.readonly;
        attrDisableButton = itemConfig.disableButton;
        attrDisableHelper = itemConfig.disableHelperText;
        attrInputType = itemConfig.inputTypeOverride;
    }

    return html`
        <or-attribute-input class="force-btn-padding" disablesubscribe .assetType="${asset!.type}" .attribute="${attribute}" .assetId="${asset.id!}" .disabled="${attrDisabled}" .label="${attrLabel}" .readonly="${attrReadonly}" resizeVertical .disableButton="${attrDisableButton}" .inputType="${attrInputType}" .hasHelperText="${!attrDisableHelper}" .fullWidth="${attribute.name === 'location' ? true : false}"></or-attribute-input>
    `;
}

export function getPropertyTemplate(asset: Asset, property: string, hostElement: LitElement, viewerConfig: AssetViewerConfig | undefined, panelConfig: PanelConfig | undefined, itemConfig: InfoPanelItemConfig) {
    let value = (asset as { [index: string]: any })[property];

    if (viewerConfig && viewerConfig.propertyViewProvider && panelConfig) {
        const result = viewerConfig.propertyViewProvider(asset, property, value, hostElement, viewerConfig, panelConfig);
        if (result) {
            return result;
        }
    }

    let type = InputType.TEXT;

    switch (property) {
        case "parentId":
            // Display the path instead
            value = asset.path || ["", asset.parentId];

            // Populate value when we get the response
            const ancestors = [...value];
            // Remove this asset from the path
            ancestors.pop();
            value = "";
            if (ancestors.length > 0) {
                getAssetNames(ancestors).then(
                    (names) => {
                        if (hostElement && hostElement.shadowRoot) {
                            const pathField = hostElement.shadowRoot.getElementById("property-parentId") as OrMwcInput;
                            if (pathField) {
                                pathField.value = names.join(" > ");
                            }
                        }
                    }
                );
                value = i18next.t("loading");
            }
            break;
        case "createdOn":
            type = InputType.DATETIME;
            break;
        case "accessPublicRead":
            type = InputType.CHECKBOX;
            break;
    }

    return html`<or-mwc-input id="property-${property}" .type="${type}" dense .value="${value}" .readonly="${itemConfig.readonly !== undefined ? itemConfig.readonly : true}" .label="${itemConfig.label}"></or-mwc-input>`;
}

export function getField(name: string, itemConfig?: InfoPanelItemConfig, content?: TemplateResult): TemplateResult {
    if (!content) {
        return html``;
    }

    return html`
            <div id="field-${name}" style="${itemConfig && itemConfig.styles ? styleMap(itemConfig.styles) : ""}" class=${classMap({field: true, mobileHidden: !!itemConfig && !!itemConfig.hideOnMobile})}>
                ${content}
            </div>
        `;
}

async function getAssetNames(ids: string[]): Promise<string[]> {
    const response = await manager.rest.api.AssetResource.queryAssets({
        select: {
            attributes: []
        },
        ids: ids
    });

    if (response.status !== 200 || !response.data || response.data.length !== ids.length) {
        return ids;
    }

    return ids.map((id) => response.data.find((asset) => asset.id === id)!.name!);
}

async function getAssetChildren(parentId: string, childAssetType: string): Promise<Asset[]> {
    let response: GenericAxiosResponse<Asset[]>;

    try {
        response = await manager.rest.api.AssetResource.queryAssets({
            parents: [
                {
                    id: parentId
                }
            ]
        });
    } catch (e) {
        console.log("Failed to get child assets: " + e);
        return [];
    }

    if (response.status !== 200 || !response.data) {
        return [];
    }

    return response.data.filter((asset) => asset.type === childAssetType);
}

async function getLinkedUserInfo(userAssetLink: UserAssetLink): Promise<UserAssetLinkInfo> {
    const userId = userAssetLink.id!.userId!;
    const username = userAssetLink.userFullName!;

    const roleNames = await manager.rest.api.UserResource.getUserRoles(manager.displayRealm, userId)
        .then((response) => {
            return response.data.filter(role => role.composite && role.assigned).map(r => r.name!);
        })
        .catch((err) => {
            console.info('User not allowed to get roles', err);
            return [];
        });

    const isRestrictedUser = await manager.rest.api.UserResource.getUserRealmRoles(manager.displayRealm, userId)
        .then((rolesRes) => {
            return rolesRes.data ? !!rolesRes.data.find(r => r.assigned && r.name === "restricted_user") : false;
        });

    return {
        userId: userId,
        usernameAndId: username,
        roles: roleNames,
        restrictedUser: isRestrictedUser
    };
}

async function getLinkedUsers(asset: Asset): Promise<UserAssetLinkInfo[]> {

    try {
        return await manager.rest.api.AssetResource.getUserAssetLinks(
            {realm: manager.displayRealm, assetId: asset.id}
        ).then((response) => {
            const userAssetLinks = response.data;
            const infoPromises = userAssetLinks.map(userAssetLink => {
                return getLinkedUserInfo(userAssetLink)
            });

            return Promise.all(infoPromises);
        });

    } catch (e) {
        console.log("Failed to get child assets: " + e);
        return [];
    }
}

async function getLinkedAlarms(asset: Asset): Promise<SentAlarm[]> {
    try {
        return await manager.rest.api.AlarmResource.getAlarmsByAssetId(
            asset.id
        ).then((response) => {
            const alarmAssetLinks = response.data;
            return Promise.all(alarmAssetLinks);
        });

    } catch (e) {
        console.log("Failed to get child assets: " + e);
        return [];
    }
}

export async function saveAsset(asset: Asset): Promise<SaveResult> {

    const isUpdate = !!asset.id && asset.version !== undefined;
    let success: boolean;
    let id: string = "";

    try {
        if (isUpdate) {
            if (!asset.id) {
                throw new Error("Request to update existing asset but asset ID is not set");
            }
            const response = await manager.rest.api.AssetResource.update(asset.id!, asset);
            success = response.status === 200;
            id = asset.id!;
        } else {
            const response = await manager.rest.api.AssetResource.create(asset);
            success = response.status === 200;
            if (success) {
                id = response.data.id!;
            }
        }
    } catch (e) {
        success = false;
        showSnackbar(undefined, (isUpdate ? "saveAssetFailed" : "createAssetFailed"), "dismiss");
        console.error("Failed to save asset", e);
    }

    return {
        assetId: id,
        success: success,
        isNew: !isUpdate
    };
}

// TODO: Add webpack/rollup to build so consumers aren't forced to use the same tooling
const tableStyle = require("@material/data-table/dist/mdc.data-table.css");

export const DEFAULT_ASSET_PROPERTIES = [
    "name",
    "createdOn",
    "type",
    "parentId",
    "accessPublicRead"
];

export const DEFAULT_VIEWER_CONFIG: AssetViewerConfig = {
    viewerStyles: {},
    panels: [
        {
            type: "group",
            title: "underlyingAssets"
        },
        {
            type: "info",
            hideOnMobile: true,
            properties: {
                include:[]
            },
            attributes: {
                include: ["notes", "manufacturer", "model"]
            }
        },
        {
            title: "attributes",
            type: "info",
            properties: {
                include:[]
            },
            attributes: {
                exclude: ["location", "notes", "manufacturer", "model"]
            }
        },
        {
            type: "setup",
            hideOnMobile: false
        },
        {
            title: "location",
            type: "info",
            column: 1,
            properties: {
                include:[]
            },
            attributes: {
                include: ["location"],
                itemConfig: {
                    location: {
                        label: "",
                        readonly: true
                    }
                }
            }
        },
        {
            type: "history",
            column: 1
        },
        {
            type: "linkedUsers",
            column: 1
        },
        {
            type: "alarm.linkedAlarms",
            column: 1,
            hideOnMobile: true
        }
    ]
};

@customElement("or-asset-viewer")
export class OrAssetViewer extends subscribe(manager)(translate(i18next)(LitElement)) {

    static get styles() {
        return [
            unsafeCSS(tableStyle),
            progressCircular,
            panelStyles,
            style
        ];
    }

    @property({type: Object, reflect: false})
    public asset?: Asset;

    @property({type: Array})
    public ids: string[] | undefined;

    @property({type: Object})
    public config?: ViewerConfig;

    @property({type: Boolean})
    public editMode?: boolean;

    @property({type: Boolean})
    public readonly?: boolean;

    @state()
    protected _assetInfo?: AssetInfo;

    @state()
    protected _validationResults: ValidatorResult[] = [];

    @query("#wrapper")
    protected wrapperElem!: HTMLDivElement;

    @query("#save-btn")
    protected saveBtnElem!: OrMwcInput;

    @query("#edit-btn")
    protected editBtnElem!: OrMwcInput;

    @query("#editor")
    protected editor!: OrEditAssetPanel;

    @query("#asset-header")
    protected headerElem!: HTMLDivElement;

    @query("#view-container")
    protected containerElem!: HTMLDivElement;

    protected _saveResult?: SaveResult;

    constructor() {
        super();
        this.addEventListener(OrEditAssetModifiedEvent.NAME, (ev: OrEditAssetModifiedEvent) => this._onAssetModified(ev.detail));
    }

    public isModified() {
        return !!this.editMode && this._assetInfo && this._assetInfo.modified;
    }

    /**
     * When language is changed, we clear the cached templates,
     * so can be rendered differently according to the selected language.
     */
    langChangedCallback = () => {
        if(this._assetInfo) {
            this._assetInfo.attributeTemplateMap = {};
            this.requestUpdate("_assetInfo");
        }
    }

    shouldUpdate(changedProperties: PropertyValues): boolean {

        if (this._isReadonly()) {
            this.editMode = false;
        }

        if (changedProperties.has("ids")) {
            this._assetInfo = undefined;
            this.asset = undefined;

            // Set asset ID on mixin which will go and load the asset
            if (this.ids && this.ids.length === 1) {
                super.assetIds = [this.ids[0]];
            } else {
                super.assetIds = undefined;
            }
        }

        if (changedProperties.has("asset")) {
            this._assetInfo = undefined;
            this.ids = undefined;
            super.assetIds = undefined;

            if (this.asset) {
                this.loadAssetInfo(this.asset)
                    .then(assetInfo => this._assetInfo = assetInfo)
                    .catch(reason => {
                        // We can ignore this as it should indicate that the asset has changed
                    });
            }
        }

        return super.shouldUpdate(changedProperties);
    }

    updated(_changedProperties: PropertyValues) {
        if (_changedProperties.has("asset")) {
            this._doValidation();
        }
    }

    async loadAssetInfo(asset: Asset): Promise<AssetInfo> {

        if (!asset) {
            throw new Error("Asset has changed");
        }

        if (!asset.attributes) {
            asset.attributes = {};
        }

        const exists = !!asset.id;
        const modified = !exists;
        const viewerConfig = this._getPanelConfig(asset);

        if (!exists) {
            // Newly created asset not yet saved
            return {
                asset: asset,
                modified: modified,
                viewerConfig: viewerConfig,
                attributeTemplateMap: {}
            };
        }

        const links = await getLinkedUsers(asset);
        const alarms = await getLinkedAlarms(asset);

        // Check this asset is still the correct one
        if (!this.ids || this.ids.length != 1 || this.ids[0] !== asset.id) {
            throw new Error("Asset has changed");
        }

        // Load child assets for group asset
        let childAssets: Asset[] | undefined = undefined;
        if (asset.type === WellknownAssets.GROUPASSET) {
            childAssets = await getAssetChildren(asset.id!, asset.attributes![WellknownAttributes.CHILDASSETTYPE].value);
        }

        // Check this asset is still the correct one
        if (!this.ids || this.ids.length != 1 || this.ids[0] !== asset.id) {
            throw new Error("Asset has changed");
        }

        return {
            asset: asset,
            modified: modified,
            viewerConfig: viewerConfig,
            childAssets: childAssets,
            userAssetLinks: links,
            alarmAssetLinks: alarms,
            attributeTemplateMap: {}
        };
    }

    protected _doValidation() {
        if (this.editMode && this.editor) {
            this._validationResults = this.editor.validate();
        }
    }

    protected _onParentChangeClick() {
        let dialog: OrMwcDialog;

        const blockEvent = (ev: Event) => {
            ev.stopPropagation();
        };

        const dialogContent = html`
            <or-asset-tree id="parent-asset-tree" disableSubscribe readonly .selectedIds="${[]}"
                           @or-asset-tree-request-select="${blockEvent}"
                           @or-asset-tree-selection-changed="${blockEvent}"></or-asset-tree>`;

        const setParent = () => {
            const assetTree = dialog.shadowRoot!.getElementById("parent-asset-tree") as OrAssetTree;
            let idd = assetTree.selectedIds!.length === 1 ? assetTree.selectedIds![0] : undefined;

            this.dispatchEvent(new OrAssetViewerChangeParentEvent(idd, this.ids || []));
        };

        const clearParent = () => {
            this.dispatchEvent(new OrAssetViewerChangeParentEvent(undefined, this.ids || []));
        };

        const dialogActions: DialogAction[] = [
            {
                actionName: "clear",
                content: "none",
                action: clearParent
            },
            {
                actionName: "ok",
                content: "ok",
                action: setParent
            },
            {
                default: true,
                actionName: "cancel",
                content: "cancel"
            }
        ];

        dialog = showDialog(new OrMwcDialog()
            .setContent(dialogContent)
            .setActions(dialogActions)
            .setStyles(html`
                <style>
                    .mdc-dialog__surface {
                        width: 400px;
                        height: 800px;
                        display: flex;
                        overflow: visible;
                        overflow-x: visible !important;
                        overflow-y: visible !important;
                    }

                    #dialog-content {
                        flex: 1;
                        overflow: visible;
                        min-height: 0;
                        padding: 0;
                    }

                    footer.mdc-dialog__actions {
                        border-top: 1px solid ${unsafeCSS(DefaultColor5)};
                    }

                    or-asset-tree {
                        height: 100%;
                    }
                </style>
            `)
            .setHeading(i18next.t("setParent"))
            .setDismissAction(null));
    }

    protected render(): TemplateResult | void {

        const noSelection = !this.asset && (!this.ids || this.ids.length === 0);
        const multiSelection = !this.asset && (this.ids && this.ids.length > 1);

        if (multiSelection) {
            return html `
                <div class="msg">
                    <div class="multipleAssetsView">
                        <or-translate value="multiAssetSelected" .options="${ { assetNbr: this.ids!.length } }"></or-translate>
                        <or-mwc-input .type="${InputType.BUTTON}" label="changeParent" @click="${() => this._onParentChangeClick()}" outlined></or-mwc-input>
                    </div>
                </div>
            `;
        }

        if (noSelection) {
            return html`
                <div class="msg"><or-translate value="noAssetSelected"></or-translate></div>
            `;
        }

        if (!this._assetInfo) {
            return html`
                <div class="msg"><or-translate value="loading"></or-translate></div>
            `;
        }

        if (!this._assetInfo.asset) {
            return html`
                <div><or-translate value="notFound"></or-translate></div>
            `;
        }

        const asset = this._assetInfo.asset;
        const descriptor = AssetModelUtil.getAssetDescriptor(asset.type!);
        const editMode = !!this.editMode;
        let content: TemplateResult | string = ``;
        let validationErrors: string[] = [];

        if (editMode) {
            content = html`
                <div id="edit-container">
                    <or-edit-asset-panel id="editor" .asset="${asset}"></or-edit-asset-panel>
                </div>
            `;

            validationErrors = this._validationResults
                .filter((validationResult) => !validationResult.valid || validationResult.metaResults && validationResult.metaResults.some((r) => !r.valid))
                .flatMap((validationResult) => {
                    const errors: string[] = [];
                    if (!validationResult.valid) {
                        errors.push(i18next.t("validation.invalidAttributeValue", {attrName: validationResult.name}));
                    }
                    if (validationResult.metaResults) {
                        validationResult.metaResults.filter((result) => !result.valid).forEach((metaResult) => {
                            errors.push(i18next.t("validation.invalidMetaItemValue", {attrName: validationResult.name, metaName: metaResult.name}));
                        });
                    }
                    return errors;
                });
        } else {
            const viewerConfig = this._assetInfo.viewerConfig;

            if (viewerConfig.panels) {

                const leftColumn: (TemplateResult | string)[] = [];
                const rightColumn: (TemplateResult | string)[] = [];

                viewerConfig.panels.forEach((panelConfig, index) => {
                    if (!panelConfig.hide) {
                        const id = index+"";
                        const column = panelConfig.column || 0;
                        const template = getPanel(id, panelConfig, getPanelContent(id, this._assetInfo!, this, viewerConfig, panelConfig)) || ``;

                        if (template) {
                            if (column == 0) {
                                leftColumn.push(template);
                            } else {
                                rightColumn.push(template);
                            }
                        }
                    }});

                content = html`                
                    <div id="view-container" style="${viewerConfig.viewerStyles ? styleMap(viewerConfig.viewerStyles) : ""}" @scroll="${this._toggleHeaderShadow}">
                        <div id="left-column" class="panelContainer">
                            ${leftColumn}
                        </div>
                        <div id="right-column" class="panelContainer">
                            ${rightColumn}
                        </div>
                    </div>`;
            }
        }

        return html`
            <div id="wrapper">
                <div id="asset-header" class=${editMode ? "editmode" : ""}>
                    <a class="back-navigation" @click="${() => window.history.back()}">
                        <or-icon icon="chevron-left"></or-icon>
                    </a>
                    <div id="title">
                        <or-icon title="${descriptor && descriptor.name ? descriptor.name : "unset"}" style="--or-icon-fill: ${descriptor && descriptor.colour ? "#" + descriptor.colour : "unset"}" icon="${descriptor && descriptor.icon ? descriptor.icon : AssetModelUtil.getAssetDescriptorIcon(WellknownAssets.THINGASSET)}"></or-icon>
                        ${editMode 
                                ? html`
                                    <or-mwc-input id="name-input" .type="${InputType.TEXT}" min="1" max="1023" comfortable required outlined .label="${i18next.t("name")}" .value="${asset.name}" @or-mwc-input-changed="${(e: OrInputChangedEvent) => {asset!.name = e.detail.value; this._assetInfo!.modified = true; this._doValidation();}}"></or-mwc-input>
                                `
                                : html`<span>${asset.name}</span>`}
                    </div>
                    <div id="right-wrapper" class="mobileHidden">
                        ${validationErrors.length === 0 ? (asset!.createdOn ? html`<or-translate id="created-time" class="tabletHidden" value="createdOnWithDate" .options="${{ date: new Date(asset!.createdOn!) } as TOptions<InitOptions>}"></or-translate>` : ``) : html`<span id="error-wrapper" .title="${validationErrors.join("\n")}"><or-icon icon="alert"></or-icon><or-translate class="tabletHidden" value="validation.invalidAsset"></or-translate></span>`}
                        ${editMode ? html`<or-mwc-input id="save-btn" .disabled="${!this.isModified()}" raised .type="${InputType.BUTTON}" label="save" @or-mwc-input-changed="${() => this._onSaveClicked()}"></or-mwc-input>` : ``}
                        ${!this._isReadonly() ? html`<or-mwc-input id="edit-btn" .disabled="${!this._assetInfo.asset.id}" outlined .type="${InputType.BUTTON}" .value="${this.editMode}" .label="${this.editMode ? i18next.t("viewAsset") : i18next.t("editAsset")}" icon="${this.editMode ? "eye" : "pencil"}" @or-mwc-input-changed="${() => this._onEditToggleClicked(!this.editMode!)}"></or-mwc-input>
                        `: ``}
                    </div>
                </div>
                ${content}
            </div>
        `;
    }

    protected _toggleHeaderShadow() {
        (this.containerElem.scrollTop > 0) ? this.headerElem.classList.add('scrolled') : this.headerElem.classList.remove('scrolled');
    }

    protected _isReadonly() {
        return this.readonly || !manager.hasRole(ClientRole.WRITE_ASSETS);
    }

    protected _onEditToggleClicked(edit: boolean) {
        Util.dispatchCancellableEvent(
            this,
            new OrAssetViewerRequestEditToggleEvent(edit)).then(
                (detail) => {
                    if (detail.allow) {
                        this._doEditToggle(edit);
                    } else {
                        this.editBtnElem.value = !edit;
                    }
                });
    }

    protected _doEditToggle(edit: boolean) {
        this.editMode = edit;
        this.dispatchEvent(new OrAssetViewerEditToggleEvent(edit));
    }

    protected _onSaveClicked() {
        if (!this._assetInfo || !this._assetInfo.asset) {
            return;
        }

        Util.dispatchCancellableEvent(this, new OrAssetViewerRequestSaveEvent(this._assetInfo.asset))
            .then((detail) => {
                if (detail.allow) {
                    this._doSave();
                }
            });
    }

    protected async _doSave() {
        if (!this._assetInfo) {
            return;
        }

        const asset = this._assetInfo.asset;
        this.saveBtnElem.disabled = true;
        this.wrapperElem.classList.add("saving");

        this._saveResult = await saveAsset(asset);

        this.wrapperElem.classList.remove("saving");
        this.saveBtnElem.disabled = false;

        if (!this._assetInfo || this._assetInfo.asset !== asset) {
            // Asset has changed during save so ignore save result
            return;
        }

        if (this._saveResult.success) {
            this._assetInfo.modified = false;
            this.asset = undefined;
            this.ids = [this._saveResult.assetId];
        }

        this.dispatchEvent(new OrAssetViewerSaveEvent(this._saveResult));
    }

    protected _onAssetModified(validationResults: ValidatorResult[]) {
        if (this._assetInfo) {
            this._assetInfo.modified = true;
            this._validationResults = validationResults;
        }
    }

    _onEvent(event: SharedEvent) {
        const assetId = this.ids && this.ids.length > 0 ? this.ids[0] : undefined;
        const processEvent = (event.eventType === "asset" && (event as AssetEvent).asset!.id === assetId) || (event.eventType === "attribute" && (event as AttributeEvent).ref!.id == assetId);

        if (!processEvent) {
            return;
        }

        if (event.eventType === "asset") {

            const asset = (event as AssetEvent).asset!;

            if (!this._assetInfo) {
                this.loadAssetInfo(asset)
                    .then(assetInfo => this._assetInfo = assetInfo)
                    .catch(reason => {
                        // We can ignore this as it should indicate that the asset has changed
                    });
                return;
            }

            if (asset.id !== assetId) {
                return;
            }

            if (this.editMode) {
                // Asset hasn't been modified yet so just re-render with new version of asset
                if (!this._assetInfo.modified || (this._saveResult?.assetId === assetId)) {
                    this._assetInfo = undefined;
                    this._saveResult = undefined;
                    this.loadAssetInfo(asset)
                        .then(assetInfo => this._assetInfo = assetInfo)
                        .catch(reason => {
                            // We can ignore this as it should indicate that the asset has changed
                        });
                    return;
                }

                // Asset has changed whilst we're editing it so inform the user and reload
                showOkDialog("assetModified", i18next.t("assetModifiedMustRefresh")).then(() => {
                    this._assetInfo = undefined;
                    this.loadAssetInfo(asset)
                        .then(assetInfo => this._assetInfo = assetInfo)
                        .catch(reason => {
                            // We can ignore this as it should indicate that the asset has changed
                        });
                });
            } else {
                // Just reload the whole view
                this._assetInfo = undefined;
                this.loadAssetInfo(asset)
                    .then(assetInfo => this._assetInfo = assetInfo)
                    .catch(reason => {
                        // We can ignore this as it should indicate that the asset has changed
                    });
            }
        }

        if (event.eventType === "attribute") {

            if (!this._assetInfo) {
                return;
            }

            const asset = this._assetInfo.asset;

            // Inject the attribute as we don't subscribe to events from individual attribute inputs
            const attributeEvent = event as AttributeEvent;
            const attrName = attributeEvent.ref!.name!;

            if (asset && asset.attributes && asset.attributes[attrName]) {

                // Remove any cached template
                delete this._assetInfo.attributeTemplateMap[attrName];

                // Update attribute within the asset
                const attr = {...asset.attributes[attrName]};
                attr.value = attributeEvent.value;
                attr.timestamp = attributeEvent.timestamp;
                asset.attributes[attrName] = attr;

                if (this.editMode) {
                    // Notify editor that attribute has changed
                    const editor = this.shadowRoot!.getElementById("editor") as OrEditAssetPanel;

                    if (editor) {
                        editor.attributeUpdated(attrName);
                    }
                } else {
                    this.requestUpdate();
                }
            }
        }
    }

    protected _getPanelConfig(asset: Asset): AssetViewerConfig {
        const config = {...DEFAULT_VIEWER_CONFIG};

        if (this.config) {

            config.viewerStyles = {...config.viewerStyles};
            config.panels = config.panels ? [...config.panels] : [];
            const assetConfig = this.config.assetTypes && this.config.assetTypes.hasOwnProperty(asset.type!) ? this.config.assetTypes[asset.type!] : this.config.default;

            if (assetConfig) {

                if (assetConfig.viewerStyles) {
                    Object.assign(config.viewerStyles, assetConfig.viewerStyles);
                }

                if (assetConfig.panels) {
                    config.panels = assetConfig.panels;
                }

                config.attributeViewProvider = assetConfig.attributeViewProvider || (this.config.default ? this.config.default.attributeViewProvider : undefined);
                config.panelViewProvider = assetConfig.panelViewProvider || (this.config.default ? this.config.default.panelViewProvider : undefined);
                config.propertyViewProvider = assetConfig.propertyViewProvider || (this.config.default ? this.config.default.propertyViewProvider : undefined);
                config.historyConfig = assetConfig.historyConfig || this.config.historyConfig;
            }
        }
        return config;
    }
}<|MERGE_RESOLUTION|>--- conflicted
+++ resolved
@@ -134,11 +134,7 @@
 interface AssetInfo {
     asset: Asset;
     userAssetLinks?: UserAssetLinkInfo[];
-<<<<<<< HEAD
-    alarmAssetLinks?: SentAlarm[]; // TODO Change data type
-=======
     alarmAssetLinks?: SentAlarm[];
->>>>>>> cb4b1456
     childAssets?: Asset[];
     viewerConfig: AssetViewerConfig;
     modified: boolean;
