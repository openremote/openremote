{
  "name": "@openremote/rest",
<<<<<<< HEAD
  "version": "1.9.0-mg-feature-testing-1",
=======
  "version": "1.10.0-snapshot",
>>>>>>> 1dcc840b
  "description": "OpenRemote 3.x REST API",
  "main": "dist/umd/index.bundle.js",
  "module": "lib/index.js",
  "types": "lib/index.d.ts",
  "exports": {
    ".": "./lib/index.js",
    "./*": "./lib/*.js"
  },
  "files": [
    "lib",
    "dist"
  ],
  "scripts": {
    "build": "npx tsc -b",
    "test": "echo \"No tests\" && exit 0",
    "prepack": "npx rspack"
  },
  "author": "OpenRemote",
  "license": "AGPL-3.0-or-later",
  "dependencies": {
    "axios": "0.24.0",
    "qs": "^6.8.0"
  },
  "devDependencies": {
    "@types/qs": "^6.9.7"
  },
  "publishConfig": {
    "access": "public"
  }
}<|MERGE_RESOLUTION|>--- conflicted
+++ resolved
@@ -1,10 +1,6 @@
 {
   "name": "@openremote/rest",
-<<<<<<< HEAD
-  "version": "1.9.0-mg-feature-testing-1",
-=======
   "version": "1.10.0-snapshot",
->>>>>>> 1dcc840b
   "description": "OpenRemote 3.x REST API",
   "main": "dist/umd/index.bundle.js",
   "module": "lib/index.js",
