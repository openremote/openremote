import {css, html, LitElement, TemplateResult} from "lit";
import {customElement, property} from "lit/decorators.js";
import {until} from "lit/directives/until.js";
import {ActionType, OrRulesRuleUnsupportedEvent, RulesConfig} from "../index";
import {
    AssetQuery,
    AssetQueryOrderBy$Property,
    AssetTypeInfo,
    JsonRule,
    RuleAction,
    RuleActionNotification,
    UserQuery,
    WellknownAssets,
    NotificationTargetType
} from "@openremote/model";
import {InputType, OrInputChangedEvent} from "@openremote/or-mwc-components/or-mwc-input";
import {getTargetTypeMap, OrRulesJsonRuleChangedEvent} from "./or-rule-json-viewer";
import "./modals/or-rule-notification-modal";
import "./forms/or-rule-form-email-message";
import "./forms/or-rule-form-push-notification";
import "./or-rule-action-attribute";
import {i18next} from "@openremote/or-translate";
import manager, {Util} from "@openremote/core";

// language=CSS
const style = css`
    :host {
        display: flex;
        align-items: center;
    }

    :host > * {
        margin: 0 3px 6px;
    }

    .min-width {
        min-width: 200px;
    }
`;

@customElement("or-rule-action-notification")
export class OrRuleActionNotification extends LitElement {

    static get styles() {
        return style;
    }

    @property({type: Object, attribute: false})
    public rule!: JsonRule;

    @property({type: Object, attribute: false})
    public action!: RuleActionNotification;

    @property({type: String, attribute: false})
    public actionType!: ActionType;

    public readonly?: boolean;

    @property({type: Object})
    public assetInfos?: AssetTypeInfo[];

    @property({type: Object})
    public config?: RulesConfig;

    protected static getActionTargetTemplate(targetTypeMap: [string, string?][], action: RuleAction, actionType: ActionType, readonly: boolean, config: RulesConfig | undefined, baseAssetQuery: AssetQuery | undefined, onTargetTypeChangedCallback: (type: NotificationTargetType) => void, onTargetChangedCallback: (type: NotificationTargetType, value: string | undefined) => void): PromiseLike<TemplateResult> | undefined {

        let allowedTargetTypes: [NotificationTargetType, string][] = [
            [NotificationTargetType.USER, i18next.t("user_plural")],
            [NotificationTargetType.ASSET, i18next.t("asset_plural")],
            [NotificationTargetType.REALM, i18next.t("realm_plural")],
            [NotificationTargetType.CUSTOM, i18next.t("custom")]
        ];

        if (config && config.controls && config.controls.allowedActionTargetTypes) {
            let configTypes: string[] | undefined;

            if (config.controls.allowedActionTargetTypes.actions) {
                configTypes = (config.controls.allowedActionTargetTypes.actions as any)[actionType] as NotificationTargetType[];
            } else {
                configTypes = config.controls.allowedActionTargetTypes.default;
            }

            if (configTypes) {
                allowedTargetTypes = allowedTargetTypes.filter((allowedType) => configTypes?.includes(allowedType[0]));
            }
        }

        if (allowedTargetTypes.length === 0) {
            console.warn("Rule action config doesn't allow any action target types for this type of action");
            return;
        }

        let targetType: NotificationTargetType | undefined = NotificationTargetType.ASSET;

        if (action.target) {
            if (action.target.users && !action.target.conditionAssets && !action.target.matchedAssets && !action.target.assets) {
                targetType = NotificationTargetType.USER;
            } else if (action.target.linkedUsers) {
                targetType = NotificationTargetType.USER;
            } else if (action.target.custom !== undefined && !action.target.conditionAssets && !action.target.matchedAssets && !action.target.assets) {
                targetType = NotificationTargetType.CUSTOM;
            }
        }

        let targetValueTemplate: PromiseLike<TemplateResult>;

        if (!allowedTargetTypes.find((allowedTargetType) => allowedTargetType[0] === targetType)) {
            targetType = undefined;
        }

        if (targetType === NotificationTargetType.CUSTOM) {

            const template = html`
                <or-mwc-input class="min-width" .type="${InputType.TEXT}" @or-mwc-input-changed="${(e: OrInputChangedEvent) => onTargetChangedCallback(targetType!, e.detail.value)}" ?readonly="${readonly}" .value="${action.target!.custom}" ></or-mwc-input>            
            `;
            targetValueTemplate = Promise.resolve(template);

        } else {

            let targetValuesGenerator: PromiseLike<[string, string][]>;
            let label: string | undefined;
            let value: string | undefined;

            if (targetType === NotificationTargetType.USER) {
                // Get users excluding system accounts and service users
                const query: UserQuery = {
                    realmPredicate: {name: manager.displayRealm},
                    select: {basic: true},
                    serviceUsers: false,
                    attributes: [{name: {value: "systemAccount", predicateType: "string"}, negated: true}]
                }
                targetValuesGenerator = manager.rest.api.UserResource.query(query).then(
                    async (usersResponse) => {
                        const linkedLabel = i18next.t("linked");

                        // Get realm roles and add as options
                        const realm = await manager.rest.api.RealmResource.get(manager.displayRealm);
                        let realmRoleOpts: [string, string][] = realm.data.realmRoles!.filter(r => Util.realmRoleFilter(r)).map(r => ["linked-" + r.name!,  linkedLabel + ": " + i18next.t("realmRole." + r.name, Util.camelCaseToSentenceCase(r.name!.replace("_", " ").replace("-", " ")))]);
                        let values: [string, string][] = usersResponse.data.map((user) => [user.id!, user.username!]);
                        return [["linkedUsers", linkedLabel], ...realmRoleOpts, ...values];
                    }
                );
                label = i18next.t("user_plural");
                const userQuery = action.target!.users!;

                if (action.target!.linkedUsers) {
                    if (userQuery && userQuery.realmRoles) {
                        if (userQuery.realmRoles.length > 1) {
                            console.warn("Rule action user target query is unsupported: " + JSON.stringify(userQuery, null, 2));
                            return;
                        }
                        value = "linked-" + userQuery.realmRoles[0].value;
                    } else {
                        value = "linkedUsers";
                    }
                } else if (userQuery) {
                    if ((userQuery.ids && userQuery.ids.length > 1)
                        || userQuery.usernames
                        || userQuery.assets
                        || userQuery.limit
                        || userQuery.pathPredicate
                        || userQuery.realmPredicate) {
                        console.warn("Rule action user target query is unsupported: " + JSON.stringify(userQuery, null, 2));
                        return;
                    }

                    if (userQuery.ids && userQuery.ids.length === 1) {
                        value = userQuery.ids[0];
                    }
                } else {
                    console.warn("Rule action user target query is unsupported: " + JSON.stringify(userQuery, null, 2));
                    return;
                }

            } else {
                const assetQuery = baseAssetQuery ? {...baseAssetQuery} : {};
                assetQuery.orderBy = {
                    property: AssetQueryOrderBy$Property.NAME
                };

                targetValuesGenerator = manager.rest.api.AssetResource.queryAssets(assetQuery).then(
                    (response) => {
                        let values: [string, string][] = response.data.map((asset) => [asset.id!, asset.name! + " (" + asset.id! + ")"]);

                        // Add additional options for assets
                        const additionalValues: [string, string][] = [["allMatched", i18next.t("matched")]];
                        if (targetTypeMap && targetTypeMap.length > 1) {
                            targetTypeMap.forEach((typeAndTag) => {
                                if (!additionalValues.find((av) => av[0] === typeAndTag[0])) {
                                    additionalValues.push([typeAndTag[0], i18next.t("matchedOfType", {type: Util.getAssetTypeLabel(typeAndTag[0])})]);
                                }
                            });
                        }
                        return [...additionalValues, ...values];
                    }
                );
                label = i18next.t("asset_plural");
                if (!action.target) {
                    value = "allMatched";
                } else {
                    if (action.target.conditionAssets) {
                        console.warn("Rule action asset target, conditionAssets is unsupported: " + JSON.stringify(action.target, null, 2));
                        return;
                    }
                    if (action.target.matchedAssets) {
                        if (action.target.matchedAssets.types && action.target.matchedAssets.types.length > 1) {
                            console.warn("Rule action asset target, matchedAssets query unsupported: " + JSON.stringify(action.target, null, 2));
                            return;
                        }
                        if (action.target.matchedAssets.types && action.target.matchedAssets.types.length === 1) {
                            value = action.target.matchedAssets.types[0];
                        }
                    } else if (action.target.assets) {
                        if (action.target.assets.ids && action.target.assets.ids.length > 1) {
                            console.warn("Rule action asset target, assets query unsupported: " + JSON.stringify(action.target, null, 2));
                            return;
                        }
                        if (action.target.assets.ids && action.target.assets.ids.length === 1) {
                            value = action.target.assets.ids[0];
                        }
                    }
                }
            }

            targetValueTemplate = targetValuesGenerator.then((values) => {

<<<<<<< HEAD
                // Add additional options for assets
                if (targetType === NotificationTargetType.ASSET) {
                    const additionalValues: [string, string][] = [["allMatched", i18next.t("matched")]];
                    if (targetTypeMap && targetTypeMap.length > 1) {
                        targetTypeMap.forEach((typeAndTag) => {
                            if (!additionalValues.find((av) => av[0] === typeAndTag[0])) {
                                additionalValues.push([typeAndTag[0], i18next.t("matchedOfType", {type: Util.getAssetTypeLabel(typeAndTag[0])})]);
                            }
                        });
                    }
                    values = [...additionalValues, ...values];
                } else if (targetType === NotificationTargetType.USER) {
                    // Add additional option for linked users
                    values = [["linkedUsers", i18next.t("linked")], ...values.sort(Util.sortByString(user => user[1]))];
                }

=======
>>>>>>> 2d8f439b
                return html`
                    <or-mwc-input type="${InputType.SELECT}" 
                        class="min-width"
                        .options="${values}"
                        .label="${label}"
                        .value="${value}"
                        @or-mwc-input-changed="${(e: OrInputChangedEvent) => onTargetChangedCallback(targetType!, e.detail.value)}" 
                        ?readonly="${readonly}"></or-mwc-input>
                `;
            });
        }

        targetValueTemplate = targetValueTemplate.then((valueTemplate) => {
            return html`
                <or-mwc-input type="${InputType.SELECT}" 
                    class="min-width"
                    .options="${allowedTargetTypes}"
                    .value="${targetType}"
                    .label="${i18next.t("recipients")}"
                    @or-mwc-input-changed="${(e: OrInputChangedEvent) => onTargetTypeChangedCallback(e.detail.value as NotificationTargetType)}" 
                    ?readonly="${readonly}"></or-mwc-input>
                ${valueTemplate}
            `;
        });

        return targetValueTemplate;
    }

    protected render() {

        if (!this.action.notification || !this.action.notification.message) {
            return html``;
        }

        const message = this.action.notification.message;
        const messageType = message.type!;
        let baseAssetQuery: AssetQuery;

        if (messageType === "push") {
            baseAssetQuery = {
                types: [
                    WellknownAssets.CONSOLEASSET
                ]};
        } else {
            baseAssetQuery = {
                attributes: {
                    items: [
                        {
                            name: { "predicateType": "string", "value": "email" },
                            value: { "predicateType": "value-empty", negate: true }
                        }
                    ]
                }
            }
        }

        let targetTemplate = OrRuleActionNotification.getActionTargetTemplate(getTargetTypeMap(this.rule), this.action, this.actionType, !!this.readonly, this.config, baseAssetQuery,(type) => this._onTargetTypeChanged(type), (type, value) => this._onTargetChanged(type, value));
        let modalTemplate: TemplateResult | string = ``;

        if (!targetTemplate) {
            this.dispatchEvent(new OrRulesRuleUnsupportedEvent());
            return ``;
        }

        if (message) {
            if (messageType === "push") {
                modalTemplate = html`
                    <or-rule-notification-modal title="push-notification" .action="${this.action}">
                        <or-rule-form-push-notification .action="${this.action}"></or-rule-form-push-notification>
                    </or-rule-notification-modal>
                `;
            }
            
            if (messageType === "email") {
                modalTemplate = html`
                    <or-rule-notification-modal title="email" .action="${this.action}">
                        <or-rule-form-email-message .action="${this.action}"></or-rule-form-email-message>
                    </or-rule-notification-modal>
                `;
            }
        }

        targetTemplate = targetTemplate.then((targetTemplate) =>
            html`
                ${targetTemplate}
                ${modalTemplate}
            `
        );

        return html`${until(targetTemplate,html``)}`;
    }

    protected _onTargetTypeChanged(targetType: NotificationTargetType) {
        if (targetType === NotificationTargetType.ASSET) {
            delete this.action.target;
        } else if (targetType === NotificationTargetType.USER) {
            this.action.target = {
                users: {
                    ids: []
                }
            };
        } else if (targetType === NotificationTargetType.CUSTOM) {
            this.action.target = {
                custom: ""
            }
        }

        this.dispatchEvent(new OrRulesJsonRuleChangedEvent());
        this.requestUpdate();
    }

    protected _onTargetChanged(targetType: NotificationTargetType, value: string | undefined) {
        switch (targetType) {
            case NotificationTargetType.USER:
                if (value === "linkedUsers") {
                    this.action.target = {
                        linkedUsers: true
                    }
                } else if (value?.startsWith("linked-")) {
                    this.action.target = {
                        users: {
                            realmRoles: [
                                {
                                    predicateType: "string",
                                    value: value?.substring(7)
                                }
                            ]
                        },
                        linkedUsers: true
                    }
                } else if (value) {
                    this.action.target = {
                        users: {ids: [value]}
                    }
                }
            break;
            case NotificationTargetType.CUSTOM:
                    this.action.target = {
                        custom: value
                    }
                break;
            case NotificationTargetType.ASSET:
                if (!value || value === "allMatched") {
                    delete this.action.target;
                } else if (value.endsWith("Asset")) {
                     // This is an asset type
                    this.action.target = {
                        matchedAssets: {
                            types: [
                                value
                            ]
                        }
                    };
                } else {
                    this.action.target = {
                        assets: {
                            ids: [
                                value
                            ]
                        }
                    };
                }
                break;
        }

        this.dispatchEvent(new OrRulesJsonRuleChangedEvent());
    }
}<|MERGE_RESOLUTION|>--- conflicted
+++ resolved
@@ -224,25 +224,6 @@
 
             targetValueTemplate = targetValuesGenerator.then((values) => {
 
-<<<<<<< HEAD
-                // Add additional options for assets
-                if (targetType === NotificationTargetType.ASSET) {
-                    const additionalValues: [string, string][] = [["allMatched", i18next.t("matched")]];
-                    if (targetTypeMap && targetTypeMap.length > 1) {
-                        targetTypeMap.forEach((typeAndTag) => {
-                            if (!additionalValues.find((av) => av[0] === typeAndTag[0])) {
-                                additionalValues.push([typeAndTag[0], i18next.t("matchedOfType", {type: Util.getAssetTypeLabel(typeAndTag[0])})]);
-                            }
-                        });
-                    }
-                    values = [...additionalValues, ...values];
-                } else if (targetType === NotificationTargetType.USER) {
-                    // Add additional option for linked users
-                    values = [["linkedUsers", i18next.t("linked")], ...values.sort(Util.sortByString(user => user[1]))];
-                }
-
-=======
->>>>>>> 2d8f439b
                 return html`
                     <or-mwc-input type="${InputType.SELECT}" 
                         class="min-width"
