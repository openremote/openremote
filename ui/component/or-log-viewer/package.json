--- conflicted
+++ resolved
@@ -1,10 +1,6 @@
 {
   "name": "@openremote/or-log-viewer",
-<<<<<<< HEAD
-  "version": "1.9.0-mg-feature-testing-1",
-=======
   "version": "1.10.0-snapshot",
->>>>>>> 1dcc840b
   "description": "OpenRemote syslog viewer",
   "customElements": "custom-elements.json",
   "main": "dist/umd/index.bundle.js",
