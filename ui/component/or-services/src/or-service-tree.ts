--- conflicted
+++ resolved
@@ -22,17 +22,6 @@
 import { DefaultColor3, DefaultColor5, DefaultColor6 } from "@openremote/core";
 import { OrTreeMenu, TreeMenuSelection, OrTreeNode, TreeMenuSorting } from "@openremote/or-tree-menu";
 import { Microservice, MicroserviceStatus } from "@openremote/model";
-<<<<<<< HEAD
-import { InputType } from "@openremote/or-mwc-components/or-mwc-input";
-import {
-    ServiceTreeNode,
-    MicroserviceStatusIcon,
-    MicroserviceStatusColor,
-    OrServiceSelectedEvent,
-    OrServiceRefreshEvent,
-} from "./types";
-=======
->>>>>>> c836ab05
 import { i18next } from "@openremote/or-translate";
 import { Util } from "@openremote/core";
 import {
@@ -65,16 +54,10 @@
     }
 `;
 
-<<<<<<< HEAD
-/**
- * @event {OrServiceSelectedEvent} or-service-selected - Triggers upon selecting a service, and dispatches the selected service.
- * @event {OrServiceRefreshEvent} or-service-refresh - Triggers when the user requests to refresh the services list.
-=======
 
 
 /**
  * @event {OrServiceSelectedEvent} or-service-selected - Triggers upon selecting a service, and dispatches the selected service.
->>>>>>> c836ab05
  */
 @customElement("or-service-tree")
 export class OrServiceTree extends OrTreeMenu {
@@ -94,11 +77,8 @@
     nodes: ServiceTreeNode[] = [];
     selection = TreeMenuSelection.SINGLE;
     menuTitle = "services";
-<<<<<<< HEAD
-=======
     sortBy: any = ServiceTreeSorting.NAME;
     sortOptions: any[] = [ServiceTreeSorting.NAME, ServiceTreeSorting.STATUS];
->>>>>>> c836ab05
 
     protected willUpdate(changedProps: PropertyValues): void {
         if (changedProps.has("services")) {
@@ -141,57 +121,6 @@
         }
 
         return super._dispatchSelectEvent(nodes);
-<<<<<<< HEAD
-    }
-
-    protected _getServiceNodes(services: Microservice[]): ServiceTreeNode[] {
-        return services.map((service) => ({
-            id: service.serviceId || "",
-            label: service.label || "",
-            service,
-            disabled: service.status === MicroserviceStatus.UNAVAILABLE,
-        }));
-    }
-
-    protected _getSingleNodeSlotTemplate(node: ServiceTreeNode): TemplateResult {
-        const service = node.service!;
-        const statusIcon =
-            service.status && MicroserviceStatusIcon[service.status]
-                ? MicroserviceStatusIcon[service.status]
-                : MicroserviceStatusIcon.UNAVAILABLE;
-        const statusColor =
-            service.status && MicroserviceStatusColor[service.status]
-                ? MicroserviceStatusColor[service.status]
-                : MicroserviceStatusColor.UNAVAILABLE;
-
-        return html`
-            <or-icon class="service-icon" slot="prefix" icon="puzzle"></or-icon>
-            <span>${node.label}</span>
-            <or-icon slot="suffix" icon="${statusIcon}" class="${statusColor}"> </or-icon>
-        `;
-    }
-
-    protected _getHeaderTemplate(): TemplateResult {
-        return html`
-            <div id="tree-header">
-                <h3 id="tree-header-title">
-                    <or-translate value="services.title"></or-translate>
-                </h3>
-                <div class="hideMobile">
-                    <or-mwc-input
-                        type=${InputType.BUTTON}
-                        icon="refresh"
-                        title="${i18next.t("services.refresh")}"
-                        @or-mwc-input-changed=${this._onRefreshServices}
-                    ></or-mwc-input>
-                </div>
-            </div>
-        `;
-    }
-
-    protected _onRefreshServices(): void {
-        this.dispatchEvent(new OrServiceRefreshEvent());
-=======
     }
 
     protected _getServiceNodes(services: Microservice[]): ServiceTreeNode[] {
@@ -247,6 +176,5 @@
                 return super._getSortFunction(sortBy);
             }
         }
->>>>>>> c836ab05
     }
 }