--- conflicted
+++ resolved
@@ -21,11 +21,7 @@
 import { customElement, property } from "lit/decorators.js";
 import { DefaultColor3, DefaultColor5, DefaultColor6 } from "@openremote/core";
 import { OrTreeMenu, TreeMenuSelection, OrTreeNode, TreeMenuSorting } from "@openremote/or-tree-menu";
-<<<<<<< HEAD
-import { Microservice, MicroserviceStatus } from "@openremote/model";
-=======
 import { ExternalService, ExternalServiceStatus } from "@openremote/model";
->>>>>>> 7eef98a1
 import { Util } from "@openremote/core";
 import {
     ServiceTreeNode,
