--- conflicted
+++ resolved
@@ -48,23 +48,4 @@
             detail: service,
         });
     }
-<<<<<<< HEAD
-}
-
-/**
- * Model for the SERVICE-REFRESH event that {@link OrServiceTree} can dispatch.
- * Triggers when the user requests to refresh the services list.
- */
-export class OrServiceRefreshEvent extends CustomEvent<void> {
-    public static readonly NAME = "or-service-refresh";
-
-    constructor() {
-        super(OrServiceRefreshEvent.NAME, {
-            bubbles: true,
-            composed: true,
-            detail: undefined,
-        });
-    }
-=======
->>>>>>> c836ab05
 }