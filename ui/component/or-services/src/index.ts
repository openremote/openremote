/*
 * Copyright 2025, OpenRemote Inc.
 *
 * See the CONTRIBUTORS.txt file in the distribution for a
 * full listing of individual contributors.
 *
 * This program is free software: you can redistribute it and/or modify
 * it under the terms of the GNU Affero General Public License as
 * published by the Free Software Foundation, either version 3 of the
 * License, or (at your option) any later version.
 *
 * This program is distributed in the hope that it will be useful,
 * but WITHOUT ANY WARRANTY; without even the implied warranty of
 * MERCHANTABILITY or FITNESS FOR A PARTICULAR PURPOSE. See the
 * GNU Affero General Public License for more details.
 *
 * You should have received a copy of the GNU Affero General Public License
 * along with this program. If not, see <http://www.gnu.org/licenses/>.
 */
import { css, html, LitElement, TemplateResult } from "lit";
import { customElement, property, state } from "lit/decorators.js";
import { manager } from "@openremote/core";
import { Microservice } from "@openremote/model";
import { i18next } from "@openremote/or-translate";
import "@openremote/or-components/or-iframe";
<<<<<<< HEAD
import { OrIframe, OrIFrameEventDetail, OrIFrameEventType } from "@openremote/or-components/or-iframe";
import "@openremote/or-icon";
import "./or-service-tree";
import { consolidateServices, getServiceUrlPath } from "./utils";
import { OrServiceRefreshEvent, OrServiceSelectedEvent } from "./types";
=======
import { OrIframe } from "@openremote/or-components/or-iframe";
import "@openremote/or-icon";
import "./or-service-tree";
import { getServiceUrlPath } from "./utils";
import { OrServiceSelectedEvent } from "./types";
>>>>>>> c836ab05

const serviceStyles = css`
    :host {
        flex: 1;
        width: 100%;
    }

    .wrapper {
        display: flex;
        flex-direction: row;
        height: 100%;
    }

    or-iframe {
        margin: 0 10px;
        width: calc(100% - 20px);
        transition: opacity 0.3s ease-in-out;
<<<<<<< HEAD
    }

    .sidebar {
        background: #fff;
        width: 300px;
        min-width: 300px;
        box-shadow: rgba(0, 0, 0, 0.21) 0px 1px 3px 0px;
        z-index: 2;
        display: flex;
        flex-direction: column;
    }

    .msg {
        display: flex;
        justify-content: center;
        align-items: center;
        height: 100%;
        width: 100%;
        background-color: #f9f9f9;
        transition: opacity 0.3s ease-in-out;
    }

    #fullscreen-header-wrapper {
        min-height: 36px;
        padding: 20px 30px 15px;
        display: flex;
        flex-direction: row;
        align-items: center;
    }

    #fullscreen-header-title {
        font-size: 18px;
        font-weight: bold;
        color: var(--or-app-color3, #424242);
        display: flex;
        align-items: center;
    }

    #fullscreen-header-title > or-icon {
        margin-right: 10px;
        cursor: pointer;
    }

    #fullscreen-header-actions {
        flex: 1 1 auto;
        text-align: right;
    }

    #fullscreen-header-actions-content {
        display: flex;
        flex-direction: row;
        align-items: center;
        float: right;
    }

    .small-btn {
        margin-left: 8px;
        cursor: pointer;
        padding: 4px;
        border-radius: 4px;
        transition: background-color 0.2s;
    }

    .small-btn:hover {
        background-color: rgba(0, 0, 0, 0.1);
    }

    /* Mobile responsive styles */
    @media only screen and (max-width: 640px) {
        .hideMobile {
            display: none !important;
        }

        .sidebar {
            width: 100%;
            min-width: 100%;
            flex: 1;
        }

        .sidebar.hidden {
            display: none !important;
        }

        .wrapper {
            flex-direction: column;
        }

        or-iframe {
            flex: 1;
            min-height: 400px;
        }

        #fullscreen-header-wrapper {
            padding: 11px !important;
        }
    }

    @media only screen and (min-width: 641px) {
        .showMobile {
            display: none !important;
        }

        .sidebar {
            width: 300px;
            min-width: 300px;
        }

        .wrapper {
            flex-direction: row;
        }
    }

=======
    }

    .sidebar {
        background: #fff;
        width: 300px;
        min-width: 300px;
        box-shadow: rgba(0, 0, 0, 0.21) 0px 1px 3px 0px;
        z-index: 2;
        display: flex;
        flex-direction: column;
    }

    .msg {
        display: flex;
        justify-content: center;
        align-items: center;
        height: 100%;
        width: 100%;
        background-color: #f9f9f9;
        transition: opacity 0.3s ease-in-out;
    }

    #fullscreen-header-wrapper {
        min-height: 36px;
        padding: 20px 30px 15px;
        display: flex;
        flex-direction: row;
        align-items: center;
    }

    #fullscreen-header-title {
        font-size: 18px;
        font-weight: bold;
        color: var(--or-app-color3, #424242);
        display: flex;
        align-items: center;
    }

    #fullscreen-header-title > or-icon {
        margin-right: 10px;
        cursor: pointer;
    }

    /* Mobile responsive styles */
    @media only screen and (max-width: 640px) {
        .hideMobile {
            display: none !important;
        }

        .sidebar {
            width: 100%;
            min-width: 100%;
            flex: 1;
        }

        .sidebar.hidden {
            display: none !important;
        }

        .wrapper {
            flex-direction: column;
        }

        or-iframe {
            flex: 1;
            min-height: 400px;
        }

        #fullscreen-header-wrapper {
            padding: 11px !important;
        }
    }

    @media only screen and (min-width: 641px) {
        .showMobile {
            display: none !important;
        }

        .sidebar {
            width: 300px;
            min-width: 300px;
        }

        .wrapper {
            flex-direction: row;
        }
    }

>>>>>>> c836ab05
    /* Desktop layout */
    @media only screen and (min-width: 768px) {
        .sidebar {
            width: 300px;
            min-width: 300px;
            box-shadow: rgba(0, 0, 0, 0.21) 0px 1px 3px 0px;
        }

        or-iframe {
            flex: 1;
            max-width: calc(100vw - 300px);
        }
    }
`;

@customElement("or-services")
export class OrServices extends LitElement {
    static get styles() {
        return [serviceStyles];
    }
<<<<<<< HEAD

    @property({ type: String })
    public realmName: string = manager.displayRealm;

    @property({ type: Boolean })
    public readonly: boolean = false;

    @state()
    private services: Microservice[] = [];

    @state()
    private selectedService: Microservice | null = null;

    @state()
    private serviceName: string | null = null;

    @state()
    protected _loading = false;
=======

    @property({ type: String })
    public realmName: string = manager.displayRealm;

    @property({ type: Array })
    public services: Microservice[] = [];

    @property({ type: Object })
    public selectedService: Microservice | null = null;

    @property({ type: Boolean })
    public loading: boolean = false;
>>>>>>> c836ab05

    @state()
    protected showServiceTree: boolean = true;

    connectedCallback(): void {
        super.connectedCallback();
<<<<<<< HEAD
        this._loadData();
=======
>>>>>>> c836ab05
    }

    disconnectedCallback(): void {
        super.disconnectedCallback();
    }

<<<<<<< HEAD
    private async _loadData(silent = false): Promise<void> {
        if (!silent) {
            this._loading = true;
        }

        try {
            const response = await manager.rest.api.MicroserviceResource.getServices();
            if (response.status === 200) {
                this.services = consolidateServices(response.data);
                this.requestUpdate();

                // Re-select service if necessary after loading services
                if (this.serviceName && !this.selectedService) {
                    const service = this.services.find((service) => service.serviceId === this.serviceName);
                    if (service) {
                        this.selectService(service);
                    }
                }
            }
        } catch (error) {
            console.error("Failed to load services:", error);
            showSnackbar(undefined, i18next.t("services.servicesLoadError"));
        } finally {
            this._loading = false;
        }
    }

    // Refresh all services by reloading the data
    private async _onRefreshServices(): Promise<void> {
        await this._loadData(true);
        // Show feedback to user that services were actively reloaded/refreshed
        showSnackbar(undefined, i18next.t("services.servicesReloaded", { count: this.services.length }));
    }

    // Reload the current service iframe
    private _onRefreshServiceIFrame(): void {
        const iframe = this.shadowRoot?.querySelector("#service-iframe") as OrIframe;
        if (iframe && typeof iframe.reload === "function") {
            iframe.reload();
        } else {
            console.warn("Unable to reload iframe: iframe not found or reload method not available");
        }
    }

    public setServiceName(serviceName: string | null): void {
        this.serviceName = serviceName;
        if (serviceName) {
            const service = this.services.find((service) => service.serviceId === serviceName);
            if (service) {
                this.selectService(service);
            }
        } else {
            this.selectedService = null;
        }
    }

    protected selectService(service: Microservice): void {
        this.selectedService = service;

        // Dispatch event for parent components to handle navigation
        const event = new OrServiceSelectedEvent(service);
        this.dispatchEvent(event);

        // On mobile, hide the tree when a service is selected
        if (window.matchMedia("(max-width: 600px)").matches) {
            this.showServiceTree = false;
        }
    }

    protected toggleServiceTree(): void {
        this.showServiceTree = !this.showServiceTree;
    }

    protected _onServiceSelected(e: OrServiceSelectedEvent): void {
        const service = e.detail;
        if (service) {
            this.selectService(service);
        }
    }

    /**
     * Get the iframe path for a given service
     * @param service - The service to get the iframe path for
     * @returns The iframe path
     */
    protected getServiceUrlPath(service: Microservice): string {
        const isSuperUser = manager.isSuperUser();
        return getServiceUrlPath(service, this.realmName, isSuperUser);
    }

    /**
     * Open the selected service in a new tab
     */
    protected _openServiceInNewTab(): void {
        if (this.selectedService) {
            const url = this.getServiceUrlPath(this.selectedService);
            window.open(url, "_blank");
        }
    }

    /**
     * Renders the main content area based on current state
     */
    protected getServiceContentTemplate(): TemplateResult {
        if (this._loading) {
=======
    // Method to refresh iframe - called by parent component
    public refreshIframe(): void {
        const iframe = this.shadowRoot?.querySelector("#service-iframe") as OrIframe;
        if (iframe && typeof iframe.reload === "function") {
            console.log("Reloading iframe");
            iframe.reload();
        } else {
            console.warn("Unable to reload iframe: iframe not found or reload method not available");
        }
    }

    protected _selectService(service: Microservice): void {
        this.selectedService = service;

        // Dispatch event for parent components to handle navigation
        const event = new OrServiceSelectedEvent(service);
        this.dispatchEvent(event);

        // On mobile, hide the tree when a service is selected
        if (window.matchMedia("(max-width: 600px)").matches) {
            this.showServiceTree = false;
        }
    }

    protected _toggleServiceTree(): void {
        this.showServiceTree = !this.showServiceTree;
    }

    protected _getSidebarClass(): string {
        return this.selectedService ? "hideMobile" : "";
    }

    protected _onServiceSelected(e: OrServiceSelectedEvent): void {
        const service = e.detail;
        if (service) {
            this._selectService(service);
        }
    }

    protected _getServiceUrlPath(service: Microservice): string {
        const isSuperUser = manager.isSuperUser();
        return getServiceUrlPath(service, this.realmName, isSuperUser);
    }

    protected _getServiceContentTemplate(): TemplateResult {
        if (this.loading) {
>>>>>>> c836ab05
            return html``; // ignore
        }

        // If no services available, show a single consistent message
        if (this.services.length === 0) {
            return html`<div class="msg">
                <or-translate value="services.noServices"></or-translate>
            </div>`;
        }

        // If services exist but none selected, show selection prompt
        if (!this.selectedService) {
            return html`<div class="msg">
                <or-translate value="services.noServiceSelected"></or-translate>
            </div>`;
        }

        // Service selected - render iframe
<<<<<<< HEAD
        return html`<or-iframe id="service-iframe" .src="${this.getServiceUrlPath(this.selectedService)}">
=======
        return html`<or-iframe id="service-iframe" .src="${this._getServiceUrlPath(this.selectedService)}">
>>>>>>> c836ab05
            <span slot="onerror">${i18next.t("services.iframeLoadError")}</span>
        </or-iframe>`;
    }

    protected render(): TemplateResult {
<<<<<<< HEAD
=======
        const icon = this.selectedService?.isGlobal ? "earth" : "puzzle";

>>>>>>> c836ab05
        return html`
            <div class="wrapper">
                ${this.showServiceTree
                    ? html`
<<<<<<< HEAD
                          <div class="sidebar ${this.selectedService ? "hideMobile" : ""}">
=======
                          <div class="sidebar ${this._getSidebarClass()}">
>>>>>>> c836ab05
                              <or-service-tree
                                  .services="${this.services}"
                                  .selectedService="${this.selectedService}"
                                  @or-service-selected="${this._onServiceSelected}"
<<<<<<< HEAD
                                  @or-service-refresh="${this._onRefreshServices}"
=======
>>>>>>> c836ab05
                              ></or-service-tree>
                          </div>
                      `
                    : undefined}
                <div
                    class="${this.selectedService == null ? "hideMobile" : undefined}"
                    style="flex: 1; display: flex; flex-direction: column;"
                >
                    ${this.selectedService
                        ? html`
                              <div id="fullscreen-header">
                                  <div id="fullscreen-header-wrapper">
                                      <div id="fullscreen-header-title">
                                          <or-icon
                                              class="showMobile"
                                              icon="chevron-left"
                                              @click="${() => {
                                                  this.selectedService = null;
                                                  this.showServiceTree = true;
                                              }}"
                                          ></or-icon>
                                          <or-icon
                                              class="hideMobile"
<<<<<<< HEAD
                                              icon="puzzle"
=======
                                              icon="${icon}"
>>>>>>> c836ab05
                                              title="${i18next.t("services.services")}"
                                          ></or-icon>
                                          <span>${this.selectedService.label || this.selectedService.serviceId}</span>
                                      </div>
<<<<<<< HEAD
                                      <div id="fullscreen-header-actions">
                                          <div id="fullscreen-header-actions-content">
                                              <or-icon
                                                  class="small-btn"
                                                  icon="refresh"
                                                  title="${i18next.t("services.refresh")}"
                                                  @click="${this._onRefreshServiceIFrame}"
                                              ></or-icon>
                                              <or-icon
                                                  class="small-btn"
                                                  icon="open-in-new"
                                                  title="${i18next.t("services.openInNewTab")}"
                                                  @click="${this._openServiceInNewTab}"
                                              ></or-icon>
                                          </div>
                                      </div>
=======
>>>>>>> c836ab05
                                  </div>
                              </div>
                          `
                        : undefined}
<<<<<<< HEAD
                    <div style="flex: 1;">${this.getServiceContentTemplate()}</div>
                </div>
            </div>
        `;
    }

    protected updated(changedProperties: Map<string, any>) {
        if (changedProperties.has("realmName")) {
            this._loadData();
        }
=======
                    <div style="flex: 1;">${this._getServiceContentTemplate()}</div>
                </div>
            </div>
        `;
>>>>>>> c836ab05
    }
}<|MERGE_RESOLUTION|>--- conflicted
+++ resolved
@@ -23,19 +23,11 @@
 import { Microservice } from "@openremote/model";
 import { i18next } from "@openremote/or-translate";
 import "@openremote/or-components/or-iframe";
-<<<<<<< HEAD
-import { OrIframe, OrIFrameEventDetail, OrIFrameEventType } from "@openremote/or-components/or-iframe";
-import "@openremote/or-icon";
-import "./or-service-tree";
-import { consolidateServices, getServiceUrlPath } from "./utils";
-import { OrServiceRefreshEvent, OrServiceSelectedEvent } from "./types";
-=======
 import { OrIframe } from "@openremote/or-components/or-iframe";
 import "@openremote/or-icon";
 import "./or-service-tree";
 import { getServiceUrlPath } from "./utils";
 import { OrServiceSelectedEvent } from "./types";
->>>>>>> c836ab05
 
 const serviceStyles = css`
     :host {
@@ -53,7 +45,6 @@
         margin: 0 10px;
         width: calc(100% - 20px);
         transition: opacity 0.3s ease-in-out;
-<<<<<<< HEAD
     }
 
     .sidebar {
@@ -97,30 +88,6 @@
         cursor: pointer;
     }
 
-    #fullscreen-header-actions {
-        flex: 1 1 auto;
-        text-align: right;
-    }
-
-    #fullscreen-header-actions-content {
-        display: flex;
-        flex-direction: row;
-        align-items: center;
-        float: right;
-    }
-
-    .small-btn {
-        margin-left: 8px;
-        cursor: pointer;
-        padding: 4px;
-        border-radius: 4px;
-        transition: background-color 0.2s;
-    }
-
-    .small-btn:hover {
-        background-color: rgba(0, 0, 0, 0.1);
-    }
-
     /* Mobile responsive styles */
     @media only screen and (max-width: 640px) {
         .hideMobile {
@@ -166,96 +133,6 @@
         }
     }
 
-=======
-    }
-
-    .sidebar {
-        background: #fff;
-        width: 300px;
-        min-width: 300px;
-        box-shadow: rgba(0, 0, 0, 0.21) 0px 1px 3px 0px;
-        z-index: 2;
-        display: flex;
-        flex-direction: column;
-    }
-
-    .msg {
-        display: flex;
-        justify-content: center;
-        align-items: center;
-        height: 100%;
-        width: 100%;
-        background-color: #f9f9f9;
-        transition: opacity 0.3s ease-in-out;
-    }
-
-    #fullscreen-header-wrapper {
-        min-height: 36px;
-        padding: 20px 30px 15px;
-        display: flex;
-        flex-direction: row;
-        align-items: center;
-    }
-
-    #fullscreen-header-title {
-        font-size: 18px;
-        font-weight: bold;
-        color: var(--or-app-color3, #424242);
-        display: flex;
-        align-items: center;
-    }
-
-    #fullscreen-header-title > or-icon {
-        margin-right: 10px;
-        cursor: pointer;
-    }
-
-    /* Mobile responsive styles */
-    @media only screen and (max-width: 640px) {
-        .hideMobile {
-            display: none !important;
-        }
-
-        .sidebar {
-            width: 100%;
-            min-width: 100%;
-            flex: 1;
-        }
-
-        .sidebar.hidden {
-            display: none !important;
-        }
-
-        .wrapper {
-            flex-direction: column;
-        }
-
-        or-iframe {
-            flex: 1;
-            min-height: 400px;
-        }
-
-        #fullscreen-header-wrapper {
-            padding: 11px !important;
-        }
-    }
-
-    @media only screen and (min-width: 641px) {
-        .showMobile {
-            display: none !important;
-        }
-
-        .sidebar {
-            width: 300px;
-            min-width: 300px;
-        }
-
-        .wrapper {
-            flex-direction: row;
-        }
-    }
-
->>>>>>> c836ab05
     /* Desktop layout */
     @media only screen and (min-width: 768px) {
         .sidebar {
@@ -276,30 +153,10 @@
     static get styles() {
         return [serviceStyles];
     }
-<<<<<<< HEAD
 
     @property({ type: String })
     public realmName: string = manager.displayRealm;
 
-    @property({ type: Boolean })
-    public readonly: boolean = false;
-
-    @state()
-    private services: Microservice[] = [];
-
-    @state()
-    private selectedService: Microservice | null = null;
-
-    @state()
-    private serviceName: string | null = null;
-
-    @state()
-    protected _loading = false;
-=======
-
-    @property({ type: String })
-    public realmName: string = manager.displayRealm;
-
     @property({ type: Array })
     public services: Microservice[] = [];
 
@@ -308,130 +165,18 @@
 
     @property({ type: Boolean })
     public loading: boolean = false;
->>>>>>> c836ab05
 
     @state()
     protected showServiceTree: boolean = true;
 
     connectedCallback(): void {
         super.connectedCallback();
-<<<<<<< HEAD
-        this._loadData();
-=======
->>>>>>> c836ab05
     }
 
     disconnectedCallback(): void {
         super.disconnectedCallback();
     }
 
-<<<<<<< HEAD
-    private async _loadData(silent = false): Promise<void> {
-        if (!silent) {
-            this._loading = true;
-        }
-
-        try {
-            const response = await manager.rest.api.MicroserviceResource.getServices();
-            if (response.status === 200) {
-                this.services = consolidateServices(response.data);
-                this.requestUpdate();
-
-                // Re-select service if necessary after loading services
-                if (this.serviceName && !this.selectedService) {
-                    const service = this.services.find((service) => service.serviceId === this.serviceName);
-                    if (service) {
-                        this.selectService(service);
-                    }
-                }
-            }
-        } catch (error) {
-            console.error("Failed to load services:", error);
-            showSnackbar(undefined, i18next.t("services.servicesLoadError"));
-        } finally {
-            this._loading = false;
-        }
-    }
-
-    // Refresh all services by reloading the data
-    private async _onRefreshServices(): Promise<void> {
-        await this._loadData(true);
-        // Show feedback to user that services were actively reloaded/refreshed
-        showSnackbar(undefined, i18next.t("services.servicesReloaded", { count: this.services.length }));
-    }
-
-    // Reload the current service iframe
-    private _onRefreshServiceIFrame(): void {
-        const iframe = this.shadowRoot?.querySelector("#service-iframe") as OrIframe;
-        if (iframe && typeof iframe.reload === "function") {
-            iframe.reload();
-        } else {
-            console.warn("Unable to reload iframe: iframe not found or reload method not available");
-        }
-    }
-
-    public setServiceName(serviceName: string | null): void {
-        this.serviceName = serviceName;
-        if (serviceName) {
-            const service = this.services.find((service) => service.serviceId === serviceName);
-            if (service) {
-                this.selectService(service);
-            }
-        } else {
-            this.selectedService = null;
-        }
-    }
-
-    protected selectService(service: Microservice): void {
-        this.selectedService = service;
-
-        // Dispatch event for parent components to handle navigation
-        const event = new OrServiceSelectedEvent(service);
-        this.dispatchEvent(event);
-
-        // On mobile, hide the tree when a service is selected
-        if (window.matchMedia("(max-width: 600px)").matches) {
-            this.showServiceTree = false;
-        }
-    }
-
-    protected toggleServiceTree(): void {
-        this.showServiceTree = !this.showServiceTree;
-    }
-
-    protected _onServiceSelected(e: OrServiceSelectedEvent): void {
-        const service = e.detail;
-        if (service) {
-            this.selectService(service);
-        }
-    }
-
-    /**
-     * Get the iframe path for a given service
-     * @param service - The service to get the iframe path for
-     * @returns The iframe path
-     */
-    protected getServiceUrlPath(service: Microservice): string {
-        const isSuperUser = manager.isSuperUser();
-        return getServiceUrlPath(service, this.realmName, isSuperUser);
-    }
-
-    /**
-     * Open the selected service in a new tab
-     */
-    protected _openServiceInNewTab(): void {
-        if (this.selectedService) {
-            const url = this.getServiceUrlPath(this.selectedService);
-            window.open(url, "_blank");
-        }
-    }
-
-    /**
-     * Renders the main content area based on current state
-     */
-    protected getServiceContentTemplate(): TemplateResult {
-        if (this._loading) {
-=======
     // Method to refresh iframe - called by parent component
     public refreshIframe(): void {
         const iframe = this.shadowRoot?.querySelector("#service-iframe") as OrIframe;
@@ -478,7 +223,6 @@
 
     protected _getServiceContentTemplate(): TemplateResult {
         if (this.loading) {
->>>>>>> c836ab05
             return html``; // ignore
         }
 
@@ -497,38 +241,23 @@
         }
 
         // Service selected - render iframe
-<<<<<<< HEAD
-        return html`<or-iframe id="service-iframe" .src="${this.getServiceUrlPath(this.selectedService)}">
-=======
         return html`<or-iframe id="service-iframe" .src="${this._getServiceUrlPath(this.selectedService)}">
->>>>>>> c836ab05
             <span slot="onerror">${i18next.t("services.iframeLoadError")}</span>
         </or-iframe>`;
     }
 
     protected render(): TemplateResult {
-<<<<<<< HEAD
-=======
         const icon = this.selectedService?.isGlobal ? "earth" : "puzzle";
 
->>>>>>> c836ab05
         return html`
             <div class="wrapper">
                 ${this.showServiceTree
                     ? html`
-<<<<<<< HEAD
-                          <div class="sidebar ${this.selectedService ? "hideMobile" : ""}">
-=======
                           <div class="sidebar ${this._getSidebarClass()}">
->>>>>>> c836ab05
                               <or-service-tree
                                   .services="${this.services}"
                                   .selectedService="${this.selectedService}"
                                   @or-service-selected="${this._onServiceSelected}"
-<<<<<<< HEAD
-                                  @or-service-refresh="${this._onRefreshServices}"
-=======
->>>>>>> c836ab05
                               ></or-service-tree>
                           </div>
                       `
@@ -552,54 +281,18 @@
                                           ></or-icon>
                                           <or-icon
                                               class="hideMobile"
-<<<<<<< HEAD
-                                              icon="puzzle"
-=======
                                               icon="${icon}"
->>>>>>> c836ab05
                                               title="${i18next.t("services.services")}"
                                           ></or-icon>
                                           <span>${this.selectedService.label || this.selectedService.serviceId}</span>
                                       </div>
-<<<<<<< HEAD
-                                      <div id="fullscreen-header-actions">
-                                          <div id="fullscreen-header-actions-content">
-                                              <or-icon
-                                                  class="small-btn"
-                                                  icon="refresh"
-                                                  title="${i18next.t("services.refresh")}"
-                                                  @click="${this._onRefreshServiceIFrame}"
-                                              ></or-icon>
-                                              <or-icon
-                                                  class="small-btn"
-                                                  icon="open-in-new"
-                                                  title="${i18next.t("services.openInNewTab")}"
-                                                  @click="${this._openServiceInNewTab}"
-                                              ></or-icon>
-                                          </div>
-                                      </div>
-=======
->>>>>>> c836ab05
                                   </div>
                               </div>
                           `
                         : undefined}
-<<<<<<< HEAD
-                    <div style="flex: 1;">${this.getServiceContentTemplate()}</div>
-                </div>
-            </div>
-        `;
-    }
-
-    protected updated(changedProperties: Map<string, any>) {
-        if (changedProperties.has("realmName")) {
-            this._loadData();
-        }
-=======
                     <div style="flex: 1;">${this._getServiceContentTemplate()}</div>
                 </div>
             </div>
         `;
->>>>>>> c836ab05
     }
 }