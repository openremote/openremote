--- conflicted
+++ resolved
@@ -732,7 +732,6 @@
         const assetId = this.assets[0].id!;
         const attributeName = this.assetAttributes[0][1].name!;
 
-<<<<<<< HEAD
         this._dataAbortController = new AbortController();
 
         try {
@@ -774,48 +773,15 @@
             this.mainValue = undefined;
             this.formattedMainValue = undefined;
             const currentValue: AttributeEvent = await manager.events!.sendEventWithReply({
-                event: {
-                    eventType: "read-asset-attribute",
-                    ref: {
-                        id: assetId,
-                        name: attributeName
-                    }
-                } as ReadAttributeEvent
-            });
+                eventType: "read-asset-attribute",
+                ref: {
+                    id: assetId,
+                    name: attributeName
+                }
+            } as ReadAttributeEvent);
 
             this.mainValue = currentValue.value;
             this.formattedMainValue = this.getFormattedValue(this.mainValue!);
-=======
-        const currentValue: AttributeEvent = await manager.events!.sendEventWithReply({
-            eventType: "read-asset-attribute",
-            ref: {
-                id: assetId,
-                name: attributeName
-            }
-        } as ReadAttributeEvent);
-
-        this.mainValue = currentValue.value;
-        this.formattedMainValue = this.getFormattedValue(this.mainValue!);
-
-        const response = await manager.rest.api.AssetDatapointResource.getDatapoints(
-            assetId,
-            attributeName,
-            {
-                type: "lttb",
-                fromTimestamp: this._startOfPeriod,
-                toTimestamp: this._endOfPeriod,
-                amountOfPoints: 20,
-            } as AssetDatapointLTTBQuery
-        );
-
-        this._loading = false;
-
-        if (response.status === 200) {
-            this.data = response.data;
-            this.delta = this.getFormattedDelta(this.getFirstKnownMeasurement(this.data), this.getLastKnownMeasurement(this.data));
-            this.deltaPlus = this.delta && this.delta.val! > 0 ? "+" : "";
-            this.error = false;
->>>>>>> 88ec4f47
         }
     }
 
