--- conflicted
+++ resolved
@@ -7,12 +7,8 @@
 import {when} from 'lit/directives/when.js';
 import {DefaultColor3, DefaultColor2, DefaultColor1, manager} from "@openremote/core";
 import {i18next} from "@openremote/or-translate";
-<<<<<<< HEAD
-import {InputType, OrInputChangedEvent} from "./or-mwc-input";
+import {InputType, OrInputChangedEvent, OrMwcInput} from "./or-mwc-input";
 import { styleMap } from "lit/directives/style-map.js";
-=======
-import {InputType, OrInputChangedEvent, OrMwcInput} from "./or-mwc-input";
->>>>>>> 9f12b257
 
 
 const dataTableStyle = require("@material/data-table/dist/mdc.data-table.css");
@@ -229,16 +225,12 @@
 
     @property({type: Object}) // to manually control HTML (requires td and tr elements)
     protected rowsTemplate?: TemplateResult;
-
-<<<<<<< HEAD
-=======
     @property({type: Number})
     protected paginationIndex: number = 0;
 
     @property({type: Number})
     public paginationSize: number = 10;
-
->>>>>>> 9f12b257
+    
     @property({type: Array})
     protected config: TableConfig = {
         columnFilter: [],
@@ -248,12 +240,6 @@
             enable: false
         }
     };
-
-    @property({type: Number})
-    protected paginationIndex: number = 0;
-
-    @property({type: Number})
-    protected paginationSize: number = 10;
 
     @state()
     protected _dataTable?: MDCDataTable;
