--- conflicted
+++ resolved
@@ -1277,11 +1277,7 @@
                     `;
                 case InputType.COLOUR:
                     return html`
-<<<<<<< HEAD
-                        <div id="component" style="display: inline-flex; align-items: center; padding: 8px 0;">
-=======
                         <div id="component" style="width: 100%; display: inline-flex; align-items: center; padding: 8px 0;">
->>>>>>> 2d8f439b
                             <input type="color" id="elem" style="border: none; height: 31px; width: 31px; padding: 1px 3px; min-height: 22px; min-width: 30px;cursor: pointer" value="${this.value}"
                                    ?disabled="${this.disabled || this.readonly}"
                                    ?required="${this.required}"
