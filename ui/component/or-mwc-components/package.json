--- conflicted
+++ resolved
@@ -1,10 +1,6 @@
 {
   "name": "@openremote/or-mwc-components",
-<<<<<<< HEAD
-  "version": "1.5.0",
-=======
-  "version": "1.7.0-snapshot",
->>>>>>> 3f112ffb
+  "version": "1.8.0-snapshot",
   "description": "Material Design Components packaged as web components (The official components are hardcoded to use Material Design font which has limited icons)",
   "customElements": "custom-elements.json",
   "main": "dist/umd/index.bundle.js",
