import {AssetDatapointLTTBQuery, AssetDatapointQueryUnion, Attribute, AttributeRef} from "@openremote/model";
import {html, PropertyValues, TemplateResult } from "lit";
import { when } from "lit/directives/when.js";
import moment from "moment";
import {OrAssetWidget} from "../util/or-asset-widget";
import { customElement, state } from "lit/decorators.js";
import {AssetWidgetConfig} from "../util/widget-config";
import {OrWidget, WidgetManifest} from "../util/or-widget";
import {ChartSettings} from "../settings/chart-settings";
import {WidgetSettings} from "../util/widget-settings";
import "@openremote/or-chart";

<<<<<<< HEAD
export interface ChartWidgetConfig extends WidgetConfig {
    attributeRefs: AttributeRef[];
    colorPickedAttributes: Array<{ attributeRef: AttributeRef; color: string }>;
    attributeSettings: {
        rightAxisAttributes: AttributeRef[],
        smoothAttributes: AttributeRef[],
        steppedAttributes: AttributeRef[],
        areaAttributes: AttributeRef[],
        faintAttributes: AttributeRef[],
        extendedAttributes: AttributeRef[],
    },
=======
export interface ChartWidgetConfig extends AssetWidgetConfig {
    rightAxisAttributes: AttributeRef[];
>>>>>>> 46852d21
    datapointQuery: AssetDatapointQueryUnion;
    chartOptions?: any;
    showTimestampControls: boolean;
    defaultTimeWindowKey: string;
    defaultTimePrefixKey: string;
    showLegend: boolean;
    showZoomBar: boolean;
    showToolBox: boolean;
    showSymbolMaxDatapoints: number;
    maxConcurrentDatapoints: number;
}

function getDefaultTimeWindowOptions(): Map<string, [moment.unitOfTime.DurationConstructor, number]> {
    return new Map<string, [moment.unitOfTime.DurationConstructor, number]>([
        ["5Minutes", ['minutes', 5]],
        ["20Minutes", ['minutes', 20]],
        ["60Minutes", ['minutes', 60]],
        ["hour", ['hours', 1]],
        ["6Hours", ['hours', 6]],
        ["24Hours", ['hours', 24]],
        ["day", ['days', 1]],
        ["7Days", ['days', 7]],
        ["week", ['weeks', 1]],
        ["30Days", ['days', 30]],
        ["month", ['months', 1]],
        ["365Days", ['days', 365]],
        ["year", ['years', 1]]
    ]);
}

function getDefaultTimePreFixOptions(): string[] {
    return ["this", "last"];
}

function getDefaultSamplingOptions(): Map<string, string> {
    return new Map<string, string>([["lttb", 'lttb']]); //, ["withInterval", 'interval'] interval removed because bar-chart feature instead of line-chart
}

function getDefaultWidgetConfig(): ChartWidgetConfig {
    const preset = "24Hours";  // Default time preset, "last" prefix is hardcoded in startDate and endDate below.
    const dateFunc = getDefaultTimeWindowOptions().get(preset);
    const startDate = moment().subtract(dateFunc![1], dateFunc![0]).startOf(dateFunc![0]);
    const endDate = dateFunc![1]== 1 ? moment().endOf(dateFunc![0]) : moment();
    return {
        attributeRefs: [],
        colorPickedAttributes: [],
        attributeSettings: {
            rightAxisAttributes: [],
            smoothAttributes: [],
            steppedAttributes: [],
            areaAttributes: [],
            faintAttributes: [],
            extendedAttributes: [],
        },
        datapointQuery: {
            type: "lttb",
            fromTimestamp: startDate.toDate().getTime(),
            toTimestamp: endDate.toDate().getTime(),
        },
        chartOptions: {
            options: {
                scales: {
                    y: {
                        min: undefined,
                        max: undefined
                    },
                    y1: {
                        min: undefined,
                        max: undefined
                    }
                }
            },
        },
        showTimestampControls: false,
        defaultTimeWindowKey: preset,
        defaultTimePrefixKey: "last",
        showLegend: true,
        showZoomBar: false,
        showToolBox: false,
        showSymbolMaxDatapoints: 30,
        maxConcurrentDatapoints: 100

    };
}

/* --------------------------------------------------- */

@customElement('chart-widget')
export class ChartWidget extends OrAssetWidget {

    @state()
    protected datapointQuery!: AssetDatapointQueryUnion;

    @state()
    protected _loading = false;

    // Override of widgetConfig with extended type
    protected widgetConfig!: ChartWidgetConfig;

    static getManifest(): WidgetManifest {
        return {
            displayName: "Line Chart",
            displayIcon: "chart-line",
            minColumnWidth: 2,
            minColumnHeight: 2,
            getContentHtml(config: ChartWidgetConfig): OrWidget {
                return new ChartWidget(config);
            },
            getSettingsHtml(config: ChartWidgetConfig): WidgetSettings {
                const settings = new ChartSettings(config);
                settings.setTimeWindowOptions(getDefaultTimeWindowOptions());
                settings.setTimePrefixOptions(getDefaultTimePreFixOptions());
                settings.setSamplingOptions(getDefaultSamplingOptions());
                return settings;
            },
            getDefaultConfig(): ChartWidgetConfig {
                return getDefaultWidgetConfig();
            }
        }
    }

    // Method called on every refresh/reload of the widget
    // We either refresh the datapointQuery or the full widgetConfig depending on the force parameter.
    // TODO: Improve this to a more efficient approach, instead of duplicating the object
    public refreshContent(force: boolean) {
        if(!force) {
            const datapointQuery = JSON.parse(JSON.stringify(this.widgetConfig.datapointQuery)) as AssetDatapointQueryUnion;
            datapointQuery.fromTimestamp = undefined;
            datapointQuery.toTimestamp = undefined;
            this.datapointQuery = datapointQuery;
        } else {
            this.widgetConfig = JSON.parse(JSON.stringify(this.widgetConfig)) as ChartWidgetConfig;
        }
    }


    /* ---------------------------------- */

    // WebComponent lifecycle method, that occurs DURING every state update
    protected willUpdate(changedProps: PropertyValues) {

        // Add datapointQuery if not set yet (due to migration)
        if(!this.widgetConfig.datapointQuery) {
            this.widgetConfig.datapointQuery = this.getDefaultQuery();
            if(!changedProps.has("widgetConfig")) {
                changedProps.set("widgetConfig", this.widgetConfig);
            }
        }

        if(changedProps.has('widgetConfig') && this.widgetConfig) {
            this.datapointQuery = this.widgetConfig.datapointQuery;

            const attributeRefs = this.widgetConfig.attributeRefs;
            if(attributeRefs.length === 0) {
                this._error = "noAttributesConnected";
            } else {
                const missingAssets = attributeRefs?.filter((attrRef: AttributeRef) => !this.isAttributeRefLoaded(attrRef));
                if (missingAssets.length > 0) {
                    this.loadAssets(attributeRefs);
                }
            }
        }

        return super.willUpdate(changedProps);
    }

    protected loadAssets(attributeRefs: AttributeRef[]): void {
        if(attributeRefs.length === 0) {
            this._error = "noAttributesConnected";
            return;
        }
        this._loading = true;
        this._error = undefined;
        this.fetchAssets(attributeRefs).then((assets) => {
            this.loadedAssets = assets;
            this.assetAttributes = attributeRefs?.map((attrRef: AttributeRef) => {
                const assetIndex = assets.findIndex((asset) => asset.id === attrRef.id);
                const foundAsset = assetIndex >= 0 ? assets[assetIndex] : undefined;
                return foundAsset && foundAsset.attributes ? [assetIndex, foundAsset.attributes[attrRef.name!]] : undefined;
            }).filter((indexAndAttr: any) => !!indexAndAttr) as [number, Attribute<any>][];
        }).catch(e => {
            this._error = e.message;
        }).finally(() => {
            this._loading = false;
        });
    }

    protected render(): TemplateResult {
        return html`
            ${when(this._loading, () => html`
                <or-loading-indicator></or-loading-indicator>
                
            `, () => when(this._error, () => html`
                <div style="height: 100%; display: flex; justify-content: center; align-items: center; text-align: center;">
                    <span><or-translate .value="${this._error}"></or-translate></span>
                </div>
                
            `, () => {
                return html`
                    <or-chart .assets="${this.loadedAssets}" .assetAttributes="${this.assetAttributes}"
                              .colorPickedAttributes="${this.widgetConfig?.colorPickedAttributes != null ? this.widgetConfig?.colorPickedAttributes : []}"
                              .attributeSettings="${this.widgetConfig?.attributeSettings != null ? this.widgetConfig.attributeSettings : {}}"
                              .showLegend="${(this.widgetConfig?.showLegend != null) ? this.widgetConfig?.showLegend : true}"
                              .showZoomBar="${(this.widgetConfig?.showZoomBar != null) ? this.widgetConfig?.showZoomBar : true}"
                              .showToolBox="${(this.widgetConfig?.showToolBox != null) ? this.widgetConfig?.showToolBox : true}"
                              .attributeControls="${false}" .timestampControls="${!this.widgetConfig?.showTimestampControls}"
                              .timeWindowOptions="${getDefaultTimeWindowOptions()}"
                              .timePrefixOptions="${getDefaultTimePreFixOptions()}"
                              .timePrefixKey="${this.widgetConfig?.defaultTimePrefixKey}"
                              .timeWindowKey="${this.widgetConfig?.defaultTimeWindowKey}"
                              .datapointQuery="${this.datapointQuery}" .chartOptions="${this.widgetConfig?.chartOptions}"
                              .showSymbolMaxDatapoints="${this.widgetConfig?.showSymbolMaxDatapoints}"
                              .maxConcurrentDatapoints="${this.widgetConfig?.maxConcurrentDatapoints}"
                              style="height: 100%"
                    ></or-chart>
                `;
            }))}
        `;
    }

    protected getDefaultQuery(): AssetDatapointLTTBQuery {
        return {
            type: "lttb",
            fromTimestamp: moment().set('minute', -60).toDate().getTime(),
            toTimestamp: moment().set('minute', 60).toDate().getTime()
        }
    }
}<|MERGE_RESOLUTION|>--- conflicted
+++ resolved
@@ -10,9 +10,7 @@
 import {WidgetSettings} from "../util/widget-settings";
 import "@openremote/or-chart";
 
-<<<<<<< HEAD
-export interface ChartWidgetConfig extends WidgetConfig {
-    attributeRefs: AttributeRef[];
+export interface ChartWidgetConfig extends AssetWidgetConfig {
     colorPickedAttributes: Array<{ attributeRef: AttributeRef; color: string }>;
     attributeSettings: {
         rightAxisAttributes: AttributeRef[],
@@ -22,10 +20,6 @@
         faintAttributes: AttributeRef[],
         extendedAttributes: AttributeRef[],
     },
-=======
-export interface ChartWidgetConfig extends AssetWidgetConfig {
-    rightAxisAttributes: AttributeRef[];
->>>>>>> 46852d21
     datapointQuery: AssetDatapointQueryUnion;
     chartOptions?: any;
     showTimestampControls: boolean;
