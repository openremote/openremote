--- conflicted
+++ resolved
@@ -1,10 +1,6 @@
 {
   "name": "@openremote/or-bottom-navigation",
-<<<<<<< HEAD
-  "version": "1.9.0-mg-feature-testing-1",
-=======
   "version": "1.10.0-snapshot",
->>>>>>> 1dcc840b
   "description": "Temporary bottom navigation component",
   "main": "dist/or-bottom-navigation.js",
   "module": "lib/or-bottom-navigation.js",
