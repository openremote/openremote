--- conflicted
+++ resolved
@@ -14,11 +14,8 @@
     "@rspack/core": "^1.4.4",
     "@typescript-eslint/eslint-plugin": "^5.9.0",
     "@typescript-eslint/parser": "^5.9.0",
-<<<<<<< HEAD
     "@wc-toolkit/storybook-helpers": "^9.0.1",
-=======
     "@webcomponents/webcomponentsjs": "^2.6.0",
->>>>>>> fa3b93af
     "cross-env": "^7.0.3",
     "css-loader": "^7.1.2",
     "eslint": "^8.6.0",
