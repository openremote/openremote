--- conflicted
+++ resolved
@@ -14,12 +14,9 @@
     "@rspack/core": "^1.4.4",
     "@typescript-eslint/eslint-plugin": "^5.9.0",
     "@typescript-eslint/parser": "^5.9.0",
-<<<<<<< HEAD
     "@wc-toolkit/jsx-types": "^1.4.2",
-=======
     "@wc-toolkit/storybook-helpers": "^9.0.1",
     "@webcomponents/webcomponentsjs": "^2.6.0",
->>>>>>> 3c5e78dc
     "cross-env": "^7.0.3",
     "css-loader": "^7.1.2",
     "eslint": "^8.6.0",
