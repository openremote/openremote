# OpenRemote v3
#
# This is the base configuration profile. Note that you must extend this configuration to complete
# it with service dependencies and volume mappings, see docker-compose.yml for a usable complete
#  configuration.
#
# This file contains a description of all the environment variables available for each service
# including their default values. These can be overridden in many ways, shell environment variable,
# env file, extending/merging this compose file, etc.
#
# Here's a list of commonly customised environment variables:
#
# OR_ADMIN_PASSWORD
# OR_HOSTNAME
# OR_EMAIL_HOST
# OR_EMAIL_USER
# OR_EMAIL_PASSWORD
# OR_EMAIL_FROM
# OR_EMAIL_ADMIN
# OR_IDENTITY_PROVIDER
#
version: '2.4'

volumes:
#  postgresql-data: # Needed if you want to persist postgres data outside of container
  manager-data: # A storage volume for file persistence in the manager (can be used by services and protocols)
  proxy-data: #Needed to persist SSL certificates to avoid excessive requests to Letsencrypt

services:

  # Reverse proxy which auto-generates any Internet Assigned Numbers Authority TLD subdomain SSL certificates using
  # Lets Encrypt the domain name to generate a certificate for should be specified using DOMAINNAME (single domain name)
  # or DOMAINNAMES (multiple comma separated list of domain names). The proxy will fallback to self-signed certificate
  # for any requests for which a certificate doesn't exist. Custom certificates can be volume mapped into
  # /etc/haproxy/certs (note custom certificates must include the full chain including the private key). Can also volume
  # map a custom proxy config file.
  proxy:
    image: openremote/proxy:${PROXY_VERSION:-latest}
    restart: always
#    volumes:
#      - proxy-data:/deployment
    environment:

      # It is important that all services have the same timezone and are time synchronized.
      # Bearer tokens are only valid for minutes, and authentication fails if Keycloak drifts.
      TZ: ${TZ:-Europe/Amsterdam}

      # File to which entrypoint logs are written in addition to std out
      LOGFILE: ${PROXY_LOGFILE:-/var/log/proxy.log}

      # Customize proxy log, defaults to 'notice', requests are logged at 'info'.
      # Available levels are: emerg, alert, crit, err, warning, notice, info, debug
      PROXY_LOGLEVEL: ${PROXY_LOGLEVEL:-notice}

      # IANA TLD subdomain for which an SSL certificate should be requested (leave blank for private/externally
      # generated certificates).
      DOMAINNAME: ${OR_HOSTNAME:-localhost}

      # IANA TLD comma separated subdomains for which an SSL certificates should be requested (leave blank for
      # private/externally generated certificates); this is an alternative to DOMAINNAME for multiple domains.
      DOMAINNAMES: ${OR_ADDITIONAL_HOSTNAMES:-}

      # USE A CUSTOM PROXY CONFIG - COPY FROM https://raw.githubusercontent.com/openremote/proxy/main/haproxy.cfg
      HAPROXY_CONFIG: ${HAPROXY_CONFIG:-/etc/haproxy/haproxy.cfg}

      # Email address for SSL certificate issuance and expiration notifications.
      LE_EMAIL: ${OR_EMAIL_ADMIN:-}

      # Enable --staging will manage fake certificates, so avoid hitting the rate limits of Let's Encrypt
      # when testing (this is important, you are limited to 5 duplicate certificates per week!)
      # e.g. '--staging'
      LE_EXTRA_ARGS: ${PROXY_EXTRA_ARGS:-}

      # Provide this value if requesting wildcard certs with Route53 DNS zone; this should be the role to assume to
      # perform route53 operations if calling across AWS accounts
      AWS_ROUTE53_ROLE:

      # Enable SISH HTTP tunnel forwarding
      #SISH_HOST: sish
      #SISH_PORT: 8090

      # The proxy supports up to 10 custom redirects from hostname to any path on the
      # manager service.
      # e.g. PROXY_HOST_REDIRECT_1_NAME: www.my-console-master.tld
      #      PROXY_HOST_REDIRECT_1_TARGET: /console/master
      PROXY_HOST_REDIRECT_1_NAME:
      PROXY_HOST_REDIRECT_1_TARGET:
      PROXY_HOST_REDIRECT_2_NAME:
      PROXY_HOST_REDIRECT_2_TARGET:
      PROXY_HOST_REDIRECT_3_NAME:
      PROXY_HOST_REDIRECT_3_TARGET:
      PROXY_HOST_REDIRECT_4_NAME:
      PROXY_HOST_REDIRECT_4_TARGET:
      PROXY_HOST_REDIRECT_5_NAME:
      PROXY_HOST_REDIRECT_5_TARGET:
      PROXY_HOST_REDIRECT_6_NAME:
      PROXY_HOST_REDIRECT_6_TARGET:
      PROXY_HOST_REDIRECT_7_NAME:
      PROXY_HOST_REDIRECT_7_TARGET:
      PROXY_HOST_REDIRECT_8_NAME:
      PROXY_HOST_REDIRECT_8_TARGET:
      PROXY_HOST_REDIRECT_9_NAME:
      PROXY_HOST_REDIRECT_9_TARGET:
      PROXY_HOST_REDIRECT_10_NAME:
      PROXY_HOST_REDIRECT_10_TARGET:

    # Expose public services (web server, MQTT broker)
    ports:
      - "80:80" # HTTP for letsencrypt cert generation and in general it redirects to 443 for HTTPS
      - "${OR_SSL_PORT:-443}:443" # HTTPS /auth directs to keycloak and other paths direct to manager
      - "8883:8883" # MQTTS
      - "127.0.0.1:8404:8404" # Localhost metrics access

  # The OpenRemote Manager
  manager:
    image: openremote/manager:${MANAGER_VERSION:-latest}
    #    privileged: true # Needed for dbus access when using Bluetooth
    restart: always
    # Map any custom content into the /deployment dir:
    #   /deployment/manager/app - contains custom web content
    #   /deployment/manager/extensions - contains JARS to be loaded on the classpath
    #   /deployment/manager/provisioning - contains JSON files for provisioning the system
    #   /deployment/map/mapdata.mbtiles - map tile data
    #   /deployment/map/mapsettings.json - map styling
    volumes:
      - manager-data:/storage
    #  - deployment-data:/deployment
    #  - postgresql-data:/postgres
    #  - /var/run/dbus:/var/run/dbus # EXPOSE DBUS
    # Expose any devices required by agents
    #devices:
    #  - /dev/ttyACM0
    #ports:
    #  - "8080:8080" # Web server port
    #  - "8000:8000" # Remote debugging port - NOT FOR PRODUCTION USE!!!
    #  - "8085:8085" # JMX port - FOR DIAGNOSTICS ONLY!!!
    #  - "127.0.0.1:8405:8405" # Localhost metrics access
    logging:
      options:
        # Use very little logging for container STDOUT, this is
        # quick to view and download with Docker remote client
        # and `docker logs -f`. If you want to tail the whole
        # and larger, rotated file log, use instead:
        #
        # docker exec -it openremote_manager_1 tail -f /deployment/openremote.log.0
        #
        max-size: "1m"
    environment:

      # It is important that all services have the same timezone and are time synchronized.
      # Bearer tokens are only valid for minutes, and authentication fails if Keycloak drifts
      TZ: ${TZ:-Europe/Amsterdam}

      # The password for the super user (admin) of the master realm (must match keycloak password if using
      # the keycloak identity provider).
      OR_ADMIN_PASSWORD: ${OR_ADMIN_PASSWORD:-secret}

      # This value is passed to SetupTasks can be used to determine what assets etc. should be setup for this deployment
      # the available values and general use of this is dependent on the actual SetupTasks available in the instance
      # being deployed some basic recommendations are 'production', 'staging'
      OR_SETUP_TYPE:

      # The public HOSTNAME and SSL PORT of this manager
      OR_SSL_PORT: ${OR_SSL_PORT:--1}
      OR_HOSTNAME: ${OR_HOSTNAME:-localhost}

      # Additional hostnames that should be allowed to access the auth server
      OR_ADDITIONAL_HOSTNAMES:

      # Configure Email, SMTP server to send password reset emails etc.
      OR_EMAIL_HOST:
      OR_EMAIL_USER:
      OR_EMAIL_PASSWORD:
      OR_EMAIL_PORT:
      OR_EMAIL_TLS:
      OR_EMAIL_X_HEADERS: # Headers to set on all outbound emails
      OR_EMAIL_PROTOCOL: # smtp or smtps for SSL (if TLS not set or is true then smtp is assumed)

      # Where to send admin emails to
      OR_EMAIL_ADMIN:

      # From address for emails sent by the system
      OR_EMAIL_FROM:

      # Console applications can register for push notifications through FCM.
      OR_FIREBASE_CONFIG_FILE: ${OR_FIREBASE_CONFIG_FILE:-/deployment/manager/fcm.json}

      # Configure the central instance for Gateway SSH tunnelling (if these are set then gateway tunnelling support is enabled on the central instance)
      OR_GATEWAY_TUNNEL_SSH_HOSTNAME:
      OR_GATEWAY_TUNNEL_SSH_PORT:
      OR_GATEWAY_TUNNEL_TCP_START: # First TCP port that can be allocated for raw TCP connections (should be start of an assigned contiguous block e.g. 9000-10000 = 9000)
      # Configure the edge instance for Gateway SSH tunnelling (if SSH_KEY_FILE is set ten gateway tunnelling support is enabled on te edge instance)
      OR_GATEWAY_TUNNEL_SSH_KEY_FILE: # SSH key file in RSA (not openSSH) format (use ssh-keygen -p -f ~/.ssh/id_rsa -m pem) to convert from openSSH
      OR_GATEWAY_TUNNEL_LOCALHOST_REWRITE: # Override default rewriting of localhost tunnelling to work within Docker

      # Developer mode (see code for usages of OR_DEV_MODE flag)
      OR_DEV_MODE: ${OR_DEV_MODE:-false}

      # !! WARNING: This will wipe your database !!
      # Force a full clean and setup on startup irrespective of whether there is existing data
      # Default behaviour is false unless OR_DEV_MODE = true or openremote database doesn't already exist
      OR_SETUP_RUN_ON_RESTART: ${OR_SETUP_RUN_ON_RESTART:-false}

      # Manager web server interface binding; default: 0.0.0.0
      OR_WEBSERVER_LISTEN_HOST: ${OR_WEBSERVER_LISTEN_HOST:-0.0.0.0}

      # Manager web server port (default: 8080)
      OR_WEBSERVER_LISTEN_PORT: ${OR_WEBSERVER_LISTEN_PORT:-8080}

      # Comma separated list of manager web server CORS allowed origins (can be a prefix, exact match or wildcard *)
      # These are in addition to the OR_HOSTNAME and OR_ADDITIONAL_HOSTNAMES which are implicitly allowed
      OR_WEBSERVER_ALLOWED_ORIGINS:

      # Dump web server requests to logs; default: false
      OR_WEBSERVER_DUMP_REQUESTS:

      # Manager web server maximum worker thread count; default: Processor core count or 10
      OR_WEBSERVER_WORKER_THREADS_MAX:

      # Manager web server maximum IO thread count; default: Processor core count or 2
      OR_WEBSERVER_IO_THREADS_MAX:

      # Database settings
      OR_DB_VENDOR: ${OR_DB_VENDOR:-postgres}
      OR_DB_HOST: ${OR_DB_HOST:-postgresql}
      OR_DB_PORT: ${OR_DB_PORT:-5432}
      OR_DB_NAME: ${OR_DB_NAME:-openremote}
      OR_DB_SCHEMA: ${OR_DB_SCHEMA:-openremote}
      OR_DB_USER: ${OR_DB_USER:-postgres}
      OR_DB_PASSWORD: ${OR_DB_PASSWORD:-postgres}
      OR_DB_POOL_MIN_SIZE: ${OR_DB_POOL_MIN_SIZE:-5}
      OR_DB_POOL_MAX_SIZE: ${OR_DB_POOL_MAX_SIZE:-20}
      OR_DB_CONNECTION_TIMEOUT_SECONDS: ${OR_DB_CONNECTION_TIMEOUT_SECONDS:-300}
      # Allow migration scripts to be applied out of order (see flyway DB docs)
      OR_DB_FLYWAY_OUT_OF_ORDER:

      # The service-internal host name and port of the keycloak identity provider; defaults:
      OR_KEYCLOAK_HOST: ${OR_KEYCLOAK_HOST:-keycloak}
      OR_KEYCLOAK_PORT: ${OR_KEYCLOAK_PORT:-8080}
      OR_KEYCLOAK_PATH: ${OR_KEYCLOAK_PATH:-auth}

      # Keycloak public URI (only set this if keycloak is not on the same base URI as the manager i.e. not accessible at /auth)
      OR_KEYCLOAK_PUBLIC_URI:

      # Location of built in web content.
      OR_APP_DOCROOT: ${OR_APP_DOCROOT:-/opt/web}

      # Location of the custom web content.
      OR_CUSTOM_APP_DOCROOT: ${OR_CUSTOM_APP_DOCROOT:-/deployment/manager/app}

      # Location for the provisioning files
      OR_PROVISIONING_DOCROOT: ${OR_PROVISIONING_DOCROOT:-/deployment/manager/provisioning}

      # Redirect path when root URI is requested
      OR_ROOT_REDIRECT_PATH: ${OR_ROOT_REDIRECT_PATH:-/manager}

      # Map related settings.
      # Provide a path to the map tiles database file (see https://openmaptiles.com/).
      OR_MAP_TILES_PATH: ${OR_MAP_TILES_PATH:-/deployment/map/mapdata.mbtiles}

      # Override the map settings such as center location and zoom when opening the
      # manager's map, as well as other style details and colours.
      OR_MAP_SETTINGS_PATH: ${OR_MAP_SETTINGS_PATH:-/deployment/map/mapsettings.json}

      # Set the tileserver host name and port; the manager will reverse proxy to this server
      # to provide raster map tiles to frontend apps
      OR_MAP_TILESERVER_HOST:
      OR_MAP_TILESERVER_PORT: ${OR_MAP_TILESERVER_PORT:-8082}
      OR_MAP_TILESERVER_REQUEST_TIMEOUT: ${OR_MAP_TILESERVER_REQUEST_TIMEOUT:-10000}

      # Override logging.properties with a file of your choice; if not set then defaults
      # to embedded logging.properties or logging-dev.properties (if OR_DEV_MODE=true)
      OR_LOGGING_CONFIG_FILE:

      # The number of threads and therefore background tasks that can be executed at the same
      # time. Used by scheduled, usually short-lived and non-blocking tasks, such as protocols
      # polling a remote service at regular interval, or the internal checks for expired client
      # subscriptions on the event bus (default depends on detected CPU cores). Also used by
      # the rules engine.
      OR_SCHEDULED_TASKS_THREADS_MAX: ${OR_SCHEDULED_TASKS_THREADS_MAX:-4}

      # When asset attributes are enabled for rule events, each value update will be a temporary
      # fact in rules. You can set the global default expiration time span used when no other
      # attribute-level configuration exists. Default is 1 hour.
      OR_RULE_EVENT_EXPIRES: ${OR_RULE_EVENT_EXPIRES:-PT1H}

      # The identity provider implementation to use for managing user identities, roles, and
      # access authorization. The default is 'keycloak' which requires a separate service but
      # provides full multi-tenancy identity, role permissions, and user session timeouts.
      # The 'basic' provider supports only superusers and their text passwords, managed in a
      # simple database table, and always requires a new login when a page is reloaded.
      OR_IDENTITY_PROVIDER: ${OR_IDENTITY_PROVIDER:-keycloak}

      # For the Keycloak identity provider, you may configure session timeouts of frontend apps. This
      # will only be applied on newly created realms, or once on the master realm when clean setup runs.

      # Validity of non-offline refresh tokens, force login when expired on web app, default is 1 day.
      OR_IDENTITY_SESSION_MAX_MINUTES: ${OR_IDENTITY_SESSION_MAX_MINUTES:-1440}

      # Validity of offline refresh tokens, force login on native console app, default is 5 years.
      # Note that production offline tokens should be valid for months or years: When the offline token
      # expires, the native console app can no longer contact the service in the background (e.g. when
      # processing push notifications) and will therefore fail silently until the user logs in again.
      OR_IDENTITY_SESSION_OFFLINE_TIMEOUT_MINUTES: ${OR_IDENTITY_SESSION_OFFLINE_TIMEOUT_MINUTES:-2628000}

      # Enable/disable Prometheus metrics collection
      #OR_METRICS_ENABLED: ${OR_METRICS_ENABLED:-true}
      # Web server port used to host metrics endpoint
      #OR_METRICS_PORT: ${OR_METRICS_PORT:-8405}

      # Set the number of concurrent attribute event processors (defaults to number of CPU cores)
      OR_ATTRIBUTE_EVENT_THREADS:

      # Configure the default max age for data points stored in the database (individual attributes can use a custom
      # value by using the DATA_POINTS_MAX_AGE_DAYS AssetMeta item).
      # OR_DATA_POINTS_MAX_AGE_DAYS: 30

      # App id for the API of OpenWeather: https://openweathermap.org
      # OR_OPEN_WEATHER_API_APP_ID

      # API key for the API of ForecastSolar: https://forecast.solar
      # OR_FORECAST_SOLAR_API_KEY

      # Custom JVM options (override default manager options)
  #OR_JAVA_OPTS: ${OR_JAVA_OPTS:--Xms500m -Xmx2g
  #  -XX:NativeMemoryTracking=summary
  #  -Xlog:all=warning:stdout:uptime,level,tags
  #  -XX:+HeapDumpOnOutOfMemoryError -XX:HeapDumpPath=/dump.hprof}
  #
  # THE FOLLOWING OPTIONS CAN BE USED TO ENABLE JMX; PORT MUST ALSO BE EXPOSED
  # ACCESS SHOULD BE RESTRICTED BY FIREWALL TO SPECIFIC IPs FOR DIAGNOSTIC PURPOSES
  #
  #JAVA_TOOL_OPTIONS: -Dcom.sun.management.jmxremote=true -Dcom.sun.management.jmxremote.ssl=false -Dcom.sun.management.jmxremote.authenticate=false -Dcom.sun.management.jmxremote.port=8085 -Dcom.sun.management.jmxremote.rmi.port=8085 -Djava.rmi.server.hostname=${OR_HOSTNAME:-localhost}
  #
  # Custom JVM tool options (for remote debugging)
  #JAVA_TOOL_OPTIONS: '-agentlib:jdwp=transport=dt_socket,address=0.0.0.0:8000,server=y,suspend=n'

  # Keycloak identity provider
  keycloak:
    image: openremote/keycloak:${KEYCLOAK_VERSION:-latest}
    restart: always
    # Map any custom themes into the /deployment/keycloak/themes dir:
    #volumes:
      # Map custom themes
      # - ../deployment:/deployment
      # - deployment-data:/deployment
    #ports:
    #  - "8081:8080" # Web server port
    environment:

      # It is important that all services are time synchronized. Bearer tokens are
      # only valid for minutes, and authentication fails if Keycloak drifts
      TZ: ${TZ:-Europe/Amsterdam}

      # Switch to debug to diagnose Keycloak problems; default:
      KC_LOG_LEVEL: ${KC_LOG_LEVEL:-info}

      # Configure how Keycloak connects to the database
      KC_DB_URL_HOST: ${KC_DB_URL_HOST:-postgresql}
      KC_DB_URL_PORT: ${KC_DB_URL_PORT:-5432}
      KC_DB_URL_DATABASE: ${KC_DB_URL_DATABASE:-openremote}
      KC_DB_SCHEMA: ${KC_DB_SCHEMA:-public}
      KC_DB_USERNAME: ${KC_DB_USERNAME:-postgres}
      KC_DB_PASSWORD: ${KC_DB_PASSWORD:-postgres}
      KC_DB_POOL_INITIAL_SIZE:
      KC_DB_POOL_MIN_SIZE:
      KC_DB_POOL_MAX_SIZE: ${KC_DB_POOL_MAX_SIZE:-20}

      # Configure web server
      KC_HOSTNAME: ${OR_HOSTNAME:-localhost}
      KC_HOSTNAME_PORT: ${OR_SSL_PORT:--1}
<<<<<<< HEAD
      KC_HOSTNAME_PATH: ${KC_HOSTNAME_PATH:-auth}
      KC_HOSTNAME_ADMIN:
      KC_PROXY: ${KC_PROXY:-edge}

=======
      #KC_HOSTNAME_PATH: ${KC_HOSTNAME_PATH:-auth}
      #KC_HOSTNAME_ADMIN: ${KC_HOSTNAME_ADMIN:-}
      #KC_HTTP_ENABLED: ${KC_HTTP_ENABLED:-true}
      #KC_PROXY_HEADERS: ${KC_PROXY_HEADERS:-xforwarded}
      #KC_PROXY: ${KC_PROXY:-edge}
>>>>>>> 61cc6a15
      # Configure main user credentials (only on first startup)
      KEYCLOAK_ADMIN_PASSWORD: ${OR_ADMIN_PASSWORD:-secret}
      # Custom startup options (see keycloak documentation)
      KEYCLOAK_START_COMMAND:
      KEYCLOAK_START_OPTS:
      # Default themes to use
      KEYCLOAK_DEFAULT_THEME: ${KEYCLOAK_DEFAULT_THEME:-openremote}
      KEYCLOAK_ACCOUNT_THEME: ${KEYCLOAK_ACCOUNT_THEME:-openremote}
      KEYCLOAK_WELCOME_THEME: ${KEYCLOAK_WELCOME_THEME:-keycloak}
      # Use the following to set the issuer to a fixed value (useful when accessing a private instance via a tunnel)
      # Should also set KC_HOSTNAME to blank, KC_HOSTNAME_STRICT to false and if the keycloak instance is publicly
      # exposed then the proxy should be configured to validate the host header to prevent abuse
      #KEYCLOAK_ISSUER_BASE_URI: 'https://192.168.1.2/auth'

      # Custom JVM options (increase heap size if required)
      JAVA_OPTS: ${KEYCLOAK_JAVA_OPTS:-}

  # PostgreSQL DBMS
  postgresql:
    image: openremote/postgresql:${POSTGRESQL_VERSION:-latest}
    restart: always
    # Shared memory should be increased for any reasonable DB size this should be increased further
    shm_size: 128mb
    # Docker volume for persistent storage of DB; can alternatively map to host
    volumes:
      # Needs to be available on the same path as the manager for data exports to work
      - manager-data:/storage
#      - postgresql-data:/var/lib/postgresql/data
    #ports:
    #  - "5432:5432" # DB server
    environment:

      # It is important that all services have the same timezone and are time synchronized.
      # Bearer tokens are only valid for minutes, and authentication fails if Keycloak drifts.
      TZ: ${TZ:-Europe/Amsterdam}
      PGTZ: ${PGTZ:-Europe/Amsterdam}

      # Database settings
      POSTGRES_DB: ${OR_DB_NAME:-openremote}
      POSTGRES_USER: ${OR_DB_USER:-postgres}
      POSTGRES_PASSWORD: ${OR_DB_PASSWORD:-postgres}
      # This setting may still be overridden depending on your kernel settings so tune this and other
      # service DB values so the actual max connections are not exhausted
      POSTGRES_MAX_CONNECTIONS: ${POSTGRES_MAX_CONNECTIONS:-50}

      # When a newer POSTGRESQL image is used with a higher OR_REINDEX_COUNTER and PGDATA is
      # preserved then the container will REINDEX the DB automatically unless the following
      # is set to false
      #OR_DISABLE_REINDEX=${OR_DISABLE_REINDEX:-false}

  # Map tile server
  tileserver:
    image: openremote/tileserver:${TILESERVER_VERSION:-latest}
    restart: always
    #ports:
    #  - "8082:80" # Web server port


  sish:
    image: antoniomika/sish:latest
    depends_on:
      - proxy
    healthcheck:
      test: ["CMD", "/app/app", "-v"]
    ports:
      - "2222:2222"
      - "9000-10000:9000-10000"
    volumes:
      - proxy-data:/etc/letsencrypt
      - deployment-data:/deployment
      #--https-request-port-override=8443
      #--https-certificate-directory=
    command: |
      --ssh-address=:2222
      --http-address=:8090
      --https=false
      --verify-ssl=false
      --idle-connection=false
      --authentication-keys-directory=/deployment/sish/pubkeys
      --private-keys-directory=/deployment/sish/keys
      --port-bind-range="9000-10000"
      --bind-random-ports=false
      --bind-random-subdomains=false
      --domain=${OR_HOSTNAME}
      --force-requested-subdomains=true
    restart: always<|MERGE_RESOLUTION|>--- conflicted
+++ resolved
@@ -304,9 +304,9 @@
       OR_IDENTITY_SESSION_OFFLINE_TIMEOUT_MINUTES: ${OR_IDENTITY_SESSION_OFFLINE_TIMEOUT_MINUTES:-2628000}
 
       # Enable/disable Prometheus metrics collection
-      #OR_METRICS_ENABLED: ${OR_METRICS_ENABLED:-true}
+      OR_METRICS_ENABLED: ${OR_METRICS_ENABLED:-true}
       # Web server port used to host metrics endpoint
-      #OR_METRICS_PORT: ${OR_METRICS_PORT:-8405}
+      OR_METRICS_PORT: ${OR_METRICS_PORT:-8405}
 
       # Set the number of concurrent attribute event processors (defaults to number of CPU cores)
       OR_ATTRIBUTE_EVENT_THREADS:
@@ -369,18 +369,11 @@
       # Configure web server
       KC_HOSTNAME: ${OR_HOSTNAME:-localhost}
       KC_HOSTNAME_PORT: ${OR_SSL_PORT:--1}
-<<<<<<< HEAD
-      KC_HOSTNAME_PATH: ${KC_HOSTNAME_PATH:-auth}
-      KC_HOSTNAME_ADMIN:
-      KC_PROXY: ${KC_PROXY:-edge}
-
-=======
       #KC_HOSTNAME_PATH: ${KC_HOSTNAME_PATH:-auth}
       #KC_HOSTNAME_ADMIN: ${KC_HOSTNAME_ADMIN:-}
       #KC_HTTP_ENABLED: ${KC_HTTP_ENABLED:-true}
       #KC_PROXY_HEADERS: ${KC_PROXY_HEADERS:-xforwarded}
       #KC_PROXY: ${KC_PROXY:-edge}
->>>>>>> 61cc6a15
       # Configure main user credentials (only on first startup)
       KEYCLOAK_ADMIN_PASSWORD: ${OR_ADMIN_PASSWORD:-secret}
       # Custom startup options (see keycloak documentation)
