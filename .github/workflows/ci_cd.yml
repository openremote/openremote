# ---------------------------------------------------------------------------------------------------------------------
# This workflow handles all CI/CD related tasks and can be re-used in custom projects
# (https://github.com/openremote/custom-project i.e. has openremote submodule) or forks of this repo, it handles:
#
# - Running tests on push/release
# - Distributing openremote/manager images to docker hub (DOCKERHUB_USER and DOCKERHUB_PASSWORD must be set) on push/release
# - Deploying to hosts on push/release and/or manual trigger and/or when certain openremote/manager docker tags are updated
#
# By default this workflow will just run tests on push/release; distribution (pushing of openremote/manager docker image)
# and deployment behaviour is configured via the .ci_cd/ci_cd.json file (see .ci_cd/README.md for more details).
#
# DEPLOYMENTS
#
# When a deployment is requested the repo is checked for a 'deployment/Dockerfile' and if that exists then also
# 'deployment/build.gradle' must exist with an installDist task that prepares the deployment image in the
# 'deployment/build' directory; if this condition is not met the deployment will fail.
#
# Secrets, inputs and environment variables are combined for consumption by the '.ci_cd/deploy.sh' bash script, they are
# combined in the following priority:
#
# - '.ci_cd/env/.env'
# - '.ci_cd/env/{ENVIRONMENT}.env'
# - secrets
# - inputs (from manual trigger using workflow_dispatch)
#
# The above variables are output to 'temp/env' file for each requested deployment. If a secret called 'SSH_PASSWORD' is
# found that is output to 'ssh.env' file (so it is not copied to the host), if a secret called 'SSH_KEY' is
# found that is output to 'ssh.key' file (so it is not copied to the host). Sensitive credentials should always be stored
# in github secrets so they are encrypted, do not store within repo files (even private repos as these are not encrypted).
#
# SEE https://github.com/openremote/openremote/tree/master/.ci_cd for details of standard variables and handling.
#
# MANUAL TRIGGER
#
# This workflow can be triggered by push, release, manually or schedule (from any repo other than openremote/openremote)
# if triggered manually then the following inputs are available and these override any set in env files and/or secrets:
#
# Inputs:
#
# - ENVIRONMENT           - Which environment to deploy (equivalent to deploy/environment in '.ci_cd/ci_cd.json')
# - MANAGER_TAG           - Which manager docker tag to deploy (equivalent to deploy/managerTags in '.ci_cd/ci_cd.json')
#                           leave empty to build a manager image from the repo (must be an openremote repo or have
#                           an openremote submodule).
# - CLEAN_INSTALL         - Should the .ci_cd/host_init/clean.sh script be run during deployment (warning this will delete
#                           assets, rules, etc.)
# - COMMIT                - Which branch/SHA should be checked out for the deployment (defaults to trigger commit)
# - OR_HOSTNAME           - FQDN of host to deploy to (e.g. demo.openremote.app)
# - SSH_USER              - Set/override the SSH user to use for SSH/SCP commands
# - SSH_PASSWORD          - Set/override the SSH password to use for SSH/SCP commands (SSH key should be preferred)
# - SSH_PORT              - Set/override the SSH port to use for SSH/SCP commands
# - OR_ADMIN_PASSWORD     - The admin password to set for clean installs
# ---------------------------------------------------------------------------------------------------------------------


name: CI/CD

on:
  # Push on master excluding tags
  push:
    branches:
        - 'master'
    tags-ignore:
      - '*.*'

  # PR
  pull_request:

  # When a release is published
  release:
    types: [published]    

  # Manual trigger
  workflow_dispatch:
    inputs:
      ENVIRONMENT:
        description: 'Environment to use (if any)'
      MANAGER_TAG:
        description: 'Manager docker tag to pull'
      CLEAN_INSTALL:
        description: 'Delete data before starting'
        type: boolean
      COMMIT:
        description: 'Repo branch or commit SHA to checkout'
      OR_HOSTNAME:
        description: 'Host to deploy to (e.g. demo.openremote.app)'
      OR_ADMIN_PASSWORD:
        description: 'Admin password override'

  workflow_call:
      inputs:
        INPUTS:
          type: string
      secrets:
        SECRETS:
          required: false
  
jobs:

  build:
    name: CI/CD
    runs-on: ubuntu-latest

    steps:
    
      - name: Cancel previous runs
        uses: styfle/cancel-workflow-action@0.9.1
        with:
          access_token: ${{ github.token }}
          
      - name: Get inputs and secrets
        id: inputs-and-secrets
        shell: python
        run: |
          import os
          import json
          
          # Overlay all inputs and secrets onto this jobs outputs
          callerInputs = os.getenv("CALLER_INPUTS")
          inputs = os.getenv("INPUTS")
          secrets = os.getenv("SECRETS")
          eventName = os.getenv("EVENT_NAME")
          
          if inputs is not None and inputs != '':
            inputs = json.loads(inputs)
          if secrets is not None and secrets != '':
            secrets = json.loads(secrets)          
          if eventName == 'workflow_call' and callerInputs is not None and callerInputs != 'null':
            os.system(f"echo 'Processing caller inputs'")
            inputs = json.loads(callerInputs)
            
          if inputs is not None and 'INPUTS' in inputs:
            os.system("echo 'Processing inputs from caller'")
            inputs = json.loads(inputs['INPUTS'])
          if 'SECRETS' in secrets:
            os.system("echo 'Processing secrets from caller'")
            secrets = json.loads(secrets['SECRETS'])
          
          # Iterate over secrets then inputs and assign them as outputs on this step
          if secrets is not None and secrets != 'null':
            for key, value in secrets.items():
              os.system(f"echo 'Outputting secret: {key}'")
              value=value.replace('%','%25')
              value=value.replace('\n','%0A')
              value=value.replace('\r','%0D')
              os.system(f"echo '::set-output name={key}::{value}'")
              
          if inputs is not None and inputs != 'null':
            for key, value in inputs.items():
              os.system(f"echo 'Outputting input: {key}'")
              value=value.replace('%','%25')
              value=value.replace('\n','%0A')
              value=value.replace('\r','%0D')
              os.system(f"echo '::set-output name={key}::{value}'")
             
        env:
          CALLER_INPUTS: ${{ toJSON(inputs) }}
          SECRETS: ${{ toJSON(secrets) }}
          INPUTS: ${{ toJSON(github.event.inputs) }}
          EVENT_NAME: ${{ github.event_name }}
          
      - name: Public IP
        id: ip-address
        uses: haythem/public-ip@v1.2
               
      - name: Checkout
        uses: actions/checkout@v3
        with:
          # This will only be available when run by workflow_dispatch otherwise will checkout branch/commit that triggered the workflow
          ref: ${{ steps.inputs-and-secrets.outputs.COMMIT }}
          submodules: recursive

      # Check which files have changed to only run appropriate tests and checks
      - name: Backend files changed
        id: backend-files-changed
        if: github.event_name == 'pull_request'
        uses: tj-actions/changed-files@v23
        with:
          files_ignore: |
            .ci_cd/**
            console/**
            deployment/**
            setup/**
            gradle/**
            gradlew*
            ui/**
            **/package.json
            **/*.md
            **/*.yml
<<<<<<< HEAD
            **/.gitignore
            yarn.lock
            manager/src/web/**
=======
            manager/src/web/**

>>>>>>> 1e6f0873
      # Check which files have changed to only run appropriate tests and checks
      - name: UI files changed
        id: ui-files-changed
        if: github.event_name == 'pull_request'
        uses: tj-actions/changed-files@v23
        with:
          files: |
            ui/app/manager/**
            ui/component/**
          files_ignore: |
            **/*.md
            **/*.yml
      - name: Set skip backend manager tests
        id: skip-backend-tests
        if: steps.backend-files-changed.outputs.any_modified != 'true'
        run: echo "::set-output name=value::true"

      - name: Set skip UI tests
        id: skip-ui-tests
        if: steps.ui-files-changed.outputs.any_modified != 'true'
        run: echo "::set-output name=value::true"

      - name: Make cache dirs and set file permissions
        run: |
          chmod +x gradlew
          mkdir -p ~/manager-tags-old
          mkdir -p ~/manager-tags-new
      - name: Check if main repo
        id: is_main_repo
        run: |
          if [ $REPO_NAME == 'openremote/openremote' ]; then
            echo "::set-output name=value::true"
          fi
        env:
          REPO_NAME: ${{ github.repository }}
          
      - name: Check deployment build.gradle
        id: check_deployment_gradle
        uses: andstor/file-existence-action@v1
        with:
          files: "deployment/build.gradle"
          
      - name: Check deployment dockerfile
        id: check_deployment_dockerfile
        uses: andstor/file-existence-action@v1
        with:
          files: "deployment/Dockerfile"

      - name: Check backend test gradle file
        id: check_backend_gradle
        uses: andstor/file-existence-action@v1
        with:
          files: "test/build.gradle"

      - name: Check custom project
        id: check_custom_project
        uses: andstor/file-existence-action@v1
        with:
          files: "openremote,.gitmodules"

      - name: Check ci_cd existence
        id: check_cicd_json
        uses: andstor/file-existence-action@v1
        with:
          files: ".ci_cd/ci_cd.json"
          
      - name: Check is custom project when scheduled trigger
        if: ${{ github.event_name == 'schedule' }}
        run: |
          if [ "$IS_CUSTOM_PROJECT" != 'true' ]; then
            echo "Schedule can only be used on a custom project repo"
            exit 1
          fi
        env:
          IS_CUSTOM_PROJECT: ${{ steps.check_custom_project.outputs.files_exists }}

      # For scheduled execution from custom projects we need to be able to determine if the manager docker image has
      # changed since the last execution, we do this using a cache
      - name: Get docker tags to monitor
        if: ${{ steps.check_cicd_json.outputs.files_exists == 'true' && github.event_name == 'schedule' }}
        id: monitor-tags
        shell: python
        run: |
          import json
          import os
          
          eventName = os.getenv('EVENT_NAME')
          refName = os.getenv('REF_NAME')
          pushTag = None
          deployTag = None
          deployEnvironment = None
          
          f = open(".ci_cd/ci_cd.json")
          data = json.load(f)
          f.close()
          
          if "managerDockerPush" in data:
            managerPushConfig = data["managerDockerPush"]
            if managerPushConfig is not None:
              if len(managerPushConfig.keys()) > 0:
                for key in managerPushConfig.keys():
                  # Output new tag cache files (for generating hash)
                  os.system(f"echo 'Outputting manifest info for tag: {key}'")
                  os.system(f"docker manifest inspect openremote/manager:{key} > ~/manager-tags-new/{key}")
              os.system("echo 'Tag manifests generated:'")
              os.system("find ~/manager-tags-new")        
        
      - name: Load manager tag cache
        if: ${{ steps.check_cicd_json.outputs.files_exists == 'true' && github.event_name == 'schedule' }}
        uses: actions/cache@v3
        id: manager-tag-cache
        with:
          path: |
            ~/manager-tags-old
          key: ${{ runner.os }}-manager-tags---${{ hashFiles('~/manager-tags-new/**') }}
          restore-keys: |
            ${{ runner.os }}-manager-tags---
      - name: Process ci_cd.json file
        if: ${{ steps.check_cicd_json.outputs.files_exists == 'true' && github.event_name != 'workflow_dispatch' && github.event_name != 'pull_request' }}
        id: ci-cd-output
        shell: python
        run: |
          import json
          import os
          
          eventName = os.getenv('EVENT_NAME')
          refName = os.getenv('REF_NAME')
          isMainRepo = os.getenv('IS_MAIN_REPO')
          deploys = None
          tags = None
          deployEnvironment = None
          
          f = open(".ci_cd/ci_cd.json")
          data = json.load(f)
          f.close()
          if eventName == "schedule":
            eventName = "managerDockerPush"
          if data is not None and eventName in data:              
            eventConfig = data[eventName]
           
            if eventName == "managerDockerPush":
              # Iterate through keys and check if that manager docker image has changed since last execution
              deploys=[]
              for key in eventConfig.keys():
                os.system(f"echo 'Checking manager docker tag: {key}'")
                newManifestStr = None
                oldManifestStr = None
                if os.path.exists(os.path.expanduser(f"~/manager-tags-new/{key}")):
                  f = open(os.path.expanduser(f"~/manager-tags-new/{key}"))
                  newManifestStr = f.read()
                  f.close()
                if os.path.exists(os.path.expanduser(f"~/manager-tags-old/{key}")):
                  f = open(os.path.expanduser(f"~/manager-tags-old/{key}"))
                  oldManifestStr = f.read()
                  f.close()                  
                if newManifestStr != oldManifestStr: # Not a great way to compare but we'll assume manifest output is consistent
                  os.system(f"echo 'Manager docker tag has been updated: {key}'")
                  if 'deploy' in eventConfig[key]:
                    deployConfig = eventConfig[key]['deploy']
                    if deployConfig is not None:
                      # Inject manager tag into deploy config (no point reacting to the manager image updating otherwise)
                      deployConfig['managerTag'] = key
                      deploys.append(deployConfig)
                  else:
                    os.system(f"echo 'No deploy config in ci_cd.json for manager tag {key}'")
                else:
                  os.system(f"echo 'Manager docker tag has not changed: {key}'")
                
            elif eventName == "push" and refName in eventConfig:
              eventConfig = eventConfig[refName]
              if eventConfig is not None:
                deploys = eventConfig['deploy'] if 'deploy' in eventConfig else None
                if 'distribute' in eventConfig and 'tags' in eventConfig['distribute']:
                  tags = eventConfig['distribute']['tags']
            elif eventName == "release" and refName in eventConfig:
              eventConfig = eventConfig[refName]
              if eventConfig is not None:
                deploys = eventConfig['deploy'] if 'deploy' in eventConfig else {}
                if 'distribute' in eventConfig and 'tags' in eventConfig['distribute']:
                  tags = eventConfig['distribute']['tags']
             
          if tags is not None and isMainRepo == 'true':
            tags = tags.replace("$version", refName)
            firstTag = tags.split(",")[0]
            os.system(f"echo ::set-output name=firstTag::{firstTag}")
            os.system(f" echo 'Manager tags to push to docker: {tags}'")
            tags = " ".join(map(lambda t: f"-t openremote/manager:{t.strip()}", tags.split(",")))
            os.system(f"echo ::set-output name=tags::{tags}")
                  
          deployStr = None
          if deploys is not None:
            if not isinstance(deploys, list):
              deploys = [deploys]
            
            deployStr = ""
            
            for deploy in deploys:
              if 'environment' in deploy:
                deployStr += deploy['environment']
              deployStr += ":"
              if 'managerTag' in deploy:
                deployStr += deploy['managerTag']
              else:
                os.system("echo 'Manager tag not specified so using commit SHA'")
                deployStr += '#ref'
              
              deployStr += ";"
            deployStr = deployStr.rstrip(";")
            
          if deployStr is not None and len(deployStr) > 0:
            print(f"Deployments to deploy: {deployStr}")
            os.system(f"echo ::set-output name=deploys::{deployStr}")
        env:
          IS_MAIN_REPO: ${{ steps.is_main_repo.outputs.value }}
          EVENT_NAME: ${{ github.event_name }}
          REF_NAME: ${{ github.ref_name }}

      - name: Copy new tag cache to old
        if: ${{ steps.check_cicd_json.outputs.files_exists == 'true' }}
        run: |
          cd ~/manager-tags-new
          cp -r . ~/manager-tags-old/
          
      - name: Sanitize deployments value
        id: deployments
        run: |
          deployments=$DEPLOYMENTS
          
          if [ "$EVENT_NAME" == 'workflow_dispatch' ]; then
            tag="$INPUT_MANAGER_TAG"
            if [ -z "$INPUT_MANAGER_TAG" ]; then
              tag='#ref'
            fi
            deployments="$INPUT_ENVIRONMENT:$tag"
          fi
          echo "::set-output name=value::$deployments"
        env:
          EVENT_NAME: ${{ github.event_name }}
          DEPLOYMENTS: ${{ steps.ci-cd-output.outputs.deploys }}
          INPUT_ENVIRONMENT: ${{ steps.inputs-and-secrets.outputs.ENVIRONMENT }}
          INPUT_MANAGER_TAG: ${{steps.inputs-and-secrets.outputs.MANAGER_TAG }}

      - name: Define backend test command
        id: test-backend-command
        if: ${{ steps.skip-backend-tests.outputs.value != 'true' }}
        run: |
          if [ $HAS_BACKEND_TESTS == 'true' ]; then
            echo "::set-output name=value::./gradlew -p test test"
          fi
        env:
          HAS_BACKEND_TESTS: ${{ steps.check_backend_gradle.outputs.files_exists }}

      - name: Define UI test command
        id: test-ui-command
        if: ${{ steps.skip-ui-tests.outputs.value != 'true' }}
        run: echo "::set-output name=value::./gradlew uiTest"
      
      - name: Define manager docker build command
        id: manager-docker-command
        shell: bash
        run: |
          exit 0
          if [ $IS_CUSTOM_PROJECT == 'true' ]; then
            buildPath="openremote/manager/build/install/manager"
            commitSha=$(cd openremote; git rev-parse HEAD; cd ..)
            commitShaShort=$(cd openremote; git rev-parse --short HEAD; cd ..)
          else
            buildPath="manager/build/install/manager"
            commitSha=$(git rev-parse HEAD)
            commitShaShort=$(git rev-parse --short HEAD)
          fi
            
          if [ -n "$MANAGER_TAGS" ] || [[ "$DEPLOYMENTS" == *"#ref"* ]] || [ -n "$TEST_UI_CMD" ]; then
            
            if [ -n "$MANAGER_TAGS" ]; then
              command="docker build --push --build-arg GIT_COMMIT=$commitSha --platform linux/amd64,linux/aarch64 $MANAGER_TAGS $buildPath"
              echo "::set-output name=pushRequired::true"
            else
              command="docker build --build-arg GIT_COMMIT=$commitSha --platform linux/amd64,linux/aarch64 -t openremote/manager:$commitShaShort $buildPath"
            fi
            echo "::set-output name=value::$command"
          fi
          echo "::set-output name=buildPath::$buildPath"
          echo "::set-output name=refTag::$commitShaShort"
        env:
          FIRST_MANAGER_TAG: ${{ steps.ci-cd-output.outputs.firstTag }}
          MANAGER_TAGS: ${{ steps.ci-cd-output.outputs.tags }}
          DEPLOYMENTS: ${{ steps.deployments.outputs.value }}
          IS_CUSTOM_PROJECT: ${{ steps.check_custom_project.outputs.files_exists }}
          TEST_UI_CMD: ${{ steps.test-ui-command.outputs.value }}
          
      - name: Define deployment docker build command
        id: deployment-docker-command
        shell: bash
        run: |
          if [ "$DEPLOYMENT_DOCKERFILE_EXISTS" == 'true' ]; then
            if [ "$DEPLOYMENT_GRADLE_EXISTS" != 'true' ]; then
              echo "Deployment must have a build.gradle file to prepare the deployment files in the deployment/build dir"
              exit 1
            fi
            
            buildPath="deployment/build"
            commitSha=$(git rev-parse HEAD)
            commitShaShort=$(git rev-parse --short HEAD)
            echo "::set-output name=buildPath::$buildPath"
            echo "::set-output name=refTag::$commitShaShort"
            
            if [ -n "$DEPLOYMENTS" ]; then
              command="docker build --build-arg GIT_COMMIT=$commitSha --platform linux/amd64,linux/aarch64 -t openremote/deployment:$commitShaShort $buildPath"
              echo "::set-output name=value::$command"
            fi
          fi
        env:
          DEPLOYMENTS: ${{ steps.deployments.outputs.value }}
          DEPLOYMENT_DOCKERFILE_EXISTS: ${{ steps.check_deployment_dockerfile.outputs.files_exists }}
          DEPLOYMENT_GRADLE_EXISTS: ${{ steps.check_deployment_gradle.outputs.files_exists }}
          
      - name: Define installDist command
        id: install-command
        shell: bash
        run: |
          if [ -n "$MANAGER_DOCKER_CMD" ]; then
            echo "::set-output name=value::./gradlew installDist"
          elif [ -n "$DEPLOYMENT_DOCKER_CMD" ]; then
            echo "::set-output name=value::./gradlew -p deployment installDist"
          fi
        env:
          MANAGER_DOCKER_CMD: ${{ steps.manager-docker-command.outputs.value }}
          DEPLOYMENT_DOCKER_CMD: ${{ steps.deployment-docker-command.outputs.value }}

      - name: Login to DockerHub
        if: ${{ steps.manager-docker-command.outputs.pushRequired == 'true' }}
        uses: docker/login-action@v2
        with:
          username: ${{ steps.inputs-and-secrets.outputs._TEMP_DOCKERHUB_USER || steps.inputs-and-secrets.outputs.DOCKERHUB_USER }}
          password: ${{ steps.inputs-and-secrets.outputs._TEMP_DOCKERHUB_PASSWORD || steps.inputs-and-secrets.outputs.DOCKERHUB_PASSWORD }}
          
      - name: set up QEMU
        if: ${{ steps.manager-docker-command.outputs.value != '' || steps.deployment-docker-command.outputs.value != '' }}
        uses: docker/setup-qemu-action@v2
        with:
          platforms: linux/amd64,linux/aarch64

      - name: install buildx
        if: ${{ steps.manager-docker-command.outputs.value != '' || steps.deployment-docker-command.outputs.value != '' }}
        id: buildx
        uses: docker/setup-buildx-action@v2
        with:
          version: latest
          install: true

      - name: Set up JDK 17 and gradle cache
        id: java
        if: ${{ steps.install-command.outputs.value != '' || steps.test-backend-command.outputs.value != '' }}
        uses: actions/setup-java@v3
        with:
          distribution: 'temurin'
          java-version: '17'
          cache: 'gradle'

      - name: Get yarn cache directory path
        id: yarn-cache-dir-path
        run: echo "::set-output name=dir::$(yarn config get cacheFolder)"

      - name: Yarn cache
        uses: actions/cache@v3
        if: steps.skip-cicd.outputs.value != 'true'
        id: yarn-cache # use this to check for `cache-hit` (`steps.yarn-cache.outputs.cache-hit != 'true'`)
        with:
          path: ${{ steps.yarn-cache-dir-path.outputs.dir }}
          key: ${{ runner.os }}-yarn---${{ hashFiles('**/yarn.lock') }}
          restore-keys: |
            ${{ runner.os }}-yarn---
      - name: Output info
        if: steps.skip-cicd.outputs.value != 'true'
        run: |
          echo "************************************************************"
          echo "**************            INFO           *******************"
          echo "************************************************************"
          echo 'Trigger event: ${{ github.event_name }}'
          echo 'Is main repo: ${{ steps.is_main_repo.outputs.value == 'true' }}'
          echo 'Is custom project repo: ${{ steps.check_custom_project.outputs.files_exists == 'true' }}'
          echo 'Has deployment dockerfile: ${{ steps.check_deployment_dockerfile.outputs.files_exists == 'true' }}'
          echo 'Manager commit SHA: ${{ steps.manager-docker-command.outputs.refTag }}'
          echo 'Deployment commit SHA: ${{ steps.deployment-docker-command.outputs.refTag }}'
          echo 'Deployments: ${{ steps.deployments.outputs.value }}'
          echo 'Test backend command: ${{ steps.test-backend-command.outputs.value }}'
          echo 'Test UI command: ${{ steps.test-ui-command.outputs.value }}'
          echo 'Manager docker build command: ${{ steps.manager-docker-command.outputs.value }}'
          echo 'Deployment docker build command: ${{ steps.deployment-docker-command.outputs.value }}'
          echo 'InstallDist command: ${{ steps.install-command.outputs.value }}'
          echo "Java version: $(java --version)"
          echo "Yarn version: $(yarn -v)"
          echo "Node version: $(node -v)"
          echo 'Gradle cache: ${{ steps.java.outputs.cache-hit == 'true' }}'
          echo 'Yarn cache: ${{ steps.yarn-cache.outputs.cache-hit == 'true' }}'
          echo 'Manager tag cache: ${{ steps.manager-tag-cache.outputs.cache-hit == 'true' }}'
          echo "************************************************************"
          echo "************************************************************"
      - name: Pull docker images
        if: ${{ steps.test-backend-command.outputs.value != '' || steps.test-ui-command.outputs.value != '' }}
        run: |          
          # Only need keycloak and postgres services for backend testing
          if [ -z $TEST_UI_COMMAND ]; then
            composeProfile='profile/dev-testing.yml pull'
          else
            composeProfile='docker-compose.yml pull keycloak postgresql proxy'
          fi
          
          if [ $IS_CUSTOM_PROJECT == 'true' ]; then
            composeProfile="openremote/$composeProfile"
          fi
          
          # Pull the images
          docker-compose -f $composeProfile
        env:
          IS_CUSTOM_PROJECT: ${{ steps.check_custom_project.outputs.files_exists }}
          TEST_UI_COMMAND: ${{ steps.test-ui-command.outputs.value }}

      # Use docker layer caching to speed up image building
      - uses: satackey/action-docker-layer-caching@v0.0.11
        if: ${{ steps.manager-docker-command.outputs.value != '' || steps.deployment-docker-command.outputs.value != '' }}
        # Ignore the failure of a step and avoid terminating the job.
        continue-on-error: true

      - name: Run backend tests
        id: run-backend-tests
        if: ${{ steps.test-backend-command.outputs.value != '' }}
        run: |
          
          composeProfile='profile/dev-testing.yml'
          
          if [ $IS_CUSTOM_PROJECT == 'true' ]; then
            composeProfile="openremote/$composeProfile"            
          fi
          
          # Define cleanup command
          echo "::set-output name=cleanup::docker-compose -f $composeProfile down"
          
          # Start the stack
          echo "docker-compose -f ${composeProfile} up -d --no-build"
          docker-compose -f ${composeProfile} up -d --no-build
          
          # Run the tests
          ${{ steps.test-backend-command.outputs.value }}
        env:
          IS_CUSTOM_PROJECT: ${{ steps.check_custom_project.outputs.files_exists }}
        timeout-minutes: 20
        #continue-on-error: true

      - name: Archive backend test results
        if: always()
        uses: actions/upload-artifact@v3
        with:
          name: backend-test-results
          path: test/build/reports/tests

      - name: Cleanup backend tests
        if: ${{ steps.test-backend-command.outputs.value != '' && steps.test-ui-command.outputs.value != '' }}
        run: ${{ steps.run-backend-tests.outputs.cleanup }}

      - name: Run install dist
        if: steps.install-command.outputs.value != ''
        shell: python
        run: |        
          import json
          import os
          import sys
          import subprocess
          
          inputsAndSecrets = json.loads(os.getenv("INPUTS_AND_SECRETS"))

          # Output inputs and secrets as environment variables for build
          for key, value in inputsAndSecrets.items():
            if "." in key:
              continue
            # Look for temp and env prefixed keys
            if key.startswith("_"):
              if key.startswith("_TEMP_"):
                key = key.replace("_TEMP_", "")
                envFile = "temp.env"
              else:
                continue
              
            os.system(f"echo 'Setting environment variable {key}...'")
            os.putenv(key, value)
                    
          buildCmd = os.getenv("CMD")
          result = subprocess.run(f"bash {buildCmd}", shell=True)
            
          if result.returncode != 0:
            os.system("echo 'installDist failed'")
            sys.exit(result.returncode)
        env:
          CMD: ${{ steps.install-command.outputs.value }}
          INPUTS_AND_SECRETS: ${{ toJSON(steps.inputs-and-secrets.outputs) }}
        timeout-minutes: 20
        
      - name: Run manager docker build command
        if: steps.manager-docker-command.outputs.value != ''
        run: |
          ${{ steps.manager-docker-command.outputs.value }}
      - name: Run frontend tests
        if: steps.test-ui-command.outputs.value != ''
        run: |
          
          # Build and load the manager image for the current platform (will already be in the image cache so will be quick)
          PLATFORM=$(uname -m)
          if [ "$PLATFORM" == "x86_64" ]; then
          PLATFORM="amd64"
          fi
          PLATFORM="linux/$PLATFORM"
          #docker build --load --build-arg GIT_REPO=$REPO_NAME --build-arg GIT_COMMIT=$MANAGER_REF --platform $PLATFORM -t openremote/manager:$MANAGER_TAG $MANAGER_DOCKER_BUILD_PATH
          
          # Set compose profile
          composeProfile='docker-compose.yml'
          
          if [ $IS_CUSTOM_PROJECT == 'true' ]; then
            composeProfile="openremote/$composeProfile"            
          fi
          # Start the stack          
          #MANAGER_VERSION=$MANAGER_TAG OR_DEV_MODE=true docker-compose -f $composeProfile up -d --no-build
          MANAGER_VERSION=develop OR_DEV_MODE=true docker-compose -f $composeProfile up -d --no-build
          
          # Run the tests
          ${{ steps.test-ui-command.outputs.value }}
        env:
          IS_CUSTOM_PROJECT: ${{ steps.check_custom_project.outputs.files_exists }}
          MANAGER_TAG: ${{ steps.manager-docker-command.outputs.refTag }}
          MANAGER_DOCKER_BUILD_PATH: ${{ steps.manager-docker-command.outputs.buildPath }}
        timeout-minutes: 30
        #continue-on-error: true

      - name: Archive frontend test results
        if: always()
        uses: actions/upload-artifact@v3
        with:
          name: frontend-test-results
          path: ui/app/manager/test/screenshots

      - name: Run deployment docker command
        if: steps.deployment-docker-command.outputs.value != ''
        run: |
          ${{ steps.deployment-docker-command.outputs.value }}
      - name: Do deployments
        if: steps.deployments.outputs.value != ''
        shell: python
        run: |
          
          import json
          import os
          import sys
          import subprocess
          
          deployments = os.getenv("DEPLOYMENTS")
          deployments = deployments.split(";")
          managerRef = os.getenv("MANAGER_REF")
          deploymentRef = os.getenv("DEPLOYMENT_REF")
          isCustomProject = os.getenv("IS_CUSTOM_PROJECT")
          inputsAndSecrets = json.loads(os.getenv("INPUTS_AND_SECRETS"))
          ipv4 = os.getenv("IPV4")
          ipv6 = os.getenv("IPV6")
          
          failure = False
          
          # Determine deploy script to use
          deployScript = ".ci_cd/deploy.sh"
          
          if not os.path.exists(deployScript) and isCustomProject == 'true':
            deployScript = "openremote/.ci_cd/deploy.sh"
          
          if not os.path.exists(deployScript):
            os.system(f"Deploy script not found '{deployScript}'")
            sys.exit(1)
          for deployment in deployments:
            dep = deployment.split(":")
            env = dep[0]
            managerTag = dep[1]
            managerTagFound = True
            
            os.putenv("MANAGER_TAG", managerTag)
            os.putenv("ENVIRONMENT", env)
                      
            # Clean stale ssh credentials and temp files
            os.system("rm temp.env 2>/dev/null")
            os.system("rm ssh.key 2>/dev/null")
            os.system("rm -r temp 2>/dev/null")
            os.system("mkdir temp")
            
            # ------------------------------------------------------
            # Output env variables to temp env file for POSIX shell
            # ------------------------------------------------------
                        
            # Output inputs and secrets (spacial handling for SSH_KEY and some other variables)
            # _$ENV_ prefixed keys are output last (to override any non env specific keys)
            environment = (env if env else "").upper()
            prefix = "_" + environment + "_"
          
            for key, value in inputsAndSecrets.items():
              if "." in key:
                continue
              envFile = "temp/env"
              # Look for temp and env prefixed keys
              if key.startswith("_"):
                if key.startswith("_TEMP_"):
                  key = key.replace("_TEMP_", "")
                  envFile = "temp.env"
                elif key.startswith(prefix):
                  key = key.replace(prefix, "")
                else:
                  continue
              if key == "github_token":
                continue
              else:                
                os.system(f"echo 'Secret found {key}...'")
                if key == "SSH_KEY":
                  os.system(f"echo \"{value}\" > ssh.key")
                else:
                  lines = len(value.split("\n"))
                  if lines > 1:
                      os.system(f"echo '{key}=\"' >> {envFile}")
                      os.system(f"echo '{value}\"' >> {envFile}")
                  else:
                      os.system(f"echo '{key}=\"{value}\"' >> {envFile}")
            # Output env file if exists
            if os.path.exists(".ci_cd/env/.env"):
              os.system(f"echo 'Outputting .ci_cd/env/.env to temp/env'")
              os.system("cat .ci_cd/env/.env >> temp/env")
          
            # Output environment specific env file if exists
            if env is not None and env != '' and os.path.exists(f".ci_cd/env/{env}.env"):
              os.system(f"echo 'Outputting .ci_cd/env/{env}.env to temp/env'")
              os.system(f"cat .ci_cd/env/{env}.env >> temp/env")
            
            # Set CIDR environment variable
            if ipv4 is not None and ipv4 != '':
              os.putenv("CIDR", ipv4 + '/32')
            elif ipv6 is not None and ipv6 != '':
              os.putenv("CIDR", ipv6 + '/64')
            
            # Execute deploy script
            os.system(f"echo 'Executing deploy script for deployment: managerTag={managerTag} deploymentTag={deploymentRef} environment={env}'")
            # Uncomment this in combination with the SSH debug step afterwards to debug deployment script
            #sys.exit(0)
            result = subprocess.run(f"bash {deployScript}", shell=True)
            
            if result.returncode != 0:
              os.system(f"echo 'Deployment failed: managerTag={managerTag} deploymentTag={deploymentRef} environment={env}'")
              failure = True
              continue
          
          if failure == True:
            os.system("echo 'One or more deployments failed'")
            sys.exit(1)
        env:
          IS_CUSTOM_PROJECT: ${{ steps.check_custom_project.outputs.files_exists }}
          REPO_NAME: ${{ github.repository }}
          DEPLOYMENTS: ${{ steps.deployments.outputs.value }}
          MANAGER_DOCKER_BUILD_PATH: ${{ steps.manager-docker-command.outputs.buildPath }}
          DEPLOYMENT_DOCKER_BUILD_PATH: ${{ steps.deployment-docker-command.outputs.buildPath }}
          MANAGER_REF: ${{ steps.manager-docker-command.outputs.refTag }}
          DEPLOYMENT_REF: ${{ steps.deployment-docker-command.outputs.refTag }}
          INPUTS_AND_SECRETS: ${{ toJSON(steps.inputs-and-secrets.outputs) }}
          IPV4: ${{ steps.ip-address.outputs.ipv4 }}
          IPV6: ${{ steps.ip-address.outputs.ipv6 }}

#       - name: Setup upterm session
#         uses: lhotari/action-upterm@v1
#         with:
#           ## limits ssh access and adds the ssh public keys of the listed GitHub users
#           limit-access-to-actor: true<|MERGE_RESOLUTION|>--- conflicted
+++ resolved
@@ -186,14 +186,10 @@
             **/package.json
             **/*.md
             **/*.yml
-<<<<<<< HEAD
             **/.gitignore
             yarn.lock
             manager/src/web/**
-=======
-            manager/src/web/**
-
->>>>>>> 1e6f0873
+
       # Check which files have changed to only run appropriate tests and checks
       - name: UI files changed
         id: ui-files-changed
