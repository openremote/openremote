# ---------------------------------------------------------------------------------------------------------------------
# This workflow handles all CI/CD related tasks and can be re-used in custom projects
# (https://github.com/openremote/custom-project i.e. has openremote submodule) or forks of this repo, it handles:
#
# - Running tests on push/release
# - Distributing openremote/manager images to docker hub (DOCKERHUB_USER and DOCKERHUB_PASSWORD must be set) on push/release
# - Deploying to hosts on push/release and/or manual trigger and/or when certain openremote/manager docker tags are updated
#
# By default this workflow will just run tests on push/release; distribution (pushing of openremote/manager docker image)
# and deployment behaviour is configured via the .ci_cd/ci_cd.json file (see .ci_cd/README.md for more details).
#
# DEPLOYMENTS
#
# When a deployment is requested the repo is checked for a 'deployment/Dockerfile' and if that exists then also
# 'deployment/build.gradle' must exist with an installDist task that prepares the deployment image in the
# 'deployment/build' directory; if this condition is not met the deployment will fail.
#
# Secrets, inputs and environment variables are combined for consumption by the '.ci_cd/deploy.sh' bash script, they are
# combined in the following priority:
#
# - '.ci_cd/env/.env'
# - '.ci_cd/env/{ENVIRONMENT}.env'
# - secrets
# - inputs (from manual trigger using workflow_dispatch)
#
# The above variables are output to 'temp/env' file for each requested deployment. If a secret called 'SSH_PASSWORD' is
# found that is output to 'ssh.env' file (so it is not copied to the host), if a secret called 'SSH_KEY' is
# found that is output to 'ssh.key' file (so it is not copied to the host). Sensitive credentials should always be stored
# in github secrets so they are encrypted, do not store within repo files (even private repos as these are not encrypted).
#
# SEE https://github.com/openremote/openremote/tree/master/.ci_cd for details of standard variables and handling.
#
# MANUAL TRIGGER
#
# This workflow can be triggered by push, release, manually or schedule (from any repo other than openremote/openremote)
# if triggered manually then the following inputs are available and these override any set in env files and/or secrets:
#
# Inputs:
#
# - ENVIRONMENT           - Which environment to deploy (equivalent to deploy/environment in '.ci_cd/ci_cd.json')
# - MANAGER_TAG           - Which manager docker tag to deploy (equivalent to deploy/managerTags in '.ci_cd/ci_cd.json')
#                           leave empty to build a manager image from the repo (must be an openremote repo or have
#                           an openremote submodule).
# - CLEAN_INSTALL         - Should the .ci_cd/host_init/clean.sh script be run during deployment (warning this will delete
#                           assets, rules, etc.)
# - COMMIT                - Which branch/SHA should be checked out for the deployment (defaults to trigger commit)
# - OR_HOSTNAME           - FQDN of host to deploy to (e.g. demo.openremote.app)
# - SSH_USER              - Set/override the SSH user to use for SSH/SCP commands
# - SSH_PASSWORD          - Set/override the SSH password to use for SSH/SCP commands (SSH key should be preferred)
# - SSH_PORT              - Set/override the SSH port to use for SSH/SCP commands
# - OR_ADMIN_PASSWORD     - The admin password to set for clean installs
# ---------------------------------------------------------------------------------------------------------------------


name: CI/CD

on:
  # Push on master excluding tags
  push:
    branches:
      - 'master'
    tags:
      - '[0-9]+.[0-9]+.[0-9]+'

  # PR
  pull_request:

  # Manual trigger
  workflow_dispatch:
    inputs:
      ENVIRONMENT:
        description: 'Environment to use (if any)'
      MANAGER_TAG:
        description: 'Manager docker tag to pull'
      CLEAN_INSTALL:
        description: 'Delete data before starting'
        type: boolean
      COMMIT:
        description: 'Repo branch or commit SHA to checkout'
      OR_HOSTNAME:
        description: 'Host to deploy to (e.g. demo.openremote.app)'
      OR_ADMIN_PASSWORD:
        description: 'Admin password override'

  workflow_call:
      inputs:
        INPUTS:
          type: string
      secrets:
        SECRETS:
          required: false

jobs:

  build:
    name: CI/CD
    runs-on: ubuntu-latest

    steps:

      - name: Cancel previous runs
        uses: styfle/cancel-workflow-action@0.12.1
        with:
          access_token: ${{ github.token }}

      - name: Get inputs and secrets
        id: inputs-and-secrets
        shell: python
        run: |
          import os
          import json

          # Overlay all inputs and secrets onto this jobs outputs
          callerInputs = os.getenv("CALLER_INPUTS")
          inputs = os.getenv("INPUTS")
          secrets = os.getenv("SECRETS")
          eventName = os.getenv("GITHUB_EVENT_NAME")

          if inputs is not None and inputs != '':
            inputs = json.loads(inputs)
          if secrets is not None and secrets != '':
            secrets = json.loads(secrets)
          if eventName == 'workflow_call' and callerInputs is not None and callerInputs != 'null':
            os.system(f"echo 'Processing caller inputs'")
            inputs = json.loads(callerInputs)

          if inputs is not None and 'INPUTS' in inputs:
            os.system("echo 'Processing inputs from caller'")
            inputs = json.loads(inputs['INPUTS'])
          if 'SECRETS' in secrets:
            os.system("echo 'Processing secrets from caller'")
            secrets = json.loads(secrets['SECRETS'])

          # Iterate over secrets then inputs and assign them as outputs on this step

          if secrets is not None and secrets != 'null':
            for key, value in secrets.items():
              os.system(f"echo 'Outputting secret: {key}'")
              lines = len(value.split("\n"))
              if lines > 1:
                  os.system(f"echo '{key}<<EEOOFF\n{value}\nEEOOFF' >> $GITHUB_OUTPUT")
              else:
                  os.system(f"echo '{key}={value}' >> $GITHUB_OUTPUT")

          if inputs is not None and inputs != 'null':
            for key, value in inputs.items():
              os.system(f"echo 'Outputting input: {key}'")
              lines = len(value.split("\n"))
              if lines > 1:
                  os.system(f"echo '{key}<<EEOOFF\n{value}\nEEOOFF' >> $GITHUB_OUTPUT")
              else:
                  os.system(f"echo '{key}={value}' >> $GITHUB_OUTPUT")

        env:
          CALLER_INPUTS: ${{ toJSON(inputs) }}
          SECRETS: ${{ toJSON(secrets) }}
          INPUTS: ${{ toJSON(github.event.inputs) }}

      - name: Public IP
        id: ip-address
        shell: bash
        run: |
          set -e
          PUBLIC_IPV4=$(curl -sf v4.ident.me 2>/dev/null || true)
          PUBLIC_IPV6=$(curl -sf v6.ident.me 2>/dev/null || true)
          echo "ipv4=$PUBLIC_IPV4" >> $GITHUB_OUTPUT
          echo "ipv6=$PUBLIC_IPV6" >> $GITHUB_OUTPUT

      - name: Checkout
        uses: actions/checkout@v4
        with:
          # This will only be available when run by workflow_dispatch otherwise will checkout branch/commit that triggered the workflow
          ref: ${{ steps.inputs-and-secrets.outputs.COMMIT }}
          submodules: recursive
          fetch-depth: 200

      # Check which files have changed to only run appropriate tests and checks
      - name: Backend files changed
        id: backend-files-changed
        if: github.event_name == 'pull_request'
        uses: tj-actions/changed-files@v45
        with:
          files_ignore: |
            .ci_cd/**
            console/**
            deployment/**
            setup/**
            ui/**
            **/*.md
            **/*.yml
            manager/src/web/**

      # Check which files have changed to only run appropriate tests and checks
      - name: UI files changed
        id: ui-files-changed
        if: github.event_name == 'pull_request'
        uses: tj-actions/changed-files@v45
        with:
          files: |
            ui/app/manager/**
            ui/component/**
          files_ignore: |
            **/*.md
            **/*.yml

      - name: Set skip backend manager tests
        id: skip-backend-tests
        if: steps.backend-files-changed.outputs.any_modified != 'true'
        run: echo "value=true" >> $GITHUB_OUTPUT

      - name: Set skip UI tests
        id: skip-ui-tests
        if: steps.ui-files-changed.outputs.any_modified != 'true'
        run: echo "value=true" >> $GITHUB_OUTPUT

      - name: Make cache dirs and set file permissions
        run: |
          chmod +x gradlew
          mkdir -p ~/manager-tags-old
          mkdir -p ~/manager-tags-new

      - name: Check if main repo
        id: is_main_repo
        run: |
          if [ $(grep -E '.+/openremote$' <<< "$GITHUB_REPOSITORY") ]; then
            echo "value=true" >> $GITHUB_OUTPUT
          else
            if [ -e 'openremote' ]; then
              echo "::error::Custom project should not have an 'openremote' file or directory!"
              exit 1
            fi

            echo "value=false" >> $GITHUB_OUTPUT
            echo "repository=$(sed -E 's#(.+)/.+#\1/openremote#' <<< $GITHUB_REPOSITORY)" >> $GITHUB_OUTPUT

            version=$(cat gradle.properties | grep openremoteVersion | sed -E 's#.+=(.+)#\1#' | xargs)
            if [ $(grep -E '.+SNAPSHOT$' <<< "$version") ]; then
              echo "ref=master" >> $GITHUB_OUTPUT
            else
              echo "ref=$version" >> $GITHUB_OUTPUT
            fi
          fi

      - name: Checkout main repo
        uses: actions/checkout@v4
        if: ${{ steps.is_main_repo.outputs.value == 'false' }}
        with:
          repository: ${{ steps.is_main_repo.outputs.repository }}
          path: openremote
          ref: ${{ steps.is_main_repo.outputs.ref }}
          sparse-checkout: |
            .ci_cd
            profile
          sparse-checkout-cone-mode: false

      - name: Check deployment build.gradle
        id: check_deployment_gradle
        uses: andstor/file-existence-action@v3
        with:
          files: "deployment/build.gradle"

      - name: Check deployment dockerfile
        id: check_deployment_dockerfile
        uses: andstor/file-existence-action@v3
        with:
          files: "deployment/Dockerfile"

      - name: Check ci_cd existence
        id: check_cicd_json
        uses: andstor/file-existence-action@v3
        with:
          files: ".ci_cd/ci_cd.json"

      - name: Check is custom project when scheduled trigger
        if: ${{ github.event_name == 'schedule' }}
        run: |
          if [ "$IS_MAIN_REPO" == 'true' ]; then
            echo "Schedule can only be used on a custom project repo"
            exit 1
          fi
        env:
          IS_MAIN_REPO: ${{ steps.is_main_repo.outputs.value }}

      # For scheduled execution from custom projects we need to be able to determine if the manager docker image has
      # changed since the last execution, we do this using a cache
      - name: Get docker tags to monitor
        if: ${{ steps.check_cicd_json.outputs.files_exists == 'true' && github.event_name == 'schedule' }}
        id: monitor-tags
        shell: python
        run: |
          import json
          import os

          eventName = os.getenv('GITHUB_EVENT_NAME')
          refName = os.getenv('GITHUB_REF_NAME')
          pushTag = None
          deployTag = None
          deployEnvironment = None

          f = open(".ci_cd/ci_cd.json")
          data = json.load(f)
          f.close()

          if "managerDockerPush" in data:
            managerPushConfig = data["managerDockerPush"]

            if managerPushConfig is not None:
              if len(managerPushConfig.keys()) > 0:
                for key in managerPushConfig.keys():
                  # Output new tag cache files (for generating hash)
                  os.system(f"echo 'Outputting manifest info for tag: {key}'")
                  os.system(f"docker buildx imagetools inspect --raw openremote/manager:{key} > ~/manager-tags-new/{key}")
              os.system("echo 'Tag manifests generated:'")
              os.system("find ~/manager-tags-new")

      - name: Load manager tag cache
        if: ${{ steps.check_cicd_json.outputs.files_exists == 'true' && github.event_name == 'schedule' }}
        uses: actions/cache@v4
        id: manager-tag-cache
        with:
          path: |
            ~/manager-tags-old
          key: ${{ runner.os }}-manager-tags---${{ hashFiles('~/manager-tags-new/**') }}
          restore-keys: |
            ${{ runner.os }}-manager-tags---

      - name: Process ci_cd.json file
        if: ${{ steps.check_cicd_json.outputs.files_exists == 'true' && (github.ref_type == 'tag' || (github.event_name != 'workflow_dispatch' && github.event_name != 'pull_request')) }}
        id: ci-cd-output
        shell: python
        run: |
          import json
          import os

          eventName = os.getenv('GITHUB_EVENT_NAME')
          refName = os.getenv('GITHUB_REF_NAME')
          refType = os.getenv('GITHUB_REF_TYPE')
          isMainRepo = os.getenv('IS_MAIN_REPO')
          deploys = None
          dockerPublishTags = None
          mavenPublishTag = None
          npmPublishTag = None
          deployEnvironment = None

          f = open(".ci_cd/ci_cd.json")
          data = json.load(f)
          f.close()

          if eventName == "schedule":
            eventName = "managerDockerPush"
          elif refType == "tag":
            eventName = "release"

          if data is not None and eventName in data:
            eventConfig = data[eventName]

            if eventName == "managerDockerPush":

              # Iterate through keys and check if that manager docker image has changed since last execution
              deploys=[]
              for key in eventConfig.keys():
                os.system(f"echo 'Checking manager docker tag: {key}'")
                newManifestStr = None
                oldManifestStr = None

                if os.path.exists(os.path.expanduser(f"~/manager-tags-new/{key}")):
                  f = open(os.path.expanduser(f"~/manager-tags-new/{key}"))
                  newManifestStr = f.read()
                  f.close()
                if os.path.exists(os.path.expanduser(f"~/manager-tags-old/{key}")):
                  f = open(os.path.expanduser(f"~/manager-tags-old/{key}"))
                  oldManifestStr = f.read()
                  f.close()

                if newManifestStr != oldManifestStr: # Not a great way to compare but we'll assume manifest output is consistent
                  os.system(f"echo 'Manager docker tag has been updated: {key}'")
                  if 'deploy' in eventConfig[key]:
                    deployConfig = eventConfig[key]['deploy']
                    if deployConfig is not None:
                      # Inject manager tag into deploy config (no point reacting to the manager image updating otherwise)
                      deployConfig['managerTag'] = key
                      deploys.append(deployConfig)
                  else:
                    os.system(f"echo 'No deploy config in ci_cd.json for manager tag {key}'")
                else:
                  os.system(f"echo 'Manager docker tag has not changed: {key}'")

            elif eventName == "push" and refType == "branch" and refName in eventConfig:
              eventConfig = eventConfig[refName]
              if eventConfig is not None:
                deploys = eventConfig['deploy'] if 'deploy' in eventConfig else None
                if 'distribute' in eventConfig and 'docker' in eventConfig['distribute']:
                  dockerPublishTags = eventConfig['distribute']['docker']

            elif eventName == "release":
              if eventConfig is not None:
                deploys = eventConfig['deploy'] if 'deploy' in eventConfig else {}
                if 'distribute' in eventConfig:
                  if 'docker' in eventConfig['distribute']:
                     dockerPublishTags = eventConfig['distribute']['docker']
                  if 'maven' in eventConfig['distribute']:
                     mavenPublishTag = eventConfig['distribute']['maven']
                  if 'npm' in eventConfig['distribute']:
                     npmPublishTag = eventConfig['distribute']['npm']

          if dockerPublishTags is not None and isMainRepo == 'true':
            dockerPublishTags = dockerPublishTags.replace("$version", refName)
            firstDockerTag = dockerPublishTags.split(",")[0]
            os.system(f"echo 'firstDockerTag={firstDockerTag}' >> $GITHUB_OUTPUT")
            os.system(f" echo 'Manager tags to push to docker: {dockerPublishTags}'")
            dockerPublishTags = " ".join(map(lambda t: f"-t openremote/manager:{t.strip()}", dockerPublishTags.split(",")))
            os.system(f"echo 'dockerTags={dockerPublishTags}' >> $GITHUB_OUTPUT")

          if mavenPublishTag is not None and isMainRepo == 'true':
            mavenPublishTag = mavenPublishTag.replace("$version", refName)
            os.system(f" echo 'Maven publish version: {mavenPublishTag}'")
            os.system(f"echo 'mavenTag={mavenPublishTag}' >> $GITHUB_OUTPUT")

          if npmPublishTag is not None and isMainRepo == 'true':
            npmPublishTag = npmPublishTag.replace("$version", refName)
            os.system(f" echo 'npm publish version: {npmPublishTag}'")
            os.system(f"echo 'npmTag={npmPublishTag}' >> $GITHUB_OUTPUT")

          deployStr = None
          if deploys is not None:
            if not isinstance(deploys, list):
              deploys = [deploys]

            deployStr = ""

            for deploy in deploys:
              if 'environment' in deploy:
                deployStr += deploy['environment']
              deployStr += ":"
              if 'managerTag' in deploy:
                deployStr += deploy['managerTag']
              else:
                os.system("echo 'Manager tag not specified so using commit SHA'")
                deployStr += '#ref'

              deployStr += ";"

            deployStr = deployStr.rstrip(";")

          if deployStr is not None and len(deployStr) > 0:
            print(f"Deployments to deploy: {deployStr}")
            os.system(f"echo 'deploys={deployStr}' >> $GITHUB_OUTPUT")
        env:
          IS_MAIN_REPO: ${{ steps.is_main_repo.outputs.value }}

      - name: Copy new tag cache to old
        if: ${{ steps.check_cicd_json.outputs.files_exists == 'true' }}
        run: |
          cd ~/manager-tags-new
          cp -r . ~/manager-tags-old/

      - name: Sanitize deployments value
        id: deployments
        run: |
          deployments=$DEPLOYMENTS

          if [ "$GITHUB_EVENT_NAME" == 'workflow_dispatch' ]; then
            tag="$INPUT_MANAGER_TAG"
            if [ -z "$INPUT_MANAGER_TAG" ]; then
              tag='#ref'
            fi
            deployments="$INPUT_ENVIRONMENT:$tag"
          fi
          echo "value=$deployments" >> $GITHUB_OUTPUT
        env:
          DEPLOYMENTS: ${{ steps.ci-cd-output.outputs.deploys }}
          INPUT_ENVIRONMENT: ${{ steps.inputs-and-secrets.outputs.ENVIRONMENT }}
          INPUT_MANAGER_TAG: ${{steps.inputs-and-secrets.outputs.MANAGER_TAG }}

      - name: Define backend test command
        id: test-backend-command
        if: ${{ steps.skip-backend-tests.outputs.value != 'true' }}
        run: echo "value=./gradlew -p test test" >> $GITHUB_OUTPUT

      - name: Define UI test command
        id: test-ui-command
        if: ${{ steps.skip-ui-tests.outputs.value != 'true' }}
        run: echo ""

      - name: Define manager docker build command
        id: manager-docker-command
        shell: bash
        run: |
          if [ $IS_MAIN_REPO == 'true' ]; then
            buildPath="manager/build/install/manager"
            commitSha=$(git rev-parse HEAD)
            commitShaShort=$(git rev-parse --short HEAD)

            if [ -n "$MANAGER_TAGS" ] || [[ "$DEPLOYMENTS" == *"#ref"* ]] || [ -n "$TEST_UI_CMD" ]; then

              if [ -n "$MANAGER_TAGS" ]; then
                command="docker build --push --build-arg GIT_COMMIT=$commitSha --platform linux/amd64,linux/aarch64 $MANAGER_TAGS $buildPath"
                echo "pushRequired=true" >> $GITHUB_OUTPUT
              else
                command="docker build --build-arg GIT_COMMIT=$commitSha --platform linux/amd64,linux/aarch64 -t openremote/manager:$commitShaShort $buildPath"
              fi
              echo "value=$command" >> $GITHUB_OUTPUT
            fi
            echo "buildPath=$buildPath" >> $GITHUB_OUTPUT
            echo "refTag=$commitShaShort" >> $GITHUB_OUTPUT
          fi
        env:
          FIRST_MANAGER_TAG: ${{ steps.ci-cd-output.outputs.firstDockerTag }}
          MANAGER_TAGS: ${{ steps.ci-cd-output.outputs.dockerTags }}
          DEPLOYMENTS: ${{ steps.deployments.outputs.value }}
          IS_MAIN_REPO: ${{ steps.is_main_repo.outputs.value }}
          TEST_UI_CMD: ${{ steps.test-ui-command.outputs.value }}

      - name: Define maven publish command
        id: maven-publish-command
        if: ${{ steps.ci-cd-output.outputs.mavenTag != '' || (steps.is_main_repo.outputs.value == 'true' && github.ref_type != 'tag' && github.event_name != 'pull_request') }}
        shell: bash
        run: |
          command="./gradlew publishToSonatype closeAndReleaseSonatypeStagingRepository --no-parallel -PsigningKey=$MAVEN_SIGNING_KEY -PsigningPassword=$MAVEN_SIGNING_PASSWORD -PpublishUsername=$MAVEN_USERNAME -PpublishPassword=$MAVEN_PASSWORD"
          echo "value=$command" >> $GITHUB_OUTPUT
        env:
          MAVEN_TAG: ${{ steps.ci-cd-output.outputs.mavenTag }}
          MAVEN_SIGNING_PASSWORD: ${{ steps.inputs-and-secrets.outputs._TEMP_MAVEN_SIGNING_PASSWORD || steps.inputs-and-secrets.outputs.MAVEN_SIGNING_PASSWORD }}
          MAVEN_SIGNING_KEY: ${{ steps.inputs-and-secrets.outputs._TEMP_MAVEN_SIGNING_KEY || steps.inputs-and-secrets.outputs.MAVEN_SIGNING_KEY }}
          MAVEN_USERNAME: ${{ steps.inputs-and-secrets.outputs._TEMP_MAVEN_USERNAME || steps.inputs-and-secrets.outputs.MAVEN_USERNAME }}
          MAVEN_PASSWORD: ${{ steps.inputs-and-secrets.outputs._TEMP_MAVEN_PASSWORD || steps.inputs-and-secrets.outputs.MAVEN_PASSWORD }}

      - name: Define deployment docker build command
        id: deployment-docker-command
        shell: bash
        run: |
          if [ "$DEPLOYMENT_DOCKERFILE_EXISTS" == 'true' ]; then
            if [ "$DEPLOYMENT_GRADLE_EXISTS" != 'true' ]; then
              echo "Deployment must have a build.gradle file to prepare the deployment files in the deployment/build dir"
              exit 1
            fi

            buildPath="deployment/build"
            commitSha=$(git rev-parse HEAD)
            commitShaShort=$(git rev-parse --short HEAD)
            echo "buildPath=$buildPath" >> $GITHUB_OUTPUT
            echo "refTag=$commitShaShort" >> $GITHUB_OUTPUT

            if [ -n "$DEPLOYMENTS" ]; then
              command="docker build --build-arg GIT_COMMIT=$commitSha --platform linux/amd64,linux/aarch64 -t openremote/deployment:$commitShaShort $buildPath"
              echo "value=$command" >> $GITHUB_OUTPUT
            fi
          fi
        env:
          DEPLOYMENTS: ${{ steps.deployments.outputs.value }}
          DEPLOYMENT_DOCKERFILE_EXISTS: ${{ steps.check_deployment_dockerfile.outputs.files_exists }}
          DEPLOYMENT_GRADLE_EXISTS: ${{ steps.check_deployment_gradle.outputs.files_exists }}

      - name: Define installDist command
        id: install-command
        shell: bash
        run: |
          if [ -n "$MANAGER_DOCKER_CMD" ]; then
            echo "value=./gradlew installDist" >> $GITHUB_OUTPUT
          elif [ -n "$DEPLOYMENT_DOCKER_CMD" ]; then
            echo "value=./gradlew -p deployment installDist" >> $GITHUB_OUTPUT
          fi
        env:
          MANAGER_DOCKER_CMD: ${{ steps.manager-docker-command.outputs.value }}
          DEPLOYMENT_DOCKER_CMD: ${{ steps.deployment-docker-command.outputs.value }}

      - name: Login to DockerHub
        if: ${{ steps.manager-docker-command.outputs.pushRequired == 'true' }}
        uses: docker/login-action@v3
        with:
          username: ${{ steps.inputs-and-secrets.outputs._TEMP_DOCKERHUB_USER || steps.inputs-and-secrets.outputs.DOCKERHUB_USER }}
          password: ${{ steps.inputs-and-secrets.outputs._TEMP_DOCKERHUB_PASSWORD || steps.inputs-and-secrets.outputs.DOCKERHUB_PASSWORD }}

      - name: set up QEMU
        if: ${{ steps.manager-docker-command.outputs.value != '' || steps.deployment-docker-command.outputs.value != '' }}
        uses: docker/setup-qemu-action@v3
        with:
          platforms: linux/amd64,linux/aarch64

      - name: install buildx
        if: ${{ steps.manager-docker-command.outputs.value != '' || steps.deployment-docker-command.outputs.value != '' }}
        id: buildx
        uses: docker/setup-buildx-action@v3
        with:
          version: latest
          install: true

      - name: Set up JDK 17 and gradle cache
        id: java
        if: ${{ steps.install-command.outputs.value != '' || steps.test-backend-command.outputs.value != '' }}
        uses: actions/setup-java@v4
        with:
          distribution: 'temurin'
          java-version: '17'
          cache: 'gradle'

      - name: Get yarn cache directory path
        id: yarn-cache-dir-path
        run: echo "dir=$(yarn config get cacheFolder)" >> $GITHUB_OUTPUT

      - name: Yarn cache
        uses: actions/cache@v4
        if: steps.skip-cicd.outputs.value != 'true'
        id: yarn-cache # use this to check for `cache-hit` (`steps.yarn-cache.outputs.cache-hit != 'true'`)
        with:
          path: ${{ steps.yarn-cache-dir-path.outputs.dir }}
          key: ${{ runner.os }}-yarn---${{ hashFiles('**/yarn.lock') }}
          restore-keys: |
            ${{ runner.os }}-yarn---

      - name: Output info
        if: steps.skip-cicd.outputs.value != 'true'
        run: |
          echo "************************************************************"
          echo "**************            INFO           *******************"
          echo "************************************************************"
          echo 'Trigger event: ${{ github.event_name }}'
          echo 'Is main repo: ${{ steps.is_main_repo.outputs.value == 'true' }}'
          echo 'Has deployment dockerfile: ${{ steps.check_deployment_dockerfile.outputs.files_exists == 'true' }}'
          echo 'Manager commit SHA: ${{ steps.manager-docker-command.outputs.refTag }}'
          echo 'Deployment commit SHA: ${{ steps.deployment-docker-command.outputs.refTag }}'
          echo 'Deployments: ${{ steps.deployments.outputs.value }}'
          echo 'Test backend command: ${{ steps.test-backend-command.outputs.value }}'
          echo 'Test UI command: ${{ steps.test-ui-command.outputs.value }}'
          echo 'Manager docker build command: ${{ steps.manager-docker-command.outputs.value }}'
          echo 'Maven publish command: ${{ steps.maven-publish-command.outputs.value }}'
          echo 'Deployment docker build command: ${{ steps.deployment-docker-command.outputs.value }}'
          echo 'InstallDist command: ${{ steps.install-command.outputs.value }}'
          echo "Java version: $(java --version)"
          echo "Yarn version: $(yarn -v)"
          echo "Node version: $(node -v)"
          echo 'Gradle cache: ${{ steps.java.outputs.cache-hit == 'true' }}'
          echo 'Yarn cache: ${{ steps.yarn-cache.outputs.cache-hit == 'true' }}'
          echo 'Manager tag cache: ${{ steps.manager-tag-cache.outputs.cache-hit == 'true' }}'
          echo "************************************************************"
          echo "************************************************************"

      - name: Pull docker images
        if: ${{ steps.test-backend-command.outputs.value != '' || steps.test-ui-command.outputs.value != '' }}
        run: |
          # Only need keycloak and postgres services for backend testing
          if [ -z $TEST_UI_COMMAND ]; then
            composeProfile='profile/dev-testing.yml'
          else
            composeProfile='profile/dev-ui.yml'
          fi

          if [ $IS_MAIN_REPO == 'false' ]; then
            composeProfile="openremote/$composeProfile"
          fi

          # Pull the images
          docker compose -f $composeProfile pull
        env:
          IS_MAIN_REPO: ${{ steps.is_main_repo.outputs.value }}
          TEST_UI_COMMAND: ${{ steps.test-ui-command.outputs.value }}

      # Use docker layer caching to speed up image building
      - uses: jpribyl/action-docker-layer-caching@v0.1.1
        if: ${{ steps.manager-docker-command.outputs.value != '' || steps.deployment-docker-command.outputs.value != '' }}
        # Ignore the failure of a step and avoid terminating the job.
        continue-on-error: true

      - name: Run backend tests
        id: run-backend-tests
        if: ${{ steps.test-backend-command.outputs.value != '' }}
        run: |
          composeProfile='profile/dev-testing.yml'

          if [ $IS_MAIN_REPO == 'false' ]; then
            composeProfile="openremote/$composeProfile"
          fi

          # Make temp dir and set mask to 777 as docker seems to run as root
          mkdir -p tmp
          chmod 777 tmp

          # Define cleanup command
          echo "cleanup=docker compose -f $composeProfile down" >> $GITHUB_OUTPUT

          # Start the stack
          echo "docker compose -f ${composeProfile} up -d --no-build"
          docker compose -f ${composeProfile} up -d --no-build

          # Run the tests
          ${{ steps.test-backend-command.outputs.value }}
        env:
          IS_MAIN_REPO: ${{ steps.is_main_repo.outputs.value }}
        timeout-minutes: 20
        #continue-on-error: true

      - name: Archive backend test results
        if: always()
        uses: actions/upload-artifact@v4
        with:
          name: backend-test-results
          path: test/build/reports/tests

      - name: Cleanup backend tests
        if: ${{ steps.test-backend-command.outputs.value != '' && steps.test-ui-command.outputs.value != '' }}
        run: ${{ steps.run-backend-tests.outputs.cleanup }}

      - name: Run install dist
        if: steps.install-command.outputs.value != ''
        shell: python
        run: |
          import json
          import os
          import sys
          import subprocess

          inputsAndSecrets = json.loads(os.getenv("INPUTS_AND_SECRETS"))

          # Output inputs and secrets as environment variables for build
          for key, value in inputsAndSecrets.items():
            if "." in key:
              continue

            # Look for temp and env prefixed keys
            if key.startswith("_"):
              if key.startswith("_TEMP_"):
                key = key.replace("_TEMP_", "")
              else:
                continue

            os.system(f"echo 'Setting environment variable {key}...'")
            os.putenv(key, value)

          buildCmd = os.getenv("CMD")
          result = subprocess.run(f"{buildCmd}", shell=True)

          if result.returncode != 0:
            os.system("echo 'installDist failed'")
            sys.exit(result.returncode)

        env:
          CMD: ${{ steps.install-command.outputs.value }}
          INPUTS_AND_SECRETS: ${{ toJSON(steps.inputs-and-secrets.outputs) }}
        timeout-minutes: 20

      - name: Run manager docker build command
        if: steps.manager-docker-command.outputs.value != ''
        run: |
          ${{ steps.manager-docker-command.outputs.value }}

      - name: Run maven publish command
        if: steps.maven-publish-command.outputs.value != ''
        run: |
          ${{ steps.maven-publish-command.outputs.value }}

      - name: Run frontend tests
        if: steps.test-ui-command.outputs.value != ''
        run: |
          composeProfile='profile/dev-ui.yml'

          if [ $IS_MAIN_REPO == 'false' ]; then
            composeProfile="openremote/$composeProfile"
          fi

          # Start the stack          
          MANAGER_VERSION=$MANAGER_TAG docker compose -f $composeProfile up -d --no-build

          # Run the tests
          ${{ steps.test-ui-command.outputs.value }}
        env:
          IS_MAIN_REPO: ${{ steps.is_main_repo.outputs.value }}
          MANAGER_TAG: ${{ steps.manager-docker-command.outputs.refTag }}
        timeout-minutes: 20
        continue-on-error: true

      - name: Run npm publish command
        if: ${{ steps.is_main_repo.outputs.value == 'true' && github.event_name != 'pull_request' }}
        run: |
          VERSION=$NPM_TAG
          if [ "$VERSION" == "" ]; then
            VERSION=$(grep version manager/src/main/resources/version.properties | sed -E 's/.*=[ ]*//g' )
          fi

          QUALIFIER=$(sed -E 's/.+-([A-Z]+).*/\1/g' <<< $VERSION)
          if [ "$QUALIFIER" == "$VERSION" ]; then
            QUALIFIER=""
          fi

          if [ "$QUALIFIER" == "" ]; then
            VERSION="$VERSION"
            TAG="latest"
          else
            if [ "$QUALIFIER" == "SNAPSHOT" ]; then
              # Add a timestamp to snapshot versions
              VERSION="$VERSION.$(date +'%Y%m%d%H%M%S')"
            else
              # Separate qualifiers from numbers of alpha, beta, rc versions
              VERSION=$(sed "s/$QUALIFIER/$QUALIFIER./g" <<< $VERSION)
            fi
            VERSION=$(awk '{print tolower($0)}' <<< $VERSION)
            TAG=$(awk '{print tolower($0)}' <<< $QUALIFIER)
          fi

          find ui -maxdepth 3 -name package.json | xargs -I{} sed -i -E "s#\"version\": \".+\",#\"version\": \"$VERSION\",#" {}
          find ui -maxdepth 3 -name package.json | xargs -I{} sed -i -E 's#"(@openremote/.+)": ".+"#"\1": "workspace:*"#g' {}

          echo 'npmRegistries:' >> .yarnrc.yml
          echo '  "https://registry.yarnpkg.com":' >> .yarnrc.yml
          echo "    npmAuthToken: $NPM_AUTH_TOKEN" >> .yarnrc.yml

          yarn workspaces foreach --all --no-private --topological npm publish --tag $TAG
        env:
          NPM_TAG: ${{ steps.ci-cd-output.outputs.npmTag }}
          NPM_AUTH_TOKEN: ${{ steps.inputs-and-secrets.outputs._TEMP_NPM_AUTH_TOKEN || steps.inputs-and-secrets.outputs.NPM_AUTH_TOKEN }}

      - name: Run deployment docker command
        if: steps.deployment-docker-command.outputs.value != ''
        run: |
          ${{ steps.deployment-docker-command.outputs.value }}

      - name: Do deployments
        if: steps.deployments.outputs.value != ''
        shell: python
        run: |
          import json
          import os
          import sys
          import subprocess

          deployments = os.getenv("DEPLOYMENTS")
          deployments = deployments.split(";")
          managerRef = os.getenv("MANAGER_REF")
          deploymentRef = os.getenv("DEPLOYMENT_REF")
          isMainRepo = os.getenv("IS_MAIN_REPO")
          inputsAndSecrets = json.loads(os.getenv("INPUTS_AND_SECRETS"))
          ipv4 = os.getenv("IPV4")
          ipv6 = os.getenv("IPV6")

          failure = False

          # Determine deploy script to use
          deployScript = ".ci_cd/deploy.sh"

          if not os.path.exists(deployScript) and isMainRepo == 'false':
            deployScript = "openremote/.ci_cd/deploy.sh"

          if not os.path.exists(deployScript):
            os.system(f"Deploy script not found '{deployScript}'")
            sys.exit(1)

          for deployment in deployments:
            dep = deployment.split(":")
            env = dep[0]
            managerTag = dep[1]
            managerTagFound = True

            os.putenv("MANAGER_TAG", managerTag)
            os.putenv("ENVIRONMENT", env)

            # Clean stale ssh credentials and temp files
            os.system("rm temp.env 2>/dev/null")
            os.system("rm ssh.key 2>/dev/null")
            os.system("rm -r temp 2>/dev/null")
            os.system("mkdir temp")

            # ------------------------------------------------------
            # Output env variables to temp env file for POSIX shell
            # ------------------------------------------------------

            # Output inputs and secrets (spacial handling for SSH_KEY and some other variables)
            # _$ENV_ prefixed keys are output last (to override any non env specific keys)
            environment = (env if env else "").upper()
            prefix = "_" + environment + "_"

            for key, value in inputsAndSecrets.items():
              if "." in key:
                continue

              envFile = "temp/env"

              # Look for temp and env prefixed keys
              if key.startswith("_"):
                if key.startswith("_TEMP_"):
                  key = key.replace("_TEMP_", "")
                  envFile = "temp.env"
                elif key.startswith(prefix):
                  key = key.replace(prefix, "")
                else:
                  continue

              if key == "github_token":
                continue
              else:
                os.system(f"echo 'Secret found {key}...'")
                if key == "SSH_KEY":
                  os.system(f"echo \"{value}\" > ssh.key")
                else:
                  lines = len(value.split("\n"))
                  if lines > 1:
                      os.system(f"echo '{key}='\"'\"'' >> {envFile}")
                      os.system(f"echo '{value}'\"'\"'' >> {envFile}")
                  else:
                      os.system(f"echo '{key}='\"'\"'{value}'\"'\"'' >> {envFile}")

            # Output new line
            os.system(f"echo '\n' >> {envFile}")

            # Output env file if exists
            if os.path.exists(".ci_cd/env/.env"):
              os.system(f"echo 'Outputting .ci_cd/env/.env to temp/env'")
              os.system("cat .ci_cd/env/.env >> temp/env")
              # Output new line
              os.system(f"echo '\n' >> {envFile}")

            # Output environment specific env file if exists
            if env is not None and env != '' and os.path.exists(f".ci_cd/env/{env}.env"):
              os.system(f"echo 'Outputting .ci_cd/env/{env}.env to temp/env'")
              os.system(f"cat .ci_cd/env/{env}.env >> temp/env")
              # Output new line
              os.system(f"echo '\n' >> {envFile}")

            # Set CIDR environment variable
            if ipv4 is not None and ipv4 != '':
              os.putenv("CIDR", ipv4 + '/32')
            elif ipv6 is not None and ipv6 != '':
              os.putenv("CIDR", ipv6 + '/64')

            # Execute deploy script
            os.system(f"echo 'Executing deploy script for deployment: managerTag={managerTag} deploymentTag={deploymentRef} environment={env}'")
            # Uncomment this in combination with the SSH debug step afterwards to debug deployment script
            #sys.exit(0)
            result = subprocess.run(f"bash {deployScript}", shell=True)

            if result.returncode != 0:
              os.system(f"echo 'Deployment failed: managerTag={managerTag} deploymentTag={deploymentRef} environment={env}'")
              failure = True
              continue

          if failure == True:
            os.system("echo 'One or more deployments failed'")
            sys.exit(1)
        env:
<<<<<<< HEAD
          IS_CUSTOM_PROJECT: ${{ steps.is_main_repo.outputs.value == 'false' }}
=======
>>>>>>> 14ebd499
          IS_MAIN_REPO: ${{ steps.is_main_repo.outputs.value }}
          DEPLOYMENTS: ${{ steps.deployments.outputs.value }}
          MANAGER_DOCKER_BUILD_PATH: ${{ steps.manager-docker-command.outputs.buildPath }}
          DEPLOYMENT_DOCKER_BUILD_PATH: ${{ steps.deployment-docker-command.outputs.buildPath }}
          MANAGER_REF: ${{ steps.manager-docker-command.outputs.refTag }}
          DEPLOYMENT_REF: ${{ steps.deployment-docker-command.outputs.refTag }}
          INPUTS_AND_SECRETS: ${{ toJSON(steps.inputs-and-secrets.outputs) }}
          IPV4: ${{ steps.ip-address.outputs.ipv4 }}
          IPV6: ${{ steps.ip-address.outputs.ipv6 }}

#       - name: Setup upterm session
#         uses: lhotari/action-upterm@v1
#         with:
#           ## limits ssh access and adds the ssh public keys of the listed GitHub users
#           limit-access-to-actor: true<|MERGE_RESOLUTION|>--- conflicted
+++ resolved
@@ -935,10 +935,6 @@
             os.system("echo 'One or more deployments failed'")
             sys.exit(1)
         env:
-<<<<<<< HEAD
-          IS_CUSTOM_PROJECT: ${{ steps.is_main_repo.outputs.value == 'false' }}
-=======
->>>>>>> 14ebd499
           IS_MAIN_REPO: ${{ steps.is_main_repo.outputs.value }}
           DEPLOYMENTS: ${{ steps.deployments.outputs.value }}
           MANAGER_DOCKER_BUILD_PATH: ${{ steps.manager-docker-command.outputs.buildPath }}
