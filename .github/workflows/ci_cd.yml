# ---------------------------------------------------------------------------------------------------------------------
# This workflow handles all CI/CD related tasks and can be re-used in custom projects
# (https://github.com/openremote/custom-project i.e. has openremote submodule) or forks of this repo, it handles:
#
# - Running tests on push/release
# - Distributing openremote/manager images to docker hub (DOCKERHUB_USER and DOCKERHUB_PASSWORD must be set) on push/release
# - Deploying to hosts on push/release and/or manual trigger and/or when certain openremote/manager docker tags are updated
#
# By default this workflow will just run tests on push/release; distribution (pushing of openremote/manager docker image)
# and deployment behaviour is configured via the .ci_cd/ci_cd.json file (see .ci_cd/README.md for more details).
#
# DEPLOYMENTS
#
# When a deployment is requested the repo is checked for a 'deployment/Dockerfile' and if that exists then also
# 'deployment/build.gradle' must exist with an installDist task that prepares the deployment image in the
# 'deployment/build' directory; if this condition is not met the deployment will fail.
#
# Secrets, inputs and environment variables are combined for consumption by the '.ci_cd/deploy.sh' bash script, they are
# combined in the following priority:
#
# - '.ci_cd/env/.env'
# - '.ci_cd/env/{ENVIRONMENT}.env'
# - secrets
# - inputs (from manual trigger using workflow_dispatch)
#
# The above variables are output to 'temp/env' file for each requested deployment. If a secret called 'SSH_PASSWORD' is
# found that is output to 'ssh.env' file (so it is not copied to the host), if a secret called 'SSH_KEY' is
# found that is output to 'ssh.key' file (so it is not copied to the host). Sensitive credentials should always be stored
# in github secrets so they are encrypted, do not store within repo files (even private repos as these are not encrypted).
#
# SEE https://github.com/openremote/openremote/tree/master/.ci_cd for details of standard variables and handling.
#
# MANUAL TRIGGER
#
# This workflow can be triggered by push, release, manually or schedule (from any repo other than openremote/openremote)
# if triggered manually then the following inputs are available and these override any set in env files and/or secrets:
#
# Inputs:
#
# - ENVIRONMENT           - Which environment to deploy (equivalent to deploy/environment in '.ci_cd/ci_cd.json')
# - MANAGER_TAG           - Which manager docker tag to deploy (equivalent to deploy/managerTags in '.ci_cd/ci_cd.json')
#                           leave empty to build a manager image from the repo (must be an openremote repo or have
#                           an openremote submodule).
# - CLEAN_INSTALL         - Should the .ci_cd/host_init/clean.sh script be run during deployment (warning this will delete
#                           assets, rules, etc.)
# - COMMIT                - Which branch/SHA should be checked out for the deployment (defaults to trigger commit)
# - OR_HOSTNAME           - FQDN of host to deploy to (e.g. demo.openremote.app)
# - SSH_USER              - Set/override the SSH user to use for SSH/SCP commands
# - SSH_PASSWORD          - Set/override the SSH password to use for SSH/SCP commands (SSH key should be preferred)
# - SSH_PORT              - Set/override the SSH port to use for SSH/SCP commands
# - OR_ADMIN_PASSWORD     - The admin password to set for clean installs
# ---------------------------------------------------------------------------------------------------------------------


name: CI/CD

on:
  # Push on master excluding tags
  push:
    branches:
      - 'master'
    tags-ignore:
      - '*.*'

  # PR
  pull_request:

  # When a release is published
  release:
    types: [published]

  # Manual trigger
  workflow_dispatch:
    inputs:
      ENVIRONMENT:
        description: 'Environment to use (if any)'
      MANAGER_TAG:
        description: 'Manager docker tag to pull'
      CLEAN_INSTALL:
        description: 'Delete data before starting'
        type: boolean
      COMMIT:
        description: 'Repo branch or commit SHA to checkout'
      OR_HOSTNAME:
        description: 'Host to deploy to (e.g. demo.openremote.app)'
      OR_ADMIN_PASSWORD:
        description: 'Admin password override'

  workflow_call:
      inputs:
        INPUTS:
          type: string
      secrets:
        SECRETS:
          required: false
  
jobs:

  build:
    name: CI/CD
    runs-on: ubuntu-latest

    steps:

      - name: Cancel previous runs
        uses: styfle/cancel-workflow-action@0.12.1
        with:
          access_token: ${{ github.token }}

      - name: Get inputs and secrets
        id: inputs-and-secrets
        shell: python
        run: |
          import os
          import json
          
          # Overlay all inputs and secrets onto this jobs outputs
          callerInputs = os.getenv("CALLER_INPUTS")
          inputs = os.getenv("INPUTS")
          secrets = os.getenv("SECRETS")
          eventName = os.getenv("EVENT_NAME")

          if inputs is not None and inputs != '':
            inputs = json.loads(inputs)
          if secrets is not None and secrets != '':
            secrets = json.loads(secrets)          
          if eventName == 'workflow_call' and callerInputs is not None and callerInputs != 'null':
            os.system(f"echo 'Processing caller inputs'")
            inputs = json.loads(callerInputs)

          if inputs is not None and 'INPUTS' in inputs:
            os.system("echo 'Processing inputs from caller'")
            inputs = json.loads(inputs['INPUTS'])
          if 'SECRETS' in secrets:
            os.system("echo 'Processing secrets from caller'")
            secrets = json.loads(secrets['SECRETS'])

          # Iterate over secrets then inputs and assign them as outputs on this step
          
          if secrets is not None and secrets != 'null':
            for key, value in secrets.items():
              os.system(f"echo 'Outputting secret: {key}'")
              lines = len(value.split("\n"))
              if lines > 1:
                  os.system(f"echo '{key}<<EEOOFF\n{value}\nEEOOFF' >> $GITHUB_OUTPUT")
              else:
                  os.system(f"echo '{key}={value}' >> $GITHUB_OUTPUT")

          if inputs is not None and inputs != 'null':
            for key, value in inputs.items():
              os.system(f"echo 'Outputting input: {key}'")
              lines = len(value.split("\n"))
              if lines > 1:
                  os.system(f"echo '{key}<<EEOOFF\n{value}\nEEOOFF' >> $GITHUB_OUTPUT")
              else:
                  os.system(f"echo '{key}={value}' >> $GITHUB_OUTPUT")

        env:
          CALLER_INPUTS: ${{ toJSON(inputs) }}
          SECRETS: ${{ toJSON(secrets) }}
          INPUTS: ${{ toJSON(github.event.inputs) }}
          EVENT_NAME: ${{ github.event_name }}

      - name: Public IP
        id: ip-address
        shell: bash
        run: |
          set -e
          PUBLIC_IPV4=$(curl -sf v4.ident.me 2>/dev/null || true)
          PUBLIC_IPV6=$(curl -sf v6.ident.me 2>/dev/null || true)
          echo "ipv4=$PUBLIC_IPV4" >> $GITHUB_OUTPUT 
          echo "ipv6=$PUBLIC_IPV6" >> $GITHUB_OUTPUT 

      - name: Checkout
        uses: actions/checkout@v4
        with:
          # This will only be available when run by workflow_dispatch otherwise will checkout branch/commit that triggered the workflow
          ref: ${{ steps.inputs-and-secrets.outputs.COMMIT }}
          submodules: recursive
          fetch-depth: 200

      # Check which files have changed to only run appropriate tests and checks
      - name: Backend files changed
        id: backend-files-changed
        if: github.event_name == 'pull_request'
        uses: tj-actions/changed-files@v45
        with:
          files_ignore: |
            .ci_cd/**
            console/**
            deployment/**
            setup/**
            ui/**
            **/*.md
            **/*.yml
            manager/src/web/**

      # Check which files have changed to only run appropriate tests and checks
      - name: UI files changed
        id: ui-files-changed
        if: github.event_name == 'pull_request'
        uses: tj-actions/changed-files@v45
        with:
          files: |
            ui/app/manager/**
            ui/component/**
          files_ignore: |
            **/*.md
            **/*.yml

      - name: Set skip backend manager tests
        id: skip-backend-tests
        if: steps.backend-files-changed.outputs.any_modified != 'true'
        run: echo "value=true" >> $GITHUB_OUTPUT

      - name: Set skip UI tests
        id: skip-ui-tests
        if: steps.ui-files-changed.outputs.any_modified != 'true'
        run: echo "value=true" >> $GITHUB_OUTPUT

      - name: Make cache dirs and set file permissions
        run: |
          chmod +x gradlew
          mkdir -p ~/manager-tags-old
          mkdir -p ~/manager-tags-new

      - name: Check if main repo
        id: is_main_repo
        run: |
          if [ $REPO_NAME == 'openremote/openremote' ]; then
            echo "value=true" >> $GITHUB_OUTPUT
          fi
        env:
          REPO_NAME: ${{ github.repository }}

      - name: Check deployment build.gradle
        id: check_deployment_gradle
        uses: andstor/file-existence-action@v3
        with:
          files: "deployment/build.gradle"

      - name: Check deployment dockerfile
        id: check_deployment_dockerfile
        uses: andstor/file-existence-action@v3
        with:
          files: "deployment/Dockerfile"

      - name: Check custom project
        id: check_custom_project
        uses: andstor/file-existence-action@v3
        with:
          files: ".gitmodules"

      - name: Check ci_cd existence
        id: check_cicd_json
        uses: andstor/file-existence-action@v3
        with:
          files: ".ci_cd/ci_cd.json"

      - name: Check is custom project when scheduled trigger
        if: ${{ github.event_name == 'schedule' }}
        run: |
          if [ "$IS_CUSTOM_PROJECT" != 'true' ]; then
            echo "Schedule can only be used on a custom project repo"
            exit 1
          fi
        env:
          IS_CUSTOM_PROJECT: ${{ steps.check_custom_project.outputs.files_exists }}

      # For scheduled execution from custom projects we need to be able to determine if the manager docker image has
      # changed since the last execution, we do this using a cache
      - name: Get docker tags to monitor
        if: ${{ steps.check_cicd_json.outputs.files_exists == 'true' && github.event_name == 'schedule' }}
        id: monitor-tags
        shell: python
        run: |
          import json
          import os

          eventName = os.getenv('EVENT_NAME')
          refName = os.getenv('REF_NAME')
          pushTag = None
          deployTag = None
          deployEnvironment = None

          f = open(".ci_cd/ci_cd.json")
          data = json.load(f)
          f.close()

          if "managerDockerPush" in data:
            managerPushConfig = data["managerDockerPush"]

            if managerPushConfig is not None:
              if len(managerPushConfig.keys()) > 0:
                for key in managerPushConfig.keys():
                  # Output new tag cache files (for generating hash)
                  os.system(f"echo 'Outputting manifest info for tag: {key}'")
                  os.system(f"docker buildx imagetools inspect --raw openremote/manager:{key} > ~/manager-tags-new/{key}")
              os.system("echo 'Tag manifests generated:'")
              os.system("find ~/manager-tags-new")
        env:
          EVENT_NAME: ${{ github.event_name }}
          REF_NAME: ${{ github.ref_name }}

      - name: Load manager tag cache
        if: ${{ steps.check_cicd_json.outputs.files_exists == 'true' && github.event_name == 'schedule' }}
        uses: actions/cache@v4
        id: manager-tag-cache
        with:
          path: |
            ~/manager-tags-old
          key: ${{ runner.os }}-manager-tags---${{ hashFiles('~/manager-tags-new/**') }}
          restore-keys: |
            ${{ runner.os }}-manager-tags---

      - name: Process ci_cd.json file
        if: ${{ steps.check_cicd_json.outputs.files_exists == 'true' && github.event_name != 'workflow_dispatch' && github.event_name != 'pull_request' }}
        id: ci-cd-output
        shell: python
        run: |
          import json
          import os

          eventName = os.getenv('EVENT_NAME')
          refName = os.getenv('REF_NAME')
          isMainRepo = os.getenv('IS_MAIN_REPO')
          deploys = None
          dockerPublishTags = None
          mavenPublishTag = None
          npmPublishTag = None
          deployEnvironment = None

          f = open(".ci_cd/ci_cd.json")
          data = json.load(f)
          f.close()

          if eventName == "schedule":
            eventName = "managerDockerPush"

          if data is not None and eventName in data:
            eventConfig = data[eventName]

            if eventName == "managerDockerPush":

              # Iterate through keys and check if that manager docker image has changed since last execution
              deploys=[]
              for key in eventConfig.keys():
                os.system(f"echo 'Checking manager docker tag: {key}'")
                newManifestStr = None
                oldManifestStr = None

                if os.path.exists(os.path.expanduser(f"~/manager-tags-new/{key}")):
                  f = open(os.path.expanduser(f"~/manager-tags-new/{key}"))
                  newManifestStr = f.read()
                  f.close()
                if os.path.exists(os.path.expanduser(f"~/manager-tags-old/{key}")):
                  f = open(os.path.expanduser(f"~/manager-tags-old/{key}"))
                  oldManifestStr = f.read()
                  f.close()

                if newManifestStr != oldManifestStr: # Not a great way to compare but we'll assume manifest output is consistent
                  os.system(f"echo 'Manager docker tag has been updated: {key}'")
                  if 'deploy' in eventConfig[key]:
                    deployConfig = eventConfig[key]['deploy']
                    if deployConfig is not None:
                      # Inject manager tag into deploy config (no point reacting to the manager image updating otherwise)
                      deployConfig['managerTag'] = key
                      deploys.append(deployConfig)
                  else:
                    os.system(f"echo 'No deploy config in ci_cd.json for manager tag {key}'")
                else:
                  os.system(f"echo 'Manager docker tag has not changed: {key}'")

            elif eventName == "push" and refName in eventConfig:

              eventConfig = eventConfig[refName]
              if eventConfig is not None:
                deploys = eventConfig['deploy'] if 'deploy' in eventConfig else None
                if 'distribute' in eventConfig and 'docker' in eventConfig['distribute']:
                  dockerPublishTags = eventConfig['distribute']['docker']

<<<<<<< HEAD
            elif eventName == "release" and eventConfig is not None:

              deploys = eventConfig['deploy'] if 'deploy' in eventConfig else {}
              if 'distribute' in eventConfig:
                if 'docker' in eventConfig['distribute']:
                   dockerPublishTags = eventConfig['distribute']['docker']
                if 'maven' in eventConfig['distribute']:
                   mavenPublishTag = eventConfig['distribute']['maven']
                if 'npm' in eventConfig['distribute']:
                   npmPublishTag = eventConfig['distribute']['npm']
=======
            elif eventName == "release":
              if eventConfig is not None:
                deploys = eventConfig['deploy'] if 'deploy' in eventConfig else {}
                if 'distribute' in eventConfig:
                  if 'docker' in eventConfig['distribute']:
                     dockerPublishTags = eventConfig['distribute']['docker']
                  if 'maven' in eventConfig['distribute']:
                     mavenPublishTag = eventConfig['distribute']['maven']
>>>>>>> 907d3b2e

          if dockerPublishTags is not None and isMainRepo == 'true':
            dockerPublishTags = dockerPublishTags.replace("$version", refName)
            firstDockerTag = dockerPublishTags.split(",")[0]
            os.system(f"echo 'firstDockerTag={firstDockerTag}' >> $GITHUB_OUTPUT")
            os.system(f" echo 'Manager tags to push to docker: {dockerPublishTags}'")
            dockerPublishTags = " ".join(map(lambda t: f"-t openremote/manager:{t.strip()}", dockerPublishTags.split(",")))
            os.system(f"echo 'dockerTags={dockerPublishTags}' >> $GITHUB_OUTPUT")

          if mavenPublishTag is not None and isMainRepo == 'true':
            mavenPublishTag = mavenPublishTag.replace("$version", refName)
            os.system(f" echo 'Maven publish version: {mavenPublishTag}'")
            os.system(f"echo 'mavenTag={mavenPublishTag}' >> $GITHUB_OUTPUT")

          if npmPublishTag is not None and isMainRepo == 'true':
            npmPublishTag = npmPublishTag.replace("$version", refName)
            os.system(f" echo 'npm publish version: {npmPublishTag}'")
            os.system(f"echo 'npmTag={npmPublishTag}' >> $GITHUB_OUTPUT")

          deployStr = None
          if deploys is not None:
            if not isinstance(deploys, list):
              deploys = [deploys]

            deployStr = ""

            for deploy in deploys:
              if 'environment' in deploy:
                deployStr += deploy['environment']
              deployStr += ":"
              if 'managerTag' in deploy:
                deployStr += deploy['managerTag']
              else:
                os.system("echo 'Manager tag not specified so using commit SHA'")
                deployStr += '#ref'

              deployStr += ";"

            deployStr = deployStr.rstrip(";")

          if deployStr is not None and len(deployStr) > 0:
            print(f"Deployments to deploy: {deployStr}")
            os.system(f"echo 'deploys={deployStr}' >> $GITHUB_OUTPUT")
        env:
          IS_MAIN_REPO: ${{ steps.is_main_repo.outputs.value }}
          EVENT_NAME: ${{ github.event_name }}
          REF_NAME: ${{ github.ref_name }}

      - name: Copy new tag cache to old
        if: ${{ steps.check_cicd_json.outputs.files_exists == 'true' }}
        run: |
          cd ~/manager-tags-new
          cp -r . ~/manager-tags-old/

      - name: Sanitize deployments value
        id: deployments
        run: |
          deployments=$DEPLOYMENTS

          if [ "$EVENT_NAME" == 'workflow_dispatch' ]; then
            tag="$INPUT_MANAGER_TAG"
            if [ -z "$INPUT_MANAGER_TAG" ]; then
              tag='#ref'
            fi
            deployments="$INPUT_ENVIRONMENT:$tag"
          fi
          echo "value=$deployments" >> $GITHUB_OUTPUT
        env:
          EVENT_NAME: ${{ github.event_name }}
          DEPLOYMENTS: ${{ steps.ci-cd-output.outputs.deploys }}
          INPUT_ENVIRONMENT: ${{ steps.inputs-and-secrets.outputs.ENVIRONMENT }}
          INPUT_MANAGER_TAG: ${{steps.inputs-and-secrets.outputs.MANAGER_TAG }}

      - name: Define backend test command
        id: test-backend-command
        if: ${{ steps.skip-backend-tests.outputs.value != 'true' }}
        run: echo "value=./gradlew -p test test" >> $GITHUB_OUTPUT

      - name: Define UI test command
        id: test-ui-command
        if: ${{ steps.skip-ui-tests.outputs.value != 'true' }}
        run: echo ""

      - name: Define manager docker build command
        id: manager-docker-command
        shell: bash
        run: |
          if [ $IS_CUSTOM_PROJECT != 'true' ]; then
            buildPath="manager/build/install/manager"
            commitSha=$(git rev-parse HEAD)
            commitShaShort=$(git rev-parse --short HEAD)

            if [ -n "$MANAGER_TAGS" ] || [[ "$DEPLOYMENTS" == *"#ref"* ]] || [ -n "$TEST_UI_CMD" ]; then

              if [ -n "$MANAGER_TAGS" ]; then
                command="docker build --push --build-arg GIT_COMMIT=$commitSha --platform linux/amd64,linux/aarch64 $MANAGER_TAGS $buildPath"
                echo "pushRequired=true" >> $GITHUB_OUTPUT
              else
                command="docker build --build-arg GIT_COMMIT=$commitSha --platform linux/amd64,linux/aarch64 -t openremote/manager:$commitShaShort $buildPath"
              fi
              echo "value=$command" >> $GITHUB_OUTPUT
            fi
            echo "buildPath=$buildPath" >> $GITHUB_OUTPUT
            echo "refTag=$commitShaShort" >> $GITHUB_OUTPUT
          fi
        env:
          FIRST_MANAGER_TAG: ${{ steps.ci-cd-output.outputs.firstDockerTag }}
          MANAGER_TAGS: ${{ steps.ci-cd-output.outputs.dockerTags }}
          DEPLOYMENTS: ${{ steps.deployments.outputs.value }}
          IS_CUSTOM_PROJECT: ${{ steps.check_custom_project.outputs.files_exists }}
          TEST_UI_CMD: ${{ steps.test-ui-command.outputs.value }}

      - name: Define maven publish command
        id: maven-publish-command
        if: ${{ steps.ci-cd-output.outputs.mavenTag != '' || (steps.is_main_repo.outputs.value && github.event_name != 'release' && github.event_name != 'pull_request') }}
        shell: bash
        run: |
          command="./gradlew publish -PsigningKey=$MAVEN_SIGNING_KEY -PsigningPassword=$MAVEN_SIGNING_PASSWORD -PpublishUsername=$MAVEN_USERNAME -PpublishPassword=$MAVEN_PASSWORD"
          if [ "$MAVEN_TAG" != "" ]; then
             command="$command -PopenremoteVersion=$MAVEN_TAG"
          fi
          echo "value=$command" >> $GITHUB_OUTPUT
        env:
          MAVEN_TAG: ${{ steps.ci-cd-output.outputs.mavenTag }}
          MAVEN_SIGNING_PASSWORD: ${{ steps.inputs-and-secrets.outputs._TEMP_MAVEN_SIGNING_PASSWORD || steps.inputs-and-secrets.outputs.MAVEN_SIGNING_PASSWORD }}
          MAVEN_SIGNING_KEY: ${{ steps.inputs-and-secrets.outputs._TEMP_MAVEN_SIGNING_KEY || steps.inputs-and-secrets.outputs.MAVEN_SIGNING_KEY }}
          MAVEN_USERNAME: ${{ steps.inputs-and-secrets.outputs._TEMP_MAVEN_USERNAME || steps.inputs-and-secrets.outputs.MAVEN_USERNAME }}
          MAVEN_PASSWORD: ${{ steps.inputs-and-secrets.outputs._TEMP_MAVEN_PASSWORD || steps.inputs-and-secrets.outputs.MAVEN_PASSWORD }}

      - name: Define deployment docker build command
        id: deployment-docker-command
        shell: bash
        run: |
          if [ "$DEPLOYMENT_DOCKERFILE_EXISTS" == 'true' ]; then
            if [ "$DEPLOYMENT_GRADLE_EXISTS" != 'true' ]; then
              echo "Deployment must have a build.gradle file to prepare the deployment files in the deployment/build dir"
              exit 1
            fi

            buildPath="deployment/build"
            commitSha=$(git rev-parse HEAD)
            commitShaShort=$(git rev-parse --short HEAD)
            echo "buildPath=$buildPath" >> $GITHUB_OUTPUT
            echo "refTag=$commitShaShort" >> $GITHUB_OUTPUT

            if [ -n "$DEPLOYMENTS" ]; then
              command="docker build --build-arg GIT_COMMIT=$commitSha --platform linux/amd64,linux/aarch64 -t openremote/deployment:$commitShaShort $buildPath"
              echo "value=$command" >> $GITHUB_OUTPUT
            fi
          fi
        env:
          DEPLOYMENTS: ${{ steps.deployments.outputs.value }}
          DEPLOYMENT_DOCKERFILE_EXISTS: ${{ steps.check_deployment_dockerfile.outputs.files_exists }}
          DEPLOYMENT_GRADLE_EXISTS: ${{ steps.check_deployment_gradle.outputs.files_exists }}

      - name: Define installDist command
        id: install-command
        shell: bash
        run: |
          REF_NAME=${REF_NAME//\//_}
          if [ -n "$MANAGER_DOCKER_CMD" ]; then
            echo "value=./gradlew installDist -PopenremoteVersion=$REF_NAME" >> $GITHUB_OUTPUT
          elif [ -n "$DEPLOYMENT_DOCKER_CMD" ]; then
            echo "value=./gradlew -p deployment installDist" >> $GITHUB_OUTPUT
          fi
        env:
          MANAGER_DOCKER_CMD: ${{ steps.manager-docker-command.outputs.value }}
          DEPLOYMENT_DOCKER_CMD: ${{ steps.deployment-docker-command.outputs.value }}
          REF_NAME: ${{ github.ref_name }}

      - name: Login to DockerHub
        if: ${{ steps.manager-docker-command.outputs.pushRequired == 'true' }}
        uses: docker/login-action@v3
        with:
          username: ${{ steps.inputs-and-secrets.outputs._TEMP_DOCKERHUB_USER || steps.inputs-and-secrets.outputs.DOCKERHUB_USER }}
          password: ${{ steps.inputs-and-secrets.outputs._TEMP_DOCKERHUB_PASSWORD || steps.inputs-and-secrets.outputs.DOCKERHUB_PASSWORD }}

      - name: set up QEMU
        if: ${{ steps.manager-docker-command.outputs.value != '' || steps.deployment-docker-command.outputs.value != '' }}
        uses: docker/setup-qemu-action@v3
        with:
          platforms: linux/amd64,linux/aarch64

      - name: install buildx
        if: ${{ steps.manager-docker-command.outputs.value != '' || steps.deployment-docker-command.outputs.value != '' }}
        id: buildx
        uses: docker/setup-buildx-action@v3
        with:
          version: latest
          install: true

      - name: Set up JDK 17 and gradle cache
        id: java
        if: ${{ steps.install-command.outputs.value != '' || steps.test-backend-command.outputs.value != '' }}
        uses: actions/setup-java@v4
        with:
          distribution: 'temurin'
          java-version: '17'
          cache: 'gradle'

      - name: Get yarn cache directory path
        id: yarn-cache-dir-path
        run: echo "dir=$(yarn config get cacheFolder)" >> $GITHUB_OUTPUT

      - name: Yarn cache
        uses: actions/cache@v4
        if: steps.skip-cicd.outputs.value != 'true'
        id: yarn-cache # use this to check for `cache-hit` (`steps.yarn-cache.outputs.cache-hit != 'true'`)
        with:
          path: ${{ steps.yarn-cache-dir-path.outputs.dir }}
          key: ${{ runner.os }}-yarn---${{ hashFiles('**/yarn.lock') }}
          restore-keys: |
            ${{ runner.os }}-yarn---

      - name: Output info
        if: steps.skip-cicd.outputs.value != 'true'
        run: |
          echo "************************************************************"
          echo "**************            INFO           *******************"
          echo "************************************************************"
          echo 'Trigger event: ${{ github.event_name }}'
          echo 'Is main repo: ${{ steps.is_main_repo.outputs.value == 'true' }}'
          echo 'Is custom project repo: ${{ steps.check_custom_project.outputs.files_exists == 'true' }}'
          echo 'Has deployment dockerfile: ${{ steps.check_deployment_dockerfile.outputs.files_exists == 'true' }}'
          echo 'Manager commit SHA: ${{ steps.manager-docker-command.outputs.refTag }}'
          echo 'Deployment commit SHA: ${{ steps.deployment-docker-command.outputs.refTag }}'
          echo 'Deployments: ${{ steps.deployments.outputs.value }}'
          echo 'Test backend command: ${{ steps.test-backend-command.outputs.value }}'
          echo 'Test UI command: ${{ steps.test-ui-command.outputs.value }}'
          echo 'Manager docker build command: ${{ steps.manager-docker-command.outputs.value }}'
          echo 'Maven publish command: ${{ steps.maven-publish-command.outputs.value }}'
          echo 'Deployment docker build command: ${{ steps.deployment-docker-command.outputs.value }}'
          echo 'InstallDist command: ${{ steps.install-command.outputs.value }}'
          echo "Java version: $(java --version)"
          echo "Yarn version: $(yarn -v)"
          echo "Node version: $(node -v)"
          echo 'Gradle cache: ${{ steps.java.outputs.cache-hit == 'true' }}'
          echo 'Yarn cache: ${{ steps.yarn-cache.outputs.cache-hit == 'true' }}'
          echo 'Manager tag cache: ${{ steps.manager-tag-cache.outputs.cache-hit == 'true' }}'
          echo "************************************************************"
          echo "************************************************************"

      - name: Pull docker images
        if: ${{ steps.test-backend-command.outputs.value != '' || steps.test-ui-command.outputs.value != '' }}
        run: |
          # Only need keycloak and postgres services for backend testing
          if [ -z $TEST_UI_COMMAND ]; then
            composeProfile='profile/dev-testing.yml'
          else
            composeProfile='profile/dev-ui.yml'
          fi

          if [ $IS_CUSTOM_PROJECT == 'true' ]; then
            composeProfile="openremote/$composeProfile"
          fi

          # Pull the images
          docker compose -f $composeProfile pull
        env:
          IS_CUSTOM_PROJECT: ${{ steps.check_custom_project.outputs.files_exists }}
          TEST_UI_COMMAND: ${{ steps.test-ui-command.outputs.value }}

      # Use docker layer caching to speed up image building
      - uses: satackey/action-docker-layer-caching@v0.0.11
        if: ${{ steps.manager-docker-command.outputs.value != '' || steps.deployment-docker-command.outputs.value != '' }}
        # Ignore the failure of a step and avoid terminating the job.
        continue-on-error: true

      - name: Run backend tests
        id: run-backend-tests
        if: ${{ steps.test-backend-command.outputs.value != '' }}
        run: |
          composeProfile='profile/dev-testing.yml'

          if [ $IS_CUSTOM_PROJECT == 'true' ]; then
            composeProfile="openremote/$composeProfile"
          fi

          # Make temp dir and set mask to 777 as docker seems to run as root
          mkdir -p tmp
          chmod 777 tmp

          # Define cleanup command
          echo "cleanup=docker compose -f $composeProfile down" >> $GITHUB_OUTPUT

          # Start the stack
          echo "docker compose -f ${composeProfile} up -d --no-build"
          docker compose -f ${composeProfile} up -d --no-build

          # Run the tests
          ${{ steps.test-backend-command.outputs.value }}
        env:
          IS_CUSTOM_PROJECT: ${{ steps.check_custom_project.outputs.files_exists }}
        timeout-minutes: 20
        #continue-on-error: true

      - name: Archive backend test results
        if: always()
        uses: actions/upload-artifact@v4
        with:
          name: backend-test-results
          path: test/build/reports/tests

      - name: Cleanup backend tests
        if: ${{ steps.test-backend-command.outputs.value != '' && steps.test-ui-command.outputs.value != '' }}
        run: ${{ steps.run-backend-tests.outputs.cleanup }}

      - name: Run install dist
        if: steps.install-command.outputs.value != ''
        shell: python
        run: |
          import json
          import os
          import sys
          import subprocess

          inputsAndSecrets = json.loads(os.getenv("INPUTS_AND_SECRETS"))

          # Output inputs and secrets as environment variables for build
          for key, value in inputsAndSecrets.items():
            if "." in key:
              continue

            # Look for temp and env prefixed keys
            if key.startswith("_"):
              if key.startswith("_TEMP_"):
                key = key.replace("_TEMP_", "")
              else:
                continue

            os.system(f"echo 'Setting environment variable {key}...'")
            os.putenv(key, value)

          buildCmd = os.getenv("CMD")
          result = subprocess.run(f"{buildCmd}", shell=True)

          if result.returncode != 0:
            os.system("echo 'installDist failed'")
            sys.exit(result.returncode)

        env:
          CMD: ${{ steps.install-command.outputs.value }}
          INPUTS_AND_SECRETS: ${{ toJSON(steps.inputs-and-secrets.outputs) }}
        timeout-minutes: 20

      - name: Run manager docker build command
        if: steps.manager-docker-command.outputs.value != ''
        run: |
          ${{ steps.manager-docker-command.outputs.value }}

      - name: Run maven publish command
        if: steps.maven-publish-command.outputs.value != ''
        run: |
          ${{ steps.maven-publish-command.outputs.value }}

      - name: Run frontend tests
        if: steps.test-ui-command.outputs.value != ''
        run: |
          composeProfile='profile/dev-ui.yml'

          if [ $IS_CUSTOM_PROJECT == 'true' ]; then
            composeProfile="openremote/$composeProfile"
          fi

          # Start the stack          
          MANAGER_VERSION=$MANAGER_TAG docker compose -f $composeProfile up -d --no-build

          # Run the tests
          ${{ steps.test-ui-command.outputs.value }}
        env:
          IS_CUSTOM_PROJECT: ${{ steps.check_custom_project.outputs.files_exists }}
          MANAGER_TAG: ${{ steps.manager-docker-command.outputs.refTag }}
        timeout-minutes: 20
        continue-on-error: true

      - name: Run npm publish command
        if: ${{ steps.check_custom_project.outputs.files_exists != 'true' && github.event_name != 'pull_request' }}
        run: |
          VERSION=$NPM_TAG
          if [ "$VERSION" == "" ]; then
            VERSION=$(grep openremoteVersion gradle.properties | sed -E 's/.*=[ ]*//g' )
          fi

          QUALIFIER=$(sed -E 's/.+-([A-Z]+).*/\1/g' <<< $VERSION)
          if [ "$QUALIFIER" == "$VERSION" ]; then
            QUALIFIER=""
          fi

          if [ "$QUALIFIER" == "" ]; then
            VERSION="$VERSION"
            TAG="latest"
          else
            if [ "$QUALIFIER" == "SNAPSHOT" ]; then
              # Add a timestamp to snapshot versions
              VERSION="$VERSION.$(date +'%Y%m%d%H%M%S')"
            else
              # Separate qualifiers from numbers of alpha, beta, rc versions
              VERSION=$(sed "s/$QUALIFIER/$QUALIFIER./g" <<< $VERSION)
            fi
            VERSION=$(awk '{print tolower($0)}' <<< $VERSION)
            TAG=$(awk '{print tolower($0)}' <<< $QUALIFIER)
          fi

          find ui -maxdepth 3 -name package.json | xargs -I{} sed -i -E "s#\"version\": \".+\",#\"version\": \"$VERSION\",#" {}
          find ui -maxdepth 3 -name package.json | xargs -I{} sed -i -E 's#"(@openremote/.+)": ".+"#"\1": "workspace:*"#g' {}

          echo "npmRegistries:" >> .yarnrc.yml
          echo "  \"$NPM_REGISTRY_SERVER\":" >> .yarnrc.yml
          echo "    npmAuthToken: $NPM_AUTH_TOKEN" >> .yarnrc.yml

          yarn workspaces foreach --all --no-private --topological npm publish --tag $TAG
        env:
          NPM_TAG: ${{ steps.ci-cd-output.outputs.npmTag }}
          NPM_REGISTRY_SERVER: ${{ steps.inputs-and-secrets.outputs._TEMP_NPM_REGISTRY_SERVER || steps.inputs-and-secrets.outputs.NPM_REGISTRY_SERVER }}
          NPM_AUTH_TOKEN: ${{ steps.inputs-and-secrets.outputs._TEMP_NPM_AUTH_TOKEN || steps.inputs-and-secrets.outputs.NPM_AUTH_TOKEN }}

      - name: Run deployment docker command
        if: steps.deployment-docker-command.outputs.value != ''
        run: |
          ${{ steps.deployment-docker-command.outputs.value }}

      - name: Do deployments
        if: steps.deployments.outputs.value != ''
        shell: python
        run: |
          import json
          import os
          import sys
          import subprocess

          deployments = os.getenv("DEPLOYMENTS")
          deployments = deployments.split(";")
          managerRef = os.getenv("MANAGER_REF")
          deploymentRef = os.getenv("DEPLOYMENT_REF")
          isCustomProject = os.getenv("IS_CUSTOM_PROJECT")
          inputsAndSecrets = json.loads(os.getenv("INPUTS_AND_SECRETS"))
          ipv4 = os.getenv("IPV4")
          ipv6 = os.getenv("IPV6")

          failure = False

          # Determine deploy script to use
          deployScript = ".ci_cd/deploy.sh"

          if not os.path.exists(deployScript) and isCustomProject == 'true':
            deployScript = "openremote/.ci_cd/deploy.sh"

          if not os.path.exists(deployScript):
            os.system(f"Deploy script not found '{deployScript}'")
            sys.exit(1)

          for deployment in deployments:
            dep = deployment.split(":")
            env = dep[0]
            managerTag = dep[1]
            managerTagFound = True

            os.putenv("MANAGER_TAG", managerTag)
            os.putenv("ENVIRONMENT", env)

            # Clean stale ssh credentials and temp files
            os.system("rm temp.env 2>/dev/null")
            os.system("rm ssh.key 2>/dev/null")
            os.system("rm -r temp 2>/dev/null")
            os.system("mkdir temp")

            # ------------------------------------------------------
            # Output env variables to temp env file for POSIX shell
            # ------------------------------------------------------

            # Output inputs and secrets (spacial handling for SSH_KEY and some other variables)
            # _$ENV_ prefixed keys are output last (to override any non env specific keys)
            environment = (env if env else "").upper()
            prefix = "_" + environment + "_"

            for key, value in inputsAndSecrets.items():
              if "." in key:
                continue

              envFile = "temp/env"

              # Look for temp and env prefixed keys
              if key.startswith("_"):
                if key.startswith("_TEMP_"):
                  key = key.replace("_TEMP_", "")
                  envFile = "temp.env"
                elif key.startswith(prefix):
                  key = key.replace(prefix, "")
                else:
                  continue

              if key == "github_token":
                continue
              else:
                os.system(f"echo 'Secret found {key}...'")
                if key == "SSH_KEY":
                  os.system(f"echo \"{value}\" > ssh.key")
                else:
                  lines = len(value.split("\n"))
                  if lines > 1:
                      os.system(f"echo '{key}='\"'\"'' >> {envFile}")
                      os.system(f"echo '{value}'\"'\"'' >> {envFile}")
                  else:
                      os.system(f"echo '{key}='\"'\"'{value}'\"'\"'' >> {envFile}")
            
            # Output new line
            os.system(f"echo '\n' >> {envFile}")
          
            # Output env file if exists
            if os.path.exists(".ci_cd/env/.env"):
              os.system(f"echo 'Outputting .ci_cd/env/.env to temp/env'")
              os.system("cat .ci_cd/env/.env >> temp/env")
              # Output new line
              os.system(f"echo '\n' >> {envFile}")
          
            # Output environment specific env file if exists
            if env is not None and env != '' and os.path.exists(f".ci_cd/env/{env}.env"):
              os.system(f"echo 'Outputting .ci_cd/env/{env}.env to temp/env'")
              os.system(f"cat .ci_cd/env/{env}.env >> temp/env")          
              # Output new line
              os.system(f"echo '\n' >> {envFile}")
          
            # Set CIDR environment variable
            if ipv4 is not None and ipv4 != '':
              os.putenv("CIDR", ipv4 + '/32')
            elif ipv6 is not None and ipv6 != '':
              os.putenv("CIDR", ipv6 + '/64')

            # Execute deploy script
            os.system(f"echo 'Executing deploy script for deployment: managerTag={managerTag} deploymentTag={deploymentRef} environment={env}'")
            # Uncomment this in combination with the SSH debug step afterwards to debug deployment script
            #sys.exit(0)
            result = subprocess.run(f"bash {deployScript}", shell=True)

            if result.returncode != 0:
              os.system(f"echo 'Deployment failed: managerTag={managerTag} deploymentTag={deploymentRef} environment={env}'")
              failure = True
              continue

          if failure == True:
            os.system("echo 'One or more deployments failed'")
            sys.exit(1)
        env:
          IS_CUSTOM_PROJECT: ${{ steps.check_custom_project.outputs.files_exists }}
          REPO_NAME: ${{ github.repository }}
          DEPLOYMENTS: ${{ steps.deployments.outputs.value }}
          MANAGER_DOCKER_BUILD_PATH: ${{ steps.manager-docker-command.outputs.buildPath }}
          DEPLOYMENT_DOCKER_BUILD_PATH: ${{ steps.deployment-docker-command.outputs.buildPath }}
          MANAGER_REF: ${{ steps.manager-docker-command.outputs.refTag }}
          DEPLOYMENT_REF: ${{ steps.deployment-docker-command.outputs.refTag }}
          INPUTS_AND_SECRETS: ${{ toJSON(steps.inputs-and-secrets.outputs) }}
          IPV4: ${{ steps.ip-address.outputs.ipv4 }}
          IPV6: ${{ steps.ip-address.outputs.ipv6 }}

#       - name: Setup upterm session
#         uses: lhotari/action-upterm@v1
#         with:
#           ## limits ssh access and adds the ssh public keys of the listed GitHub users
#           limit-access-to-actor: true<|MERGE_RESOLUTION|>--- conflicted
+++ resolved
@@ -379,18 +379,6 @@
                 if 'distribute' in eventConfig and 'docker' in eventConfig['distribute']:
                   dockerPublishTags = eventConfig['distribute']['docker']
 
-<<<<<<< HEAD
-            elif eventName == "release" and eventConfig is not None:
-
-              deploys = eventConfig['deploy'] if 'deploy' in eventConfig else {}
-              if 'distribute' in eventConfig:
-                if 'docker' in eventConfig['distribute']:
-                   dockerPublishTags = eventConfig['distribute']['docker']
-                if 'maven' in eventConfig['distribute']:
-                   mavenPublishTag = eventConfig['distribute']['maven']
-                if 'npm' in eventConfig['distribute']:
-                   npmPublishTag = eventConfig['distribute']['npm']
-=======
             elif eventName == "release":
               if eventConfig is not None:
                 deploys = eventConfig['deploy'] if 'deploy' in eventConfig else {}
@@ -399,7 +387,8 @@
                      dockerPublishTags = eventConfig['distribute']['docker']
                   if 'maven' in eventConfig['distribute']:
                      mavenPublishTag = eventConfig['distribute']['maven']
->>>>>>> 907d3b2e
+                  if 'npm' in eventConfig['distribute']:
+                     npmPublishTag = eventConfig['distribute']['npm']
 
           if dockerPublishTags is not None and isMainRepo == 'true':
             dockerPublishTags = dockerPublishTags.replace("$version", refName)
