--- conflicted
+++ resolved
@@ -140,34 +140,20 @@
           if secrets is not None and secrets != 'null':
             for key, value in secrets.items():
               os.system(f"echo 'Outputting secret: {key}'")
-<<<<<<< HEAD
-              value=value.replace('%','%25')
-              value=value.replace('\n','%0A')
-              value=value.replace('\r','%0D')
-              os.system(f"echo '{key}={value}' >> $GITHUB_OUTPUT")
-=======
               lines = len(value.split("\n"))
               if lines > 1:
                   os.system(f"echo '{key}<<EEOOFF\n{value}\nEEOOFF' >> $GITHUB_OUTPUT")
               else:
                   os.system(f"echo '{key}={value}' >> $GITHUB_OUTPUT")
->>>>>>> c0ad28ab
 
           if inputs is not None and inputs != 'null':
             for key, value in inputs.items():
               os.system(f"echo 'Outputting input: {key}'")
-<<<<<<< HEAD
-              value=value.replace('%','%25')
-              value=value.replace('\n','%0A')
-              value=value.replace('\r','%0D')
-              os.system(f"echo '{key}={value}' >> $GITHUB_OUTPUT")
-=======
               lines = len(value.split("\n"))
               if lines > 1:
                   os.system(f"echo '{key}<<EEOOFF\n{value}\nEEOOFF' >> $GITHUB_OUTPUT")
               else:
                   os.system(f"echo '{key}={value}' >> $GITHUB_OUTPUT")
->>>>>>> c0ad28ab
 
         env:
           CALLER_INPUTS: ${{ toJSON(inputs) }}
