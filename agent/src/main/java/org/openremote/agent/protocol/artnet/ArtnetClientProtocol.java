--- conflicted
+++ resolved
@@ -31,12 +31,7 @@
 import static org.openremote.model.Constants.PROTOCOL_NAMESPACE;
 import static org.openremote.model.attribute.MetaItemDescriptor.Access.ACCESS_PRIVATE;
 import static org.openremote.model.attribute.MetaItemDescriptorImpl.metaItemInteger;
-<<<<<<< HEAD
-=======
-import static org.openremote.model.attribute.MetaItemDescriptorImpl.metaItemString;
->>>>>>> 32999141
 import static org.openremote.model.syslog.SyslogCategory.PROTOCOL;
-import static org.openremote.model.util.TextUtil.REGEXP_PATTERN_INTEGER;
 import static org.openremote.model.util.TextUtil.REGEXP_PATTERN_STRING_NON_EMPTY;
 
 public class ArtnetClientProtocol extends AbstractUdpClientProtocol<String> {
@@ -44,26 +39,6 @@
     public static final String PROTOCOL_NAME = PROTOCOL_NAMESPACE + ":artnet";
     public static final String PROTOCOL_DISPLAY_NAME = "Artnet Client";
     private static final String PROTOCOL_VERSION = "1.0";
-
-    /**
-     * The universe Id of a light
-     */
-    public static final MetaItemDescriptor META_ARTNET_UNIVERSE_ID = metaItemInteger(
-        PROTOCOL_NAME + ":universeId",
-        ACCESS_PRIVATE,
-        true,
-        0,
-        512);
-
-    /**
-     * The universe asset ID
-     */
-    public static final MetaItemDescriptor META_ARTNET_UNIVERSE_ASSET_ID = metaItemString(
-            PROTOCOL_NAME + ":universeAssetId",
-            ACCESS_PRIVATE,
-            true,
-            REGEXP_PATTERN_STRING_NON_EMPTY,
-            MetaItemDescriptor.PatternFailure.STRING_EMPTY);
 
     private static final Logger LOG = SyslogCategory.getLogger(PROTOCOL, ArtnetClientProtocol.class.getName());
 
@@ -89,8 +64,7 @@
             META_POLLING_MILLIS,
             META_RESPONSE_TIMEOUT_MILLIS,
             META_SEND_RETRIES,
-            META_ARTNET_UNIVERSE_ID,
-            META_ARTNET_UNIVERSE_ASSET_ID
+            META_ARTNET_LIGHT_ID
     );
 
     @Override
@@ -188,6 +162,7 @@
     @Override
     protected void doLinkAttribute(AssetAttribute attribute, AssetAttribute protocolConfiguration)
     {
+        /*
         String networkId = protocolConfiguration.getReference().get().getEntityId();//Get ID of Network
         //Get Asset ID of the Universe based upon one of their attributes. You can't use the attribute to get the parent Asset.
         String universeId = Values.getMetaItemValueOrThrow(attribute, META_ARTNET_UNIVERSE_ASSET_ID, false ,true)
@@ -203,8 +178,6 @@
         }
 
         artnetControls.get(networkId).put(universeId, new ArrayList<ArtnetLight>());
-
-        //List<ArtnetLight> lights = universe.get(attribute.getAssetId()/*Get ID of the Universe*/);
 
         if (!protocolConfiguration.isEnabled()) {
             LOG.info("Protocol configuration is disabled so ignoring: " + protocolConfiguration.getReferenceOrThrow());
@@ -281,6 +254,7 @@
         attributeInfoMap.put(attribute.getReferenceOrThrow(), info);
         info.pollingTask = pollingTask;
         info.sendConsumer = sendConsumer;
+         */
     }
 
     protected ScheduledFuture schedulePollingRequest(ClientAndQueue clientAndQueue,
