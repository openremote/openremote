/*
 * Copyright 2025, OpenRemote Inc.
 *
 * See the CONTRIBUTORS.txt file in the distribution for a
 * full listing of individual contributors.
 *
 * This program is free software: you can redistribute it and/or modify
 * it under the terms of the GNU Affero General Public License as
 * published by the Free Software Foundation, either version 3 of the
 * License, or (at your option) any later version.
 *
 * This program is distributed in the hope that it will be useful,
 * but WITHOUT ANY WARRANTY; without even the implied warranty of
 * MERCHANTABILITY or FITNESS FOR A PARTICULAR PURPOSE. See the
 * GNU Affero General Public License for more details.
 *
 * You should have received a copy of the GNU Affero General Public License
 * along with this program. If not, see <http://www.gnu.org/licenses/>.
 */
package org.openremote.agent.protocol.lorawan.chirpstack;

import jakarta.persistence.Entity;
import org.openremote.agent.protocol.lorawan.LoRaWANAgent;
import org.openremote.agent.protocol.mqtt.MQTTAgentLink;
import org.openremote.model.asset.agent.Agent;
import org.openremote.model.asset.agent.AgentDescriptor;
import org.openremote.model.value.AttributeDescriptor;
import org.openremote.model.value.ValueType;

import java.util.Optional;

@Entity
public class ChirpStackAgent extends LoRaWANAgent<ChirpStackAgent, ChirpStackProtocol> {

    public static final AttributeDescriptor<String> HOST = Agent.HOST.withOptional(false);
    public static final AttributeDescriptor<Integer> PORT = Agent.PORT.withOptional(false);
<<<<<<< HEAD
    public static final AttributeDescriptor<Boolean> SECURE_GRPC = new AttributeDescriptor<>("secureGRPC", ValueType.BOOLEAN);
=======
    public static final AttributeDescriptor<Boolean> SECURE_GRPC = new AttributeDescriptor<>("secureGRPC", ValueType.BOOLEAN).withOptional(false);
>>>>>>> cfa94cff

    public static final AgentDescriptor<ChirpStackAgent, ChirpStackProtocol, MQTTAgentLink> DESCRIPTOR = new AgentDescriptor<>(
        ChirpStackAgent.class, ChirpStackProtocol.class, MQTTAgentLink.class
    );

    /**
     * For use by hydrators (i.e. JPA/Jackson)
     */
    protected ChirpStackAgent() {
    }

    public ChirpStackAgent(String name) {
        super(name);
    }

    @Override
    public ChirpStackProtocol getProtocolInstance() {
        return new ChirpStackProtocol(this);
    }

    public Optional<Boolean> getSecureGRPC() {
        return getAttributes().getValue(SECURE_GRPC);
    }

    public ChirpStackAgent setSecureGRPC(Boolean secureGRPC) {
        getAttributes().getOrCreate(SECURE_GRPC).setValue(secureGRPC);
        return this;
    }
}<|MERGE_RESOLUTION|>--- conflicted
+++ resolved
@@ -34,11 +34,7 @@
 
     public static final AttributeDescriptor<String> HOST = Agent.HOST.withOptional(false);
     public static final AttributeDescriptor<Integer> PORT = Agent.PORT.withOptional(false);
-<<<<<<< HEAD
-    public static final AttributeDescriptor<Boolean> SECURE_GRPC = new AttributeDescriptor<>("secureGRPC", ValueType.BOOLEAN);
-=======
     public static final AttributeDescriptor<Boolean> SECURE_GRPC = new AttributeDescriptor<>("secureGRPC", ValueType.BOOLEAN).withOptional(false);
->>>>>>> cfa94cff
 
     public static final AgentDescriptor<ChirpStackAgent, ChirpStackProtocol, MQTTAgentLink> DESCRIPTOR = new AgentDescriptor<>(
         ChirpStackAgent.class, ChirpStackProtocol.class, MQTTAgentLink.class
