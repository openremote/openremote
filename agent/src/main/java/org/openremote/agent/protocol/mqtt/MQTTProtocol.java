/*
 * Copyright 2021, OpenRemote Inc.
 *
 * See the CONTRIBUTORS.txt file in the distribution for a
 * full listing of individual contributors.
 *
 * This program is free software: you can redistribute it and/or modify
 * it under the terms of the GNU Affero General Public License as
 * published by the Free Software Foundation, either version 3 of the
 * License, or (at your option) any later version.
 *
 * This program is distributed in the hope that it will be useful,
 * but WITHOUT ANY WARRANTY; without even the implied warranty of
 * MERCHANTABILITY or FITNESS FOR A PARTICULAR PURPOSE. See the
 * GNU Affero General Public License for more details.
 *
 * You should have received a copy of the GNU Affero General Public License
 * along with this program. If not, see <http://www.gnu.org/licenses/>.
 */
package org.openremote.agent.protocol.mqtt;

import com.hivemq.client.mqtt.datatypes.MqttQos;
import org.apache.http.client.utils.URIBuilder;
import org.openremote.model.Container;
import org.openremote.model.protocol.ProtocolUtil;
import org.openremote.model.security.KeyStoreService;
import org.openremote.model.util.UniqueIdentifierGenerator;
import org.openremote.model.attribute.Attribute;
import org.openremote.model.attribute.AttributeEvent;
import org.openremote.model.attribute.AttributeRef;
import org.openremote.model.syslog.SyslogCategory;
import org.openremote.model.util.ValueUtil;

import javax.net.ssl.*;
import java.net.URI;
import java.util.*;
import java.util.function.Consumer;
import java.util.logging.Logger;

import static org.openremote.model.syslog.SyslogCategory.PROTOCOL;

public class MQTTProtocol extends AbstractMQTTClientProtocol<MQTTProtocol, MQTTAgent, String, MQTT_IOClient, MQTTAgentLink> {

    private static final Logger LOG = SyslogCategory.getLogger(PROTOCOL, MQTTProtocol.class);
    public static final String PROTOCOL_DISPLAY_NAME = "MQTT Client";
    protected final Map<AttributeRef, Consumer<MQTTMessage<String>>> protocolMessageConsumers = new HashMap<>();

    protected KeyStoreService keyStoreService;

    protected MQTTProtocol(MQTTAgent agent) {
        super(agent);
    }

    @Override
    protected void doLinkAttribute(String assetId, Attribute<?> attribute, MQTTAgentLink agentLink) throws RuntimeException {
        agentLink.getSubscriptionTopic().ifPresent(topic -> {
            Consumer<String> genericConsumer = ProtocolUtil.createGenericAttributeMessageConsumer(
                assetId, attribute, agentLink, timerService::getCurrentTimeMillis, this::updateLinkedAttribute
            );
<<<<<<< HEAD
            client.addMessageConsumer(topic, Optional.of(agentLink.getQos().orElse(agent.getSubscribeQoS().orElse(0))).map(qos -> qos > 2 || qos < 0 ? null : qos).map(MqttQos::fromCode).orElse(MqttQos.AT_MOST_ONCE), messageConsumer);
=======
            Consumer<MQTTMessage<String>> messageConsumer = msg -> {
                if (genericConsumer != null) {
                    genericConsumer.accept(msg.payload);
                } else {
                    updateLinkedAttribute(new AttributeRef(assetId, attribute.getName()), msg.payload);
                }
            };
            client.addMessageConsumer(topic, agentLink.getQos().map(qos -> qos > 2 || qos < 0 ? null : qos).map(MqttQos::fromCode).orElse(null), messageConsumer);
>>>>>>> 7e0405f6
            protocolMessageConsumers.put(new AttributeRef(assetId, attribute.getName()), messageConsumer);
        });
    }

    @Override
    protected void doStart(Container container) throws Exception {
        keyStoreService = container.getService(KeyStoreService.class);
        if (keyStoreService == null) throw new Exception("Couldn't load KeyStoreService");
        super.doStart(container);
    }

    @Override
    protected void doUnlinkAttribute(String assetId, Attribute<?> attribute, MQTTAgentLink agentLink) {
        agentLink.getSubscriptionTopic().ifPresent(topic -> {
            AttributeRef attributeRef = new AttributeRef(assetId, attribute.getName());
            Consumer<MQTTMessage<String>> messageConsumer = protocolMessageConsumers.remove(attributeRef);
            if (messageConsumer != null) {
                client.removeMessageConsumer(topic, messageConsumer);
            }
        });
    }

    @Override
    protected MQTT_IOClient doCreateIoClient() throws Exception {
        String host = agent.getHost().orElse(null);
        int port = agent.getPort().orElseGet(() -> {
            if (agent.isSecureMode().orElse(false)) {
                return agent.isWebsocketMode().orElse(false) ? 443 : 8883;
            } else {
                return agent.isWebsocketMode().orElse(false) ? 80 : 1883;
            }
        });

        URI websocketURI = null;

        if (agent.isWebsocketMode().orElse(false)) {
            URIBuilder builder = new URIBuilder()
                .setHost(host)
                .setPort(port);
            agent.getWebsocketPath().ifPresent(builder::setPath);
            agent.getWebsocketQuery().map(query -> query.startsWith("?") ? query.substring(1) : query).ifPresent(builder::setCustomQuery);
            websocketURI = builder.build();
        }

        MQTTLastWill lastWill = null;

        if (agent.getLastWillTopic().isPresent()) {
            String topic = agent.getLastWillTopic().get();
            String payload = agent.getLastWillPayload().orElse(null);
            boolean retain = agent.isLastWillRetain().orElse(false);
            lastWill = new MQTTLastWill(topic, payload, retain);
        }

        //It's fine if they're null, they're not going to be used when creating the client
        TrustManagerFactory trustManagerFactory = null;
        KeyManagerFactory keyManagerFactory = null;
        if (agent.isSecureMode().orElse(false) && agent.getCertificateAlias().isPresent()) {
            trustManagerFactory = keyStoreService.getTrustManagerFactory();
            keyManagerFactory = keyStoreService.getKeyManagerFactory(agent.getRealm()+"."+agent.getCertificateAlias().orElseThrow());
        }

        MQTT_IOClient client = new MQTT_IOClient(agent.getClientId().orElseGet(UniqueIdentifierGenerator::generateId), host, port, agent.isSecureMode().orElse(false), !agent.isResumeSession().orElse(false), agent.getUsernamePassword().orElse(null), websocketURI, lastWill, keyManagerFactory, trustManagerFactory);

        agent.getSubscribeQoS().ifPresent(qos -> client.setSubscribeQos(MqttQos.fromCode(qos)));
        agent.getPublishQoS().ifPresent(qos -> client.setPublishQos(MqttQos.fromCode(qos)));

        return client;
    }

    @Override
    protected void addMessageConsumer(MQTT_IOClient client) {
        // Don't want the default message consumer, topic specific consumers will do the message routing for us
    }

    @Override
    protected void onMessageReceived(MQTTMessage<String> message) {
        // This isn't used instead messages are targeted by topic
    }

    @Override
    protected MQTTMessage<String> createWriteMessage(MQTTAgentLink agentLink, AttributeEvent event, Object processedValue) {
        Optional<String> topic = agentLink.getPublishTopic();

        if (topic.isEmpty()) {
            LOG.fine(prefixLogMessage("Publish topic is not set in agent link so cannot publish message"));
            return null;
        }

        String valueStr = ValueUtil.convert(processedValue, String.class);
        return new MQTTMessage<>(topic.get(), valueStr, agentLink.getQos().orElse(null));
    }

    @Override
    public String getProtocolName() {
        return "MQTT Client";
    }
}<|MERGE_RESOLUTION|>--- conflicted
+++ resolved
@@ -57,9 +57,6 @@
             Consumer<String> genericConsumer = ProtocolUtil.createGenericAttributeMessageConsumer(
                 assetId, attribute, agentLink, timerService::getCurrentTimeMillis, this::updateLinkedAttribute
             );
-<<<<<<< HEAD
-            client.addMessageConsumer(topic, Optional.of(agentLink.getQos().orElse(agent.getSubscribeQoS().orElse(0))).map(qos -> qos > 2 || qos < 0 ? null : qos).map(MqttQos::fromCode).orElse(MqttQos.AT_MOST_ONCE), messageConsumer);
-=======
             Consumer<MQTTMessage<String>> messageConsumer = msg -> {
                 if (genericConsumer != null) {
                     genericConsumer.accept(msg.payload);
@@ -67,8 +64,7 @@
                     updateLinkedAttribute(new AttributeRef(assetId, attribute.getName()), msg.payload);
                 }
             };
-            client.addMessageConsumer(topic, agentLink.getQos().map(qos -> qos > 2 || qos < 0 ? null : qos).map(MqttQos::fromCode).orElse(null), messageConsumer);
->>>>>>> 7e0405f6
+            client.addMessageConsumer(topic, Optional.of(agentLink.getQos().orElse(agent.getSubscribeQoS().orElse(0))).map(qos -> qos > 2 || qos < 0 ? null : qos).map(MqttQos::fromCode).orElse(MqttQos.AT_MOST_ONCE), messageConsumer);
             protocolMessageConsumers.put(new AttributeRef(assetId, attribute.getName()), messageConsumer);
         });
     }
