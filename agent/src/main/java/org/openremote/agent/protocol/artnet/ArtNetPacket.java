package org.openremote.agent.protocol.artnet;

import com.fasterxml.jackson.annotation.JsonCreator;
import com.fasterxml.jackson.annotation.JsonProperty;
import io.netty.buffer.ByteBuf;

import org.openremote.model.value.ArrayValue;
import org.openremote.model.value.Value;
import org.openremote.model.value.Values;

import java.util.ArrayList;
import java.util.Optional;
import java.util.stream.Collectors;

public class ArtNetPacket {
    protected int universe;
    protected double dim;
    protected int[] values;
    protected static byte[] prefix = { 65, 114, 116, 45, 78, 101, 116, 0, 0, 80, 0, 14 };

    @JsonCreator
    public ArtNetPacket(@JsonProperty("universe") int universe,
                       @JsonProperty("dim") double dim,
                       @JsonProperty("values") int[] values) {
        this.universe = universe;
        this.dim = dim;
        this.values = values;
    }

    public static Optional<ArtNetPacket> fromValue(Value value) {
        return Values.getObject(value).flatMap(obj -> {
            int _universe = obj.getNumber("universe").orElse(0.).intValue();
            double  _dim = obj.getNumber("dim").orElse(1.);
<<<<<<< HEAD
            int[] _values = obj.getArray("values").get()
                    .stream()
                    .mapToInt(num -> num.asAny().asByte())
                    .toArray();
=======
            ArrayValue _values = obj.getArray("values").get();
            int[] values = new int[_values.length()];
            for (int i = 0; i < values.length; i++) {
                values[i] = _values.getNumber(i).get().intValue();
            }
>>>>>>> 5158dbe3

            return Optional.of(new ArtNetPacket(_universe, _dim,  values));
        });
    }

    public void toBuffer(ByteBuf buf) {
        buf.writeBytes(prefix);
        buf.writeByte(0); // Sequence
        buf.writeByte(0); // Physical
        buf.writeByte((universe >> 8) & 0xff);
        buf.writeByte(universe & 0xff);
        buf.writeByte((values.length >> 8) & 0xff);
        buf.writeByte(values.length & 0xff);
        for(int i = 0; i <= values.length; i++) {
            buf.writeByte(values[i]);
        }
    }
}<|MERGE_RESOLUTION|>--- conflicted
+++ resolved
@@ -31,19 +31,17 @@
         return Values.getObject(value).flatMap(obj -> {
             int _universe = obj.getNumber("universe").orElse(0.).intValue();
             double  _dim = obj.getNumber("dim").orElse(1.);
-<<<<<<< HEAD
+/*
             int[] _values = obj.getArray("values").get()
                     .stream()
                     .mapToInt(num -> num.asAny().asByte())
                     .toArray();
-=======
+*/
             ArrayValue _values = obj.getArray("values").get();
             int[] values = new int[_values.length()];
             for (int i = 0; i < values.length; i++) {
                 values[i] = _values.getNumber(i).get().intValue();
             }
->>>>>>> 5158dbe3
-
             return Optional.of(new ArtNetPacket(_universe, _dim,  values));
         });
     }
