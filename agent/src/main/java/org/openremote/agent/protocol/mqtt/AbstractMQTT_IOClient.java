--- conflicted
+++ resolved
@@ -339,8 +339,10 @@
 
     @Override
     public void connect() {
-<<<<<<< HEAD
         synchronized (this) {
+            if (client == null) {
+                return;
+            }
             if (!disconnected) {
                 LOG.finer("Must be disconnected before calling connect: " + getClientUri());
                 return;
@@ -349,10 +351,6 @@
             LOG.fine("Connecting MQTT Client: " + getClientUri());
             this.disconnected = false;
             onConnectionStatusChanged(ConnectionStatus.CONNECTING);
-=======
-        if (client == null) {
-            return;
->>>>>>> d306fcb6
         }
 
         LOG.info("Establishing connection: " + getClientUri());
@@ -413,7 +411,6 @@
             return;
         }
 
-<<<<<<< HEAD
         synchronized (this) {
             if (disconnected) {
                 LOG.finest("Already disconnected: " + getClientUri());
@@ -424,10 +421,6 @@
             this.disconnected = true;
             onConnectionStatusChanged(ConnectionStatus.DISCONNECTING);
         }
-=======
-        LOG.finest("Disconnecting IO client: " + getClientUri());
-        client.disconnect();
->>>>>>> d306fcb6
 
         client.disconnect().whenComplete((unused, throwable) -> {
             if (throwable instanceof MqttClientStateException) {
@@ -435,12 +428,8 @@
                 return;
             }
             if (throwable != null) {
-<<<<<<< HEAD
-                LOG.log(Level.WARNING, "Failed to disconnect", throwable);
-=======
                 LOG.log(Level.WARNING, "Failed to disconnect: " + getClientUri(), throwable);
                 return;
->>>>>>> d306fcb6
             }
             if (this.cleanSession) {
                 removeAllMessageConsumers();
