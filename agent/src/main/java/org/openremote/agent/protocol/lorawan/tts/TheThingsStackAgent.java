/*
 * Copyright 2025, OpenRemote Inc.
 *
 * See the CONTRIBUTORS.txt file in the distribution for a
 * full listing of individual contributors.
 *
 * This program is free software: you can redistribute it and/or modify
 * it under the terms of the GNU Affero General Public License as
 * published by the Free Software Foundation, either version 3 of the
 * License, or (at your option) any later version.
 *
 * This program is distributed in the hope that it will be useful,
 * but WITHOUT ANY WARRANTY; without even the implied warranty of
 * MERCHANTABILITY or FITNESS FOR A PARTICULAR PURPOSE. See the
 * GNU Affero General Public License for more details.
 *
 * You should have received a copy of the GNU Affero General Public License
 * along with this program. If not, see <http://www.gnu.org/licenses/>.
 */
package org.openremote.agent.protocol.lorawan.tts;

import jakarta.persistence.Entity;
import org.openremote.agent.protocol.lorawan.LoRaWANAgent;
import org.openremote.agent.protocol.mqtt.MQTTAgentLink;
import org.openremote.model.asset.agent.Agent;
import org.openremote.model.asset.agent.AgentDescriptor;
import org.openremote.model.auth.UsernamePassword;
import org.openremote.model.value.AttributeDescriptor;
import org.openremote.model.value.ValueType;

import java.util.Optional;

@Entity
public class TheThingsStackAgent extends LoRaWANAgent<TheThingsStackAgent, TheThingsStackProtocol> {

    public static final AttributeDescriptor<String> HOST = Agent.HOST.withOptional(false);
    public static final AttributeDescriptor<Integer> PORT = Agent.PORT.withOptional(false);
<<<<<<< HEAD
    public static final AttributeDescriptor<String> TENANT_ID = new AttributeDescriptor<>("tenantId", ValueType.TEXT);
=======
    public static final AttributeDescriptor<UsernamePassword> USERNAME_AND_PASSWORD = Agent.USERNAME_AND_PASSWORD.withOptional(false);
    public static final AttributeDescriptor<String> TENANT_ID = new AttributeDescriptor<>("tenantId", ValueType.TEXT).withOptional(false);
    public static final AttributeDescriptor<Boolean> SECURE_GRPC = new AttributeDescriptor<>("secureGRPC", ValueType.BOOLEAN).withOptional(false);
>>>>>>> cfa94cff

    public static final AgentDescriptor<TheThingsStackAgent, TheThingsStackProtocol, MQTTAgentLink> DESCRIPTOR = new AgentDescriptor<>(
        TheThingsStackAgent.class, TheThingsStackProtocol.class, MQTTAgentLink.class
    );

    /**
     * For use by hydrators (i.e. JPA/Jackson)
     */
    protected TheThingsStackAgent() {
    }

    public TheThingsStackAgent(String name) {
        super(name);
    }

    @Override
    public TheThingsStackProtocol getProtocolInstance() {
        return new TheThingsStackProtocol(this);
    }

    public Optional<String> getTenantId() {
        return getAttributes().getValue(TENANT_ID);
    }

    public TheThingsStackAgent setTenantId(String tenantId) {
        getAttributes().getOrCreate(TENANT_ID).setValue(tenantId);
        return this;
    }
<<<<<<< HEAD
=======

    public Optional<Boolean> getSecureGRPC() {
        return getAttributes().getValue(SECURE_GRPC);
    }

    public TheThingsStackAgent setSecureGRPC(Boolean secureGRPC) {
        getAttributes().getOrCreate(SECURE_GRPC).setValue(secureGRPC);
        return this;
    }
>>>>>>> cfa94cff
}<|MERGE_RESOLUTION|>--- conflicted
+++ resolved
@@ -35,13 +35,9 @@
 
     public static final AttributeDescriptor<String> HOST = Agent.HOST.withOptional(false);
     public static final AttributeDescriptor<Integer> PORT = Agent.PORT.withOptional(false);
-<<<<<<< HEAD
-    public static final AttributeDescriptor<String> TENANT_ID = new AttributeDescriptor<>("tenantId", ValueType.TEXT);
-=======
     public static final AttributeDescriptor<UsernamePassword> USERNAME_AND_PASSWORD = Agent.USERNAME_AND_PASSWORD.withOptional(false);
     public static final AttributeDescriptor<String> TENANT_ID = new AttributeDescriptor<>("tenantId", ValueType.TEXT).withOptional(false);
     public static final AttributeDescriptor<Boolean> SECURE_GRPC = new AttributeDescriptor<>("secureGRPC", ValueType.BOOLEAN).withOptional(false);
->>>>>>> cfa94cff
 
     public static final AgentDescriptor<TheThingsStackAgent, TheThingsStackProtocol, MQTTAgentLink> DESCRIPTOR = new AgentDescriptor<>(
         TheThingsStackAgent.class, TheThingsStackProtocol.class, MQTTAgentLink.class
@@ -70,8 +66,6 @@
         getAttributes().getOrCreate(TENANT_ID).setValue(tenantId);
         return this;
     }
-<<<<<<< HEAD
-=======
 
     public Optional<Boolean> getSecureGRPC() {
         return getAttributes().getValue(SECURE_GRPC);
@@ -81,5 +75,4 @@
         getAttributes().getOrCreate(SECURE_GRPC).setValue(secureGRPC);
         return this;
     }
->>>>>>> cfa94cff
 }