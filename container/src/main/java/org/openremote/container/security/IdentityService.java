--- conflicted
+++ resolved
@@ -61,12 +61,7 @@
     }
 
     public void secureDeployment(DeploymentInfo deploymentInfo) {
-<<<<<<< HEAD
-        LOG.info("Securing web deployment: name=" + deploymentInfo.getDeploymentName() + ", path=" + deploymentInfo.getContextPath());
-        deploymentInfo.addInitialHandlerChainWrapper(AuthOverloadHandler::new);
-=======
         LOG.info("Securing web deployment: " + deploymentInfo.getContextPath());
->>>>>>> 806503ef
         deploymentInfo.setSecurityDisabled(false);
         identityProvider.secureDeployment(deploymentInfo);
     }
