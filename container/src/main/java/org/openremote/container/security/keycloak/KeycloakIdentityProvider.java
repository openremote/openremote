--- conflicted
+++ resolved
@@ -300,48 +300,6 @@
         }
     }
 
-<<<<<<< HEAD
-    protected void waitForKeycloak() {
-        boolean keycloakAvailable = false;
-        WebTargetBuilder targetBuilder = new WebTargetBuilder(httpClient, keycloakServiceUri.build());
-        ResteasyWebTarget target = targetBuilder.build();
-        KeycloakResource keycloakResource = target.proxy(KeycloakResource.class);
-
-        while (!keycloakAvailable) {
-            LOG.info("Connecting to Keycloak server: " + keycloakServiceUri.build());
-            try {
-                pingKeycloak(keycloakResource);
-                keycloakAvailable = true;
-            } catch (Exception ex) {
-                LOG.info("Keycloak server not available, waiting...");
-                try {
-                    Thread.sleep(3000);
-                } catch (InterruptedException e) {
-                    throw new RuntimeException(e);
-                }
-            }
-        }
-    }
-
-    protected void pingKeycloak(KeycloakResource resource) throws Exception {
-        Response response = null;
-
-        try {
-            response = resource.getInstanceHealth();
-            if (response != null &&
-                (response.getStatusInfo().getFamily() == SUCCESSFUL
-                    || response.getStatusInfo().getFamily() == REDIRECTION)) {
-                return;
-            }
-            throw new Exception();
-        } finally {
-            if (response != null)
-                response.close();
-        }
-    }
-
-=======
->>>>>>> e5bb6976
     public synchronized KeycloakDeployment getKeycloakDeployment(String realm, String clientId) {
         if (realm == null || clientId == null) {
             return null;
