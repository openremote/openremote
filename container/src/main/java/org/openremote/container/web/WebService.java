/*
 * Copyright 2025, OpenRemote Inc.
 *
 * See the CONTRIBUTORS.txt file in the distribution for a
 * full listing of individual contributors.
 *
 * This program is free software: you can redistribute it and/or modify
 * it under the terms of the GNU Affero General Public License as
 * published by the Free Software Foundation, either version 3 of the
 * License, or (at your option) any later version.
 *
 * This program is distributed in the hope that it will be useful,
 * but WITHOUT ANY WARRANTY; without even the implied warranty of
 * MERCHANTABILITY or FITNESS FOR A PARTICULAR PURPOSE. See the
 * GNU Affero General Public License for more details.
 *
 * You should have received a copy of the GNU Affero General Public License
 * along with this program. If not, see <http://www.gnu.org/licenses/>.
 */
package org.openremote.container.web;

import com.google.common.collect.Lists;
<<<<<<< HEAD
import io.undertow.Handlers;
import io.undertow.Undertow;
=======
import com.thetransactioncompany.cors.CORSFilter;
import io.undertow.Handlers;
import io.undertow.Undertow;
import io.undertow.attribute.ExchangeAttributes;
import io.undertow.predicate.Predicates;
>>>>>>> 806503ef
import io.undertow.server.HttpHandler;
import io.undertow.server.handlers.CanonicalPathHandler;
import io.undertow.server.handlers.PathHandler;
import io.undertow.server.handlers.RequestDumpingHandler;
<<<<<<< HEAD
import io.undertow.server.handlers.resource.ResourceManager;
import io.undertow.servlet.Servlets;
import io.undertow.servlet.api.DeploymentInfo;
import io.undertow.servlet.api.DeploymentManager;
import io.undertow.servlet.api.FilterInfo;
import io.undertow.servlet.api.ServletInfo;
import io.undertow.servlet.handlers.DefaultServlet;
import io.undertow.servlet.util.ImmediateInstanceHandle;
import io.undertow.websockets.core.WebSocketChannel;
import jakarta.servlet.DispatcherType;
import jakarta.servlet.Filter;
import jakarta.servlet.ServletException;
import jakarta.ws.rs.core.Application;
import jakarta.ws.rs.core.UriBuilder;
import org.jboss.resteasy.core.ResteasyDeploymentImpl;
import org.jboss.resteasy.plugins.interceptors.AcceptEncodingGZIPFilter;
import org.jboss.resteasy.plugins.interceptors.CorsFilter;
import org.jboss.resteasy.plugins.interceptors.GZIPDecodingInterceptor;
import org.jboss.resteasy.plugins.interceptors.GZIPEncodingInterceptor;
import org.jboss.resteasy.plugins.server.servlet.HttpServlet30Dispatcher;
import org.jboss.resteasy.spi.ResteasyDeployment;
import org.openremote.container.json.JacksonConfig;
import org.openremote.container.security.IdentityService;
import org.openremote.container.web.file.GzipResponseFilter;
=======
import io.undertow.server.handlers.encoding.ContentEncodingRepository;
import io.undertow.server.handlers.encoding.EncodingHandler;
import io.undertow.server.handlers.encoding.GzipEncodingProvider;
import io.undertow.server.handlers.resource.PathResourceManager;
import io.undertow.server.handlers.resource.ResourceManager;
import io.undertow.servlet.Servlets;
import io.undertow.servlet.api.*;
import io.undertow.servlet.handlers.DefaultServlet;
import io.undertow.servlet.util.ImmediateInstanceFactory;
import io.undertow.servlet.util.ImmediateInstanceHandle;
import io.undertow.util.Headers;
import io.undertow.util.HttpString;
import io.undertow.websockets.core.WebSocketChannel;
import jakarta.servlet.*;
import jakarta.ws.rs.core.Application;
import jakarta.ws.rs.core.UriBuilder;
import org.jboss.resteasy.core.ResteasyDeploymentImpl;
import org.jboss.resteasy.plugins.server.servlet.HttpServletDispatcher;
import org.jboss.resteasy.spi.ResteasyDeployment;
import org.openremote.container.json.JacksonConfig;
import org.openremote.container.security.IdentityService;
>>>>>>> 806503ef
import org.openremote.model.Container;
import org.openremote.model.ContainerService;
import org.openremote.model.http.HTTPMethod;
import org.openremote.model.util.Config;
import org.openremote.model.util.TextUtil;
import org.xnio.Options;

import java.net.Inet4Address;
import java.net.URI;
import java.nio.file.Path;
import java.util.*;
<<<<<<< HEAD

import static java.lang.System.Logger.Level.ERROR;
import static java.lang.System.Logger.Level.INFO;
import static org.openremote.container.util.MapAccess.*;
import static org.openremote.container.web.file.FileServlet.MIME_TYPES_TO_ZIP;
import static org.openremote.model.Constants.OR_ADDITIONAL_HOSTNAMES;
import static org.openremote.model.Constants.OR_HOSTNAME;
=======
import java.util.stream.Collectors;

import static java.lang.System.Logger.Level.*;
import static org.openremote.container.web.CORSConfig.DEFAULT_CORS_ALLOW_ALL;
import static org.openremote.model.Constants.*;
import static org.openremote.model.util.MapAccess.*;
>>>>>>> 806503ef

public abstract class WebService implements ContainerService {

    // Change this to 0.0.0.0 to bind on all interfaces, enabling
    // access of the manager service from other devices in your LAN
    public static final String OR_WEBSERVER_LISTEN_HOST = "OR_WEBSERVER_LISTEN_HOST";
    public static final String OR_WEBSERVER_LISTEN_HOST_DEFAULT = "0.0.0.0";
    public static final String OR_WEBSERVER_LISTEN_PORT = "OR_WEBSERVER_LISTEN_PORT";
    public static final int OR_WEBSERVER_LISTEN_PORT_DEFAULT = 8080;
    public static final String OR_WEBSERVER_DUMP_REQUESTS = "OR_WEBSERVER_DUMP_REQUESTS";
    public static final boolean OR_WEBSERVER_DUMP_REQUESTS_DEFAULT = false;
    public static final String OR_WEBSERVER_ALLOWED_ORIGINS = "OR_WEBSERVER_ALLOWED_ORIGINS";
    public static final String OR_WEBSERVER_ALLOWED_METHODS = "OR_WEBSERVER_ALLOWED_METHODS";
    public static final String OR_WEBSERVER_EXPOSED_HEADERS = "OR_WEBSERVER_EXPOSED_HEADERS";
<<<<<<< HEAD
=======
    public static final String OR_WEBSERVER_ALLOWED_HEADERS = "OR_WEBSERVER_ALLOWED_HEADERS";
>>>>>>> 806503ef
    public static final String OR_WEBSERVER_IO_THREADS_MAX = "OR_WEBSERVER_IO_THREADS_MAX";
    public static final int OR_WEBSERVER_IO_THREADS_MAX_DEFAULT = Math.max(Runtime.getRuntime().availableProcessors(), 2);
    public static final String OR_WEBSERVER_WORKER_THREADS_MAX = "OR_WEBSERVER_WORKER_THREADS_MAX";
    public static final int OR_WEBSERVER_WORKER_THREADS_MAX_DEFAULT = Math.max(Runtime.getRuntime().availableProcessors(), 10);
    private static final System.Logger LOG = System.getLogger(WebService.class.getName());
<<<<<<< HEAD
    public static final int DEFAULT_CORS_MAX_AGE = 1209600;
    public static final String DEFAULT_CORS_ALLOW_ALL = "*";
    public static final boolean DEFAULT_CORS_ALLOW_CREDENTIALS = true;
=======
>>>>>>> 806503ef
    protected boolean devMode;
    protected String host;
    protected IdentityService identityService;
    protected int port;
    protected Undertow undertow;
    protected URI containerHostUri;
    protected PathHandler pathHandler = Handlers.path();
<<<<<<< HEAD
=======

   public static final Map<String, String> MIME_TYPES = Map.of(
         "pbf", "application/x-protobuf",
         "wsdl", "application/xml",
         "xsl", "text/xsl");

   public static final Set<String> MIME_TYPES_ALREADY_GZIPPED = Set.of(
      "application/vnd.mapbox-vector-tile",
      "application/x-protobuf"
   );
>>>>>>> 806503ef

    protected static String getLocalIpAddress() throws Exception {
        return Inet4Address.getLocalHost().getHostAddress();
    }

    @Override
    public int getPriority() {
        return LOW_PRIORITY;
    }

    @Override
    public void init(Container container) throws Exception {
<<<<<<< HEAD
       identityService = container.getService(IdentityService.class);
=======
        identityService = container.getService(IdentityService.class);
>>>>>>> 806503ef
        devMode = container.isDevMode();
        host = getString(container.getConfig(), OR_WEBSERVER_LISTEN_HOST, OR_WEBSERVER_LISTEN_HOST_DEFAULT);
        port = getInteger(container.getConfig(), OR_WEBSERVER_LISTEN_PORT, OR_WEBSERVER_LISTEN_PORT_DEFAULT);
        String containerHost = host.equalsIgnoreCase("localhost") || host.indexOf("127") == 0 || host.indexOf("0.0.0.0") == 0
                ? getLocalIpAddress()
                : host;

        containerHostUri =
                UriBuilder.fromPath("/")
                        .scheme("http")
                        .host(containerHost)
                        .port(port).build();

        undertow = build(
                container,
                Undertow.builder()
                        .addHttpListener(port, host)
                        .setIoThreads(getInteger(container.getConfig(), OR_WEBSERVER_IO_THREADS_MAX, OR_WEBSERVER_IO_THREADS_MAX_DEFAULT))
                        .setWorkerThreads(getInteger(container.getConfig(), OR_WEBSERVER_WORKER_THREADS_MAX, OR_WEBSERVER_WORKER_THREADS_MAX_DEFAULT))
                        .setWorkerOption(Options.WORKER_NAME, "WebService")
                        .setWorkerOption(Options.THREAD_DAEMON, true)
        ).build();

        // We have to set system properties for websocket timeouts
        System.setProperty(WebSocketChannel.WEB_SOCKETS_READ_TIMEOUT, "30000");
        System.setProperty(WebSocketChannel.WEB_SOCKETS_WRITE_TIMEOUT, "30000");
    }

    @Override
    public void start(Container container) throws Exception {
        if (undertow != null) {
            undertow.start();
            LOG.log(INFO, "Webserver ready on http://" + host + ":" + port);
        }
    }

    @Override
    public void stop(Container container) throws Exception {
        // Remove all deployments
        Servlets.defaultContainer().listDeployments().forEach(this::undeploy);

        pathHandler.clearPaths();

        if (undertow != null) {
            undertow.stop();
            undertow = null;
        }
    }

   /**
<<<<<<< HEAD
    * Deploys a servlet undertow deployment.
    */
    public void deploy(DeploymentInfo deploymentInfo, boolean secure, boolean useCanonicalPathHandler) {
        LOG.log(INFO, "Deploying undertow servlet deployment: name=" + deploymentInfo.getDeploymentName() + ", path=" + deploymentInfo.getContextPath() + ", secure=" + secure);
=======
    * Deploys the undertow specific deployment and wires up the path handler
    */
    public void deploy(DeploymentInfo deploymentInfo, boolean useCanonicalPathHandler) {
       String pathPrefix = deploymentInfo.getContextPath();

       if (!pathPrefix.startsWith("/")) {
          pathPrefix = "/" + pathPrefix;
       }

       LOG.log(INFO, "Deploying undertow servlet deployment: name=" + deploymentInfo.getDeploymentName() + ", path=" + pathPrefix + ", secure=" + !deploymentInfo.isSecurityDisabled());
>>>>>>> 806503ef

       try {
           DeploymentManager manager = Servlets.defaultContainer().addDeployment(deploymentInfo);
           manager.deploy();
           HttpHandler httpHandler = manager.start();

           if (useCanonicalPathHandler) {
<<<<<<< HEAD
              LOG.log(INFO, "Using canonical path handler for deployment");
              httpHandler = new CanonicalPathHandler(httpHandler);
           }

           Servlets.defaultContainer().addDeployment(deploymentInfo);
=======
              LOG.log(DEBUG, "Using canonical path handler for deployment");
              httpHandler = new CanonicalPathHandler(httpHandler);
           }

>>>>>>> 806503ef
           pathHandler.addPrefixPath(deploymentInfo.getContextPath(), httpHandler);
        } catch (ServletException e) {
            LOG.log(ERROR, "Servlet deployment failed: " + e.getMessage());
        }
<<<<<<< HEAD
=======
    }

    public void deploy(String pathPrefix, HttpHandler httpHandler) {
       if (!pathPrefix.startsWith("/")) {
          pathPrefix = "/" + pathPrefix;
       }

        LOG.log(INFO, "Deploying undertow http handler: path=" + pathPrefix);
        pathHandler.addPrefixPath(pathPrefix, httpHandler);
>>>>>>> 806503ef
    }

    public void undeploy(String deploymentName) {
       try {
          DeploymentManager manager = Servlets.defaultContainer().getDeployment(deploymentName);
          DeploymentInfo deploymentInfo = manager.getDeployment().getDeploymentInfo();
          LOG.log(INFO, "Un-deploying undertow servlet deployment: name=" + deploymentInfo.getDeploymentName() + ", path=" + deploymentInfo.getContextPath());
          pathHandler.removePrefixPath(deploymentInfo.getContextPath());
          manager.stop();
          manager.undeploy();
          Servlets.defaultContainer().removeDeployment(deploymentInfo);
       } catch (Exception ex) {
           LOG.log(ERROR, "Servlet un-deployment failed: name=" + deploymentName + ", exception=" + ex.getMessage());
       }
    }

<<<<<<< HEAD
    /**
     * Get standard JAX-RS providers that are used in the deployment with optional realm extraction from the request
     * path and default CORS behaviour
     */
    public static List<Object> getStandardProviders(boolean devMode, Integer realmIndex) {
        return getStandardProviders(
            devMode,
            realmIndex,
            devMode ? Collections.singleton(DEFAULT_CORS_ALLOW_ALL) : null,
            devMode ? DEFAULT_CORS_ALLOW_ALL : null,
            devMode ? DEFAULT_CORS_ALLOW_ALL : null,
            DEFAULT_CORS_MAX_AGE,
            DEFAULT_CORS_ALLOW_CREDENTIALS);
=======
    public void undeployHttpHandler(String pathPrefix) {
       LOG.log(INFO, "Un-deploying undertow handler: path=" + pathPrefix);
       pathHandler.removePrefixPath(pathPrefix);
    }

    public void addPathPrefixHandler(String path, HttpHandler handler) {
        pathHandler.addPrefixPath(path, handler);
    }

    public void removePathPrefixHandler(String path) {
        pathHandler.removePrefixPath(path);
>>>>>>> 806503ef
    }

    /**
     * Get standard JAX-RS providers that are used in the deployment with optional realm extraction from the request
<<<<<<< HEAD
     * path and custom CORS behaviour
     */
    public static List<Object> getStandardProviders(
            boolean devMode,
            Integer realmIndex,
            Set<String> corsAllowedOrigins,
            String corsAllowedMethods,
            String corsExposedHeaders,
            int corsMaxAge,
            boolean corsAllowCredentials) {

=======
     * path
     */
    public static List<Object> getStandardProviders(boolean devMode, Integer realmIndex) {
>>>>>>> 806503ef
        List<Object> providers = Lists.newArrayList(
           new RequestLogger(),
           new WebServiceExceptions.DefaultResteasyExceptionMapper(devMode),
           new WebServiceExceptions.ForbiddenResteasyExceptionMapper(devMode),
           new WebServiceExceptions.ServletUndertowExceptionHandler(devMode),
           new JacksonConfig(),
<<<<<<< HEAD
           new ClientErrorExceptionHandler(),
           new GZIPEncodingInterceptor(),
           new GZIPDecodingInterceptor(),
           new AcceptEncodingGZIPFilter()
=======
           new ClientErrorExceptionHandler()
>>>>>>> 806503ef
        );

        if (realmIndex != null) {
           providers.addFirst(new RealmPathExtractorFilter(realmIndex));
        }

<<<<<<< HEAD
        if (corsAllowedOrigins != null) {
           CorsFilter corsFilter = new CorsFilter();
           corsFilter.getAllowedOrigins().addAll(corsAllowedOrigins);
           corsFilter.setAllowedMethods(corsAllowedMethods);
           corsFilter.setExposedHeaders(corsExposedHeaders);
           corsFilter.setCorsMaxAge(corsMaxAge);
           corsFilter.setAllowCredentials(corsAllowCredentials);
           providers.add(corsFilter);
        }

=======
>>>>>>> 806503ef
        return providers;
    }

    /**
     * Provides the LAN IPv4 address the container is bound to so it can be
     * used in the context provider callbacks; if CB is on the other side of some sort
     * of NAT then this won't work also assumes HTTP
     */
    public URI getHostUri() {
        return containerHostUri;
    }

    protected Undertow.Builder build(Container container, Undertow.Builder builder) {

        HttpHandler handler = new WebServiceExceptions.RootUndertowExceptionHandler(devMode, pathHandler);

        if (getBoolean(container.getConfig(), OR_WEBSERVER_DUMP_REQUESTS, OR_WEBSERVER_DUMP_REQUESTS_DEFAULT)) {
            handler = new RequestDumpingHandler(handler);
        }

        // Add GZIP encoding/decoding support at the undertow level
        handler = new EncodingHandler(new ContentEncodingRepository()
            .addEncodingHandler("gzip",
                    new GzipEncodingProvider(), 50,
                    Predicates.and(
                            Predicates.requestLargerThan(5120),
                            Predicates.not(Predicates.contains(ExchangeAttributes.responseHeader(Headers.CONTENT_TYPE), MIME_TYPES_ALREADY_GZIPPED.toArray(new String[0]))))))
                .setNext(handler);

        builder.setHandler(handler);

        return builder;
    }

<<<<<<< HEAD
   public ResteasyDeployment createResteasyDeployment(Application application, boolean secure) {
      ResteasyDeployment resteasyDeployment = new ResteasyDeploymentImpl();
      resteasyDeployment.setApplication(application);
      if (secure) {
         if (identityService == null) {
            throw new RuntimeException("Role based security can only be enabled when an identity service is available");
         }
         resteasyDeployment.setSecurityEnabled(true);
         //identityService.secureDeployment(resteasyDeployment);
      }
      return resteasyDeployment;
   }

   public DeploymentInfo createDeploymentInfo(ResteasyDeployment resteasyDeployment, String deploymentPath, String deploymentName, boolean devMode, boolean secure) {

      ServletInfo resteasyServlet = Servlets.servlet("ResteasyServlet", HttpServlet30Dispatcher.class)
         .setAsyncSupported(true)
         .setLoadOnStartup(1)
         .addMapping("/*");

      DeploymentInfo deploymentInfo = new DeploymentInfo()
         .setDeploymentName(deploymentName)
         .setContextPath(deploymentPath)
         .addServletContextAttribute(ResteasyDeployment.class.getName(), resteasyDeployment)
         .addServlet(resteasyServlet)
         .setClassLoader(Container.class.getClassLoader());

      if (secure) {
         if (identityService == null)
            throw new IllegalStateException(
               "No identity service found, make sure " + IdentityService.class.getName() + " is added before this service"
            );
         identityService.secureDeployment(deploymentInfo);
      }

      // This will catch anything not handled by Resteasy/Servlets, such as IOExceptions "at the wrong time"
      deploymentInfo.setExceptionHandler(new WebServiceExceptions.ServletUndertowExceptionHandler(devMode));
      return deploymentInfo;
   }

   public DeploymentInfo createFilesDeploymentInfo(ResourceManager resourceManager, String deploymentPath, String deploymentName, boolean devMode, String[] requiredRoles) {
       //FileServlet fileServlet = new FileServlet(devMode, resourceManager, requiredRoles);
       //ServletInfo servletInfo = Servlets.servlet("Manager File Servlet", FileServlet.class, () -> new ImmediateInstanceHandle<>(fileServlet));
       //servletInfo.addMapping("/*");

       Filter gzipFilter = new GzipResponseFilter(MIME_TYPES_TO_ZIP);
       FilterInfo gzipFilterInfo = Servlets.filter("Gzip Filter", GzipResponseFilter.class, () -> new ImmediateInstanceHandle<>(gzipFilter))
               .setAsyncSupported(true);

       return new DeploymentInfo()
               .setDeploymentName(deploymentName)
               .setResourceManager(resourceManager)
               .setContextPath(deploymentPath)
               .addServlet(Servlets.servlet("DefaultServlet", DefaultServlet.class))
               .addFilter(gzipFilterInfo)
               .addFilterUrlMapping(gzipFilterInfo.getName(), "/*", DispatcherType.REQUEST)
               .addWelcomePages("index.html", "index.htm")
               .setClassLoader(Container.class.getClassLoader());
   }
=======
   public void deployServlet(
           Class<? extends ServletContainerInitializer> servletContainerInitializerClass,
           String deploymentPath,
           String deploymentName,
           Integer realmIndex,
           boolean secure,
           CORSConfig corsOverride) throws IllegalArgumentException {
       DeploymentInfo deploymentInfo = Servlets.deployment()
               .setDeploymentName(deploymentName)
               .setContextPath(deploymentPath)
               .setSecurityDisabled(!secure)
               .addServletContainerInitializer(new ServletContainerInitializerInfo(servletContainerInitializerClass, null))
               .setClassLoader(this.getClass().getClassLoader());

       configureDeploymentInfo(deploymentInfo, realmIndex, secure, corsOverride);
       deploy(deploymentInfo, false);
   }

   public void deployJaxRsApplication(
           Application application,
           String deploymentPath,
           String deploymentName,
           Integer realmIndex,
           boolean secure,
           CORSConfig corsOverride) throws IllegalArgumentException {
       ServletContextListener jaxRsListener = new ServletContextListener() {
           @Override
           public void contextInitialized(ServletContextEvent sce) {
               ServletContext ctx = sce.getServletContext();
               ResteasyDeployment deployment = new ResteasyDeploymentImpl();
               deployment.setApplication(application);
               ctx.setAttribute(ResteasyDeployment.class.getName(), deployment);

               ServletRegistration.Dynamic servlet = ctx.addServlet("ResteasyServlet", HttpServletDispatcher.class);
               servlet.setAsyncSupported(true);
               servlet.setLoadOnStartup(1);
               servlet.addMapping("/*");

               if (secure) {
                   deployment.setSecurityEnabled(true);
                   //servlet.setInitParameter(ResteasyContextParameters.RESTEASY_ROLE_BASED_SECURITY, "true");
               }
           }
       };
       Class<? extends EventListener> listenerClass = jaxRsListener.getClass();
       InstanceFactory<? extends EventListener> factory = new ImmediateInstanceFactory<>(jaxRsListener);

       DeploymentInfo deploymentInfo = Servlets.deployment()
               .setDeploymentName(deploymentName)
               .setContextPath(deploymentPath)
               .addListeners(Servlets.listener(listenerClass, factory))
               .setClassLoader(this.getClass().getClassLoader());

       configureDeploymentInfo(deploymentInfo, realmIndex, secure, corsOverride);
       deploy(deploymentInfo, false);
   }

   /**
    * Serve files from disk or classpath; {@link ResourceSource}s provided should be in preference order.
    */
   @SuppressWarnings("resource")
   public void deployFileServlet(
           String deploymentPath,
           String deploymentName,
           ResourceSource[] resourceSources,
           String[] requiredRoles,
           CORSConfig corsOverride) {

        if (resourceSources == null || resourceSources.length == 0) {
            throw new IllegalArgumentException("No file paths specified");
        }

       ResourceManager filesResourceManager;
       if (resourceSources.length == 1) {
            filesResourceManager = createResourceManager(resourceSources[0]);
       } else {
           CompositeResourceManager compositeResourceManager = new CompositeResourceManager();
           for (ResourceSource resourceSource : resourceSources) {
               compositeResourceManager.addResourceManager(createResourceManager(resourceSource));
           }
           filesResourceManager = compositeResourceManager;
       }

       DeploymentInfo deploymentInfo = Servlets.deployment()
               .setDeploymentName(deploymentName)
               .setResourceManager(filesResourceManager)
               .setContextPath(deploymentPath)
               .addServlet(Servlets.servlet("DefaultServlet", DefaultServlet.class))
               .addWelcomePages("index.html", "index.htm")
               .setClassLoader(getClass().getClassLoader());

       MIME_TYPES.forEach((ext, mimeType) -> deploymentInfo.addMimeMapping(new MimeMapping(ext, mimeType)));

       Filter alreadyGzippedFilter = new AlreadyGZippedFilter(MIME_TYPES_ALREADY_GZIPPED);
       FilterInfo alreadyGzippedFilterInfo = Servlets.filter(
               "Already GZipped Filter",
               AlreadyGZippedFilter.class,
               () -> new ImmediateInstanceHandle<>(alreadyGzippedFilter)).setAsyncSupported(true);
       deploymentInfo.addFilter(alreadyGzippedFilterInfo);
       deploymentInfo.addFilterUrlMapping(     "Already GZipped Filter","/*", DispatcherType.REQUEST);

       if (requiredRoles != null && requiredRoles.length > 0) {
           Filter securityFilter = new SecurityFilter(requiredRoles);
           FilterInfo securityFilterInfo = Servlets.filter("Security Filter", SecurityFilter.class, () -> new ImmediateInstanceHandle<>(securityFilter))
                   .setAsyncSupported(true);
           deploymentInfo.addFilter(securityFilterInfo);
           deploymentInfo.addFilterUrlMapping(     "Security Filter","/*", DispatcherType.REQUEST);
       }

       configureDeploymentInfo(
               deploymentInfo,
               null,
               requiredRoles != null && requiredRoles.length > 0,
               corsOverride);
       deploy(deploymentInfo, true);
   }

   protected ResourceManager createResourceManager(ResourceSource resourceSource) {
      if (resourceSource instanceof FileResource(Path path)) {
         return new PathResourceManager(path);
      }
      if (resourceSource instanceof ClassPathResource(ClassLoader classLoader, String prefix)) {
         return new DirectoryAwareClassPathResourceManager(classLoader, prefix);
      }
      throw new UnsupportedOperationException("ResourceSource not currently supported");
   }

    public void configureDeploymentInfo(
            DeploymentInfo deploymentInfo,
            Integer realmIndex,
            boolean secure,
            CORSConfig corsOverride) {


        if (corsOverride == null) {
            // Just use default CORS config
            corsOverride = new CORSConfig();
        }

        // TODO: Remove this handler wrapper once JAX-RS RealmPathExtractorFilter can be utilised before security is applied
        if (realmIndex != null) {
            deploymentInfo.addInitialHandlerChainWrapper(handler -> {

                return exchange -> {
                    // Do nothing if the realm header is already set
                    if (exchange.getRequestHeaders().contains(REALM_PARAM_NAME)) {
                        handler.handleRequest(exchange);
                        return;
                    }

                    String relativePath = exchange.getRelativePath();
                    StringBuilder newRelativePathBuilder = new StringBuilder();
                    String realm = null;
                    int segmentIndex = 0;
                    int start = 1; // Path starts with '/'

                    for (int i = 1; i <= relativePath.length(); i++) {
                        if (i == relativePath.length() || relativePath.charAt(i) == '/') {
                            if (i > start) { // Found a segment
                                if (segmentIndex == realmIndex) {
                                    realm = relativePath.substring(start, i);
                                } else {
                                    newRelativePathBuilder.append('/').append(relativePath, start, i);
                                }
                                segmentIndex++;
                            }
                            start = i + 1;
                        }
                    }

                    if (realm != null) {
                        exchange.getRequestHeaders().put(HttpString.tryFromString(REALM_PARAM_NAME), realm);

                        String newRelativePath = !newRelativePathBuilder.isEmpty() ? newRelativePathBuilder.toString() : "/";
                        String newRequestPath = deploymentInfo.getContextPath() + newRelativePath;
                        exchange.setRequestURI(newRequestPath);
                        exchange.setRelativePath(newRelativePath);
                        exchange.setRequestPath(newRequestPath);
                    }

                    handler.handleRequest(exchange);
                };
            });
        }

        if (secure) {
            if (identityService == null)
                throw new IllegalStateException(
                        "No identity service found, make sure " + IdentityService.class.getName() + " is added before this service"
                );
            identityService.secureDeployment(deploymentInfo);
        }

        // Cannot set config on constructor as init method will overwrite it
        CORSFilter corsFilter = new CORSFilter();

        FilterInfo corsFilterInfo = Servlets.filter(
                "CORS Filter",
                CORSFilter.class,
                () -> new ImmediateInstanceHandle<>(corsFilter)).setAsyncSupported(true);
        getCORSConfiguration(corsOverride).forEach((k,v) -> corsFilterInfo.addInitParam(k.toString(), v.toString()));
        deploymentInfo.addFilter(corsFilterInfo);
        deploymentInfo.addFilterUrlMapping(     "CORS Filter","/*", DispatcherType.REQUEST);

        // This will catch anything not handled by Resteasy/Servlets, such as IOExceptions "at the wrong time"
        deploymentInfo.setExceptionHandler(new WebServiceExceptions.ServletUndertowExceptionHandler(devMode));
    }
>>>>>>> 806503ef

    public Undertow getUndertow() {
        return undertow;
    }

<<<<<<< HEAD
    public static List<String> getExternalHostnames(Container container) {
=======
    public static List<String> getExternalHostnames() {
>>>>>>> 806503ef

        // Get list of external hostnames
        String defaultHostname = Config.getString(OR_HOSTNAME, null);
        String additionalHostnamesStr = Config.getString(OR_ADDITIONAL_HOSTNAMES, null);

        List<String> externalHostnames = new ArrayList<>();

        if (!TextUtil.isNullOrEmpty(additionalHostnamesStr)) {
            externalHostnames.addAll(Arrays.stream(additionalHostnamesStr.split(","))
                .toList());
        }

        if (!TextUtil.isNullOrEmpty(defaultHostname) && !externalHostnames.contains(defaultHostname)) {
            externalHostnames.add(defaultHostname);
        }

        return externalHostnames;
    }

<<<<<<< HEAD
    public static Set<String> getCORSAllowedOrigins(Container container) {
        // Set allowed origins using external hostnames and WEBSERVER_ALLOWED_ORIGINS
        Set<String> allowedOrigins = new HashSet<>(
            getExternalHostnames(container)
                .stream().map(hostname -> "https://" + hostname).toList()
        );
        String allowedOriginsStr = getString(container.getConfig(), OR_WEBSERVER_ALLOWED_ORIGINS, null);
=======
    public static Properties getCORSConfiguration(CORSConfig corsConfig) {
        Properties props = new Properties();
>>>>>>> 806503ef

        if (corsConfig != null) {
            props.put("cors.supportsCredentials", Boolean.toString(corsConfig.isCorsAllowCredentials()));
            props.put("cors.maxAge", corsConfig.getCorsMaxAge());
            if (corsConfig.getCorsExposedHeaders() != null) {
               props.put("cors.exposedHeaders", corsConfig.getCorsExposedHeaders());
            }
            if (corsConfig.getCorsAllowedHeaders() != null) {
               props.put("cors.supportedHeaders", corsConfig.getCorsAllowedHeaders());
            }
            // CORSFilter doesn't support wildcard for methods
            String allowedMethods = corsConfig.getCorsAllowedMethods();
            allowedMethods = allowedMethods == null || DEFAULT_CORS_ALLOW_ALL.equals(allowedMethods)
               ? Arrays.stream(HTTPMethod.values()).map(Enum::toString).collect(Collectors.joining(","))
               : allowedMethods;
            props.put("cors.supportedMethods", allowedMethods);
            props.put("cors.allowOrigin", String.join(",", corsConfig.getCorsAllowedOrigins()));
        }

        return props;
    }
}<|MERGE_RESOLUTION|>--- conflicted
+++ resolved
@@ -20,46 +20,15 @@
 package org.openremote.container.web;
 
 import com.google.common.collect.Lists;
-<<<<<<< HEAD
-import io.undertow.Handlers;
-import io.undertow.Undertow;
-=======
 import com.thetransactioncompany.cors.CORSFilter;
 import io.undertow.Handlers;
 import io.undertow.Undertow;
 import io.undertow.attribute.ExchangeAttributes;
 import io.undertow.predicate.Predicates;
->>>>>>> 806503ef
 import io.undertow.server.HttpHandler;
 import io.undertow.server.handlers.CanonicalPathHandler;
 import io.undertow.server.handlers.PathHandler;
 import io.undertow.server.handlers.RequestDumpingHandler;
-<<<<<<< HEAD
-import io.undertow.server.handlers.resource.ResourceManager;
-import io.undertow.servlet.Servlets;
-import io.undertow.servlet.api.DeploymentInfo;
-import io.undertow.servlet.api.DeploymentManager;
-import io.undertow.servlet.api.FilterInfo;
-import io.undertow.servlet.api.ServletInfo;
-import io.undertow.servlet.handlers.DefaultServlet;
-import io.undertow.servlet.util.ImmediateInstanceHandle;
-import io.undertow.websockets.core.WebSocketChannel;
-import jakarta.servlet.DispatcherType;
-import jakarta.servlet.Filter;
-import jakarta.servlet.ServletException;
-import jakarta.ws.rs.core.Application;
-import jakarta.ws.rs.core.UriBuilder;
-import org.jboss.resteasy.core.ResteasyDeploymentImpl;
-import org.jboss.resteasy.plugins.interceptors.AcceptEncodingGZIPFilter;
-import org.jboss.resteasy.plugins.interceptors.CorsFilter;
-import org.jboss.resteasy.plugins.interceptors.GZIPDecodingInterceptor;
-import org.jboss.resteasy.plugins.interceptors.GZIPEncodingInterceptor;
-import org.jboss.resteasy.plugins.server.servlet.HttpServlet30Dispatcher;
-import org.jboss.resteasy.spi.ResteasyDeployment;
-import org.openremote.container.json.JacksonConfig;
-import org.openremote.container.security.IdentityService;
-import org.openremote.container.web.file.GzipResponseFilter;
-=======
 import io.undertow.server.handlers.encoding.ContentEncodingRepository;
 import io.undertow.server.handlers.encoding.EncodingHandler;
 import io.undertow.server.handlers.encoding.GzipEncodingProvider;
@@ -81,7 +50,6 @@
 import org.jboss.resteasy.spi.ResteasyDeployment;
 import org.openremote.container.json.JacksonConfig;
 import org.openremote.container.security.IdentityService;
->>>>>>> 806503ef
 import org.openremote.model.Container;
 import org.openremote.model.ContainerService;
 import org.openremote.model.http.HTTPMethod;
@@ -93,22 +61,12 @@
 import java.net.URI;
 import java.nio.file.Path;
 import java.util.*;
-<<<<<<< HEAD
-
-import static java.lang.System.Logger.Level.ERROR;
-import static java.lang.System.Logger.Level.INFO;
-import static org.openremote.container.util.MapAccess.*;
-import static org.openremote.container.web.file.FileServlet.MIME_TYPES_TO_ZIP;
-import static org.openremote.model.Constants.OR_ADDITIONAL_HOSTNAMES;
-import static org.openremote.model.Constants.OR_HOSTNAME;
-=======
 import java.util.stream.Collectors;
 
 import static java.lang.System.Logger.Level.*;
 import static org.openremote.container.web.CORSConfig.DEFAULT_CORS_ALLOW_ALL;
 import static org.openremote.model.Constants.*;
 import static org.openremote.model.util.MapAccess.*;
->>>>>>> 806503ef
 
 public abstract class WebService implements ContainerService {
 
@@ -123,21 +81,12 @@
     public static final String OR_WEBSERVER_ALLOWED_ORIGINS = "OR_WEBSERVER_ALLOWED_ORIGINS";
     public static final String OR_WEBSERVER_ALLOWED_METHODS = "OR_WEBSERVER_ALLOWED_METHODS";
     public static final String OR_WEBSERVER_EXPOSED_HEADERS = "OR_WEBSERVER_EXPOSED_HEADERS";
-<<<<<<< HEAD
-=======
     public static final String OR_WEBSERVER_ALLOWED_HEADERS = "OR_WEBSERVER_ALLOWED_HEADERS";
->>>>>>> 806503ef
     public static final String OR_WEBSERVER_IO_THREADS_MAX = "OR_WEBSERVER_IO_THREADS_MAX";
     public static final int OR_WEBSERVER_IO_THREADS_MAX_DEFAULT = Math.max(Runtime.getRuntime().availableProcessors(), 2);
     public static final String OR_WEBSERVER_WORKER_THREADS_MAX = "OR_WEBSERVER_WORKER_THREADS_MAX";
     public static final int OR_WEBSERVER_WORKER_THREADS_MAX_DEFAULT = Math.max(Runtime.getRuntime().availableProcessors(), 10);
     private static final System.Logger LOG = System.getLogger(WebService.class.getName());
-<<<<<<< HEAD
-    public static final int DEFAULT_CORS_MAX_AGE = 1209600;
-    public static final String DEFAULT_CORS_ALLOW_ALL = "*";
-    public static final boolean DEFAULT_CORS_ALLOW_CREDENTIALS = true;
-=======
->>>>>>> 806503ef
     protected boolean devMode;
     protected String host;
     protected IdentityService identityService;
@@ -145,8 +94,6 @@
     protected Undertow undertow;
     protected URI containerHostUri;
     protected PathHandler pathHandler = Handlers.path();
-<<<<<<< HEAD
-=======
 
    public static final Map<String, String> MIME_TYPES = Map.of(
          "pbf", "application/x-protobuf",
@@ -157,7 +104,6 @@
       "application/vnd.mapbox-vector-tile",
       "application/x-protobuf"
    );
->>>>>>> 806503ef
 
     protected static String getLocalIpAddress() throws Exception {
         return Inet4Address.getLocalHost().getHostAddress();
@@ -170,11 +116,7 @@
 
     @Override
     public void init(Container container) throws Exception {
-<<<<<<< HEAD
-       identityService = container.getService(IdentityService.class);
-=======
         identityService = container.getService(IdentityService.class);
->>>>>>> 806503ef
         devMode = container.isDevMode();
         host = getString(container.getConfig(), OR_WEBSERVER_LISTEN_HOST, OR_WEBSERVER_LISTEN_HOST_DEFAULT);
         port = getInteger(container.getConfig(), OR_WEBSERVER_LISTEN_PORT, OR_WEBSERVER_LISTEN_PORT_DEFAULT);
@@ -225,12 +167,6 @@
     }
 
    /**
-<<<<<<< HEAD
-    * Deploys a servlet undertow deployment.
-    */
-    public void deploy(DeploymentInfo deploymentInfo, boolean secure, boolean useCanonicalPathHandler) {
-        LOG.log(INFO, "Deploying undertow servlet deployment: name=" + deploymentInfo.getDeploymentName() + ", path=" + deploymentInfo.getContextPath() + ", secure=" + secure);
-=======
     * Deploys the undertow specific deployment and wires up the path handler
     */
     public void deploy(DeploymentInfo deploymentInfo, boolean useCanonicalPathHandler) {
@@ -241,7 +177,6 @@
        }
 
        LOG.log(INFO, "Deploying undertow servlet deployment: name=" + deploymentInfo.getDeploymentName() + ", path=" + pathPrefix + ", secure=" + !deploymentInfo.isSecurityDisabled());
->>>>>>> 806503ef
 
        try {
            DeploymentManager manager = Servlets.defaultContainer().addDeployment(deploymentInfo);
@@ -249,24 +184,14 @@
            HttpHandler httpHandler = manager.start();
 
            if (useCanonicalPathHandler) {
-<<<<<<< HEAD
-              LOG.log(INFO, "Using canonical path handler for deployment");
-              httpHandler = new CanonicalPathHandler(httpHandler);
-           }
-
-           Servlets.defaultContainer().addDeployment(deploymentInfo);
-=======
               LOG.log(DEBUG, "Using canonical path handler for deployment");
               httpHandler = new CanonicalPathHandler(httpHandler);
            }
 
->>>>>>> 806503ef
            pathHandler.addPrefixPath(deploymentInfo.getContextPath(), httpHandler);
         } catch (ServletException e) {
             LOG.log(ERROR, "Servlet deployment failed: " + e.getMessage());
         }
-<<<<<<< HEAD
-=======
     }
 
     public void deploy(String pathPrefix, HttpHandler httpHandler) {
@@ -276,7 +201,6 @@
 
         LOG.log(INFO, "Deploying undertow http handler: path=" + pathPrefix);
         pathHandler.addPrefixPath(pathPrefix, httpHandler);
->>>>>>> 806503ef
     }
 
     public void undeploy(String deploymentName) {
@@ -293,21 +217,6 @@
        }
     }
 
-<<<<<<< HEAD
-    /**
-     * Get standard JAX-RS providers that are used in the deployment with optional realm extraction from the request
-     * path and default CORS behaviour
-     */
-    public static List<Object> getStandardProviders(boolean devMode, Integer realmIndex) {
-        return getStandardProviders(
-            devMode,
-            realmIndex,
-            devMode ? Collections.singleton(DEFAULT_CORS_ALLOW_ALL) : null,
-            devMode ? DEFAULT_CORS_ALLOW_ALL : null,
-            devMode ? DEFAULT_CORS_ALLOW_ALL : null,
-            DEFAULT_CORS_MAX_AGE,
-            DEFAULT_CORS_ALLOW_CREDENTIALS);
-=======
     public void undeployHttpHandler(String pathPrefix) {
        LOG.log(INFO, "Un-deploying undertow handler: path=" + pathPrefix);
        pathHandler.removePrefixPath(pathPrefix);
@@ -319,61 +228,26 @@
 
     public void removePathPrefixHandler(String path) {
         pathHandler.removePrefixPath(path);
->>>>>>> 806503ef
     }
 
     /**
      * Get standard JAX-RS providers that are used in the deployment with optional realm extraction from the request
-<<<<<<< HEAD
-     * path and custom CORS behaviour
-     */
-    public static List<Object> getStandardProviders(
-            boolean devMode,
-            Integer realmIndex,
-            Set<String> corsAllowedOrigins,
-            String corsAllowedMethods,
-            String corsExposedHeaders,
-            int corsMaxAge,
-            boolean corsAllowCredentials) {
-
-=======
      * path
      */
     public static List<Object> getStandardProviders(boolean devMode, Integer realmIndex) {
->>>>>>> 806503ef
         List<Object> providers = Lists.newArrayList(
            new RequestLogger(),
            new WebServiceExceptions.DefaultResteasyExceptionMapper(devMode),
            new WebServiceExceptions.ForbiddenResteasyExceptionMapper(devMode),
            new WebServiceExceptions.ServletUndertowExceptionHandler(devMode),
            new JacksonConfig(),
-<<<<<<< HEAD
-           new ClientErrorExceptionHandler(),
-           new GZIPEncodingInterceptor(),
-           new GZIPDecodingInterceptor(),
-           new AcceptEncodingGZIPFilter()
-=======
            new ClientErrorExceptionHandler()
->>>>>>> 806503ef
         );
 
         if (realmIndex != null) {
            providers.addFirst(new RealmPathExtractorFilter(realmIndex));
         }
 
-<<<<<<< HEAD
-        if (corsAllowedOrigins != null) {
-           CorsFilter corsFilter = new CorsFilter();
-           corsFilter.getAllowedOrigins().addAll(corsAllowedOrigins);
-           corsFilter.setAllowedMethods(corsAllowedMethods);
-           corsFilter.setExposedHeaders(corsExposedHeaders);
-           corsFilter.setCorsMaxAge(corsMaxAge);
-           corsFilter.setAllowCredentials(corsAllowCredentials);
-           providers.add(corsFilter);
-        }
-
-=======
->>>>>>> 806503ef
         return providers;
     }
 
@@ -408,67 +282,6 @@
         return builder;
     }
 
-<<<<<<< HEAD
-   public ResteasyDeployment createResteasyDeployment(Application application, boolean secure) {
-      ResteasyDeployment resteasyDeployment = new ResteasyDeploymentImpl();
-      resteasyDeployment.setApplication(application);
-      if (secure) {
-         if (identityService == null) {
-            throw new RuntimeException("Role based security can only be enabled when an identity service is available");
-         }
-         resteasyDeployment.setSecurityEnabled(true);
-         //identityService.secureDeployment(resteasyDeployment);
-      }
-      return resteasyDeployment;
-   }
-
-   public DeploymentInfo createDeploymentInfo(ResteasyDeployment resteasyDeployment, String deploymentPath, String deploymentName, boolean devMode, boolean secure) {
-
-      ServletInfo resteasyServlet = Servlets.servlet("ResteasyServlet", HttpServlet30Dispatcher.class)
-         .setAsyncSupported(true)
-         .setLoadOnStartup(1)
-         .addMapping("/*");
-
-      DeploymentInfo deploymentInfo = new DeploymentInfo()
-         .setDeploymentName(deploymentName)
-         .setContextPath(deploymentPath)
-         .addServletContextAttribute(ResteasyDeployment.class.getName(), resteasyDeployment)
-         .addServlet(resteasyServlet)
-         .setClassLoader(Container.class.getClassLoader());
-
-      if (secure) {
-         if (identityService == null)
-            throw new IllegalStateException(
-               "No identity service found, make sure " + IdentityService.class.getName() + " is added before this service"
-            );
-         identityService.secureDeployment(deploymentInfo);
-      }
-
-      // This will catch anything not handled by Resteasy/Servlets, such as IOExceptions "at the wrong time"
-      deploymentInfo.setExceptionHandler(new WebServiceExceptions.ServletUndertowExceptionHandler(devMode));
-      return deploymentInfo;
-   }
-
-   public DeploymentInfo createFilesDeploymentInfo(ResourceManager resourceManager, String deploymentPath, String deploymentName, boolean devMode, String[] requiredRoles) {
-       //FileServlet fileServlet = new FileServlet(devMode, resourceManager, requiredRoles);
-       //ServletInfo servletInfo = Servlets.servlet("Manager File Servlet", FileServlet.class, () -> new ImmediateInstanceHandle<>(fileServlet));
-       //servletInfo.addMapping("/*");
-
-       Filter gzipFilter = new GzipResponseFilter(MIME_TYPES_TO_ZIP);
-       FilterInfo gzipFilterInfo = Servlets.filter("Gzip Filter", GzipResponseFilter.class, () -> new ImmediateInstanceHandle<>(gzipFilter))
-               .setAsyncSupported(true);
-
-       return new DeploymentInfo()
-               .setDeploymentName(deploymentName)
-               .setResourceManager(resourceManager)
-               .setContextPath(deploymentPath)
-               .addServlet(Servlets.servlet("DefaultServlet", DefaultServlet.class))
-               .addFilter(gzipFilterInfo)
-               .addFilterUrlMapping(gzipFilterInfo.getName(), "/*", DispatcherType.REQUEST)
-               .addWelcomePages("index.html", "index.htm")
-               .setClassLoader(Container.class.getClassLoader());
-   }
-=======
    public void deployServlet(
            Class<? extends ServletContainerInitializer> servletContainerInitializerClass,
            String deploymentPath,
@@ -676,17 +489,12 @@
         // This will catch anything not handled by Resteasy/Servlets, such as IOExceptions "at the wrong time"
         deploymentInfo.setExceptionHandler(new WebServiceExceptions.ServletUndertowExceptionHandler(devMode));
     }
->>>>>>> 806503ef
 
     public Undertow getUndertow() {
         return undertow;
     }
 
-<<<<<<< HEAD
-    public static List<String> getExternalHostnames(Container container) {
-=======
     public static List<String> getExternalHostnames() {
->>>>>>> 806503ef
 
         // Get list of external hostnames
         String defaultHostname = Config.getString(OR_HOSTNAME, null);
@@ -706,18 +514,8 @@
         return externalHostnames;
     }
 
-<<<<<<< HEAD
-    public static Set<String> getCORSAllowedOrigins(Container container) {
-        // Set allowed origins using external hostnames and WEBSERVER_ALLOWED_ORIGINS
-        Set<String> allowedOrigins = new HashSet<>(
-            getExternalHostnames(container)
-                .stream().map(hostname -> "https://" + hostname).toList()
-        );
-        String allowedOriginsStr = getString(container.getConfig(), OR_WEBSERVER_ALLOWED_ORIGINS, null);
-=======
     public static Properties getCORSConfiguration(CORSConfig corsConfig) {
         Properties props = new Properties();
->>>>>>> 806503ef
 
         if (corsConfig != null) {
             props.put("cors.supportsCredentials", Boolean.toString(corsConfig.isCorsAllowCredentials()));
