--- conflicted
+++ resolved
@@ -33,13 +33,8 @@
   server_type = "cx22"   # Change to your desired instance type
   image       = "ubuntu-22.04" # OS image
   location    = "nbg1"   # Data center (e.g., nbg1, fsn1, hel1)
-<<<<<<< HEAD
-  ssh_keys    = []
-  user_data   = file("${path.module}/script.sh")
-=======
   ssh_keys    = [28907178, 28907172]
-  user_data   = file("cloud-init.yml")
->>>>>>> 37d7dfe1
+  user_data   = file("${path.module}/cloud-init.yml")
 
   lifecycle {
     create_before_destroy = true
