--- conflicted
+++ resolved
@@ -176,38 +176,6 @@
         def realmALastFireTimestamp = rulesImport.realmBuildingEngine.lastFireTimestamp
         def apartment2LastFireTimestamp = rulesImport.apartment2Engine.lastFireTimestamp
         def apartment3LastFireTimestamp = rulesImport.apartment3Engine.lastFireTimestamp
-<<<<<<< HEAD
-        def apartment2LivingRoomWindowOpenChange = new AttributeEvent(
-            managerTestSetup.apartment2LivingroomId, "windowOpen", true
-        )
-        assetProcessingService.sendAttributeEvent(apartment2LivingRoomWindowOpenChange)
-
-        then: "the attribute event should have been processed"
-        conditions.eventually {
-            def apartment2LivingRoom = assetStorageService.find(managerTestSetup.apartment2LivingroomId, true)
-            assert apartment2LivingRoom.getAttribute("windowOpen").flatMap{it.getValue(Boolean.class)}.orElse(false)
-        }
-
-        then: "the rules engines should not have fired"
-        conditions.eventually {
-            assert rulesImport.globalEngine.lastFireTimestamp == globalLastFireTimestamp
-            assert rulesImport.masterEngine.lastFireTimestamp == masterLastFireTimestamp
-            assert rulesImport.realmBuildingEngine.lastFireTimestamp == realmALastFireTimestamp
-            assert rulesImport.apartment2Engine.lastFireTimestamp == apartment2LastFireTimestamp
-            assert rulesImport.apartment3Engine.lastFireTimestamp == apartment3LastFireTimestamp
-        }
-
-        when: "time advances"
-        advancePseudoClock(1, TimeUnit.SECONDS, container)
-
-        and: "the Kitchen room asset is modified to add a new attribute but RULE_STATE = true meta is not changed"
-        globalLastFireTimestamp = rulesImport.globalEngine.lastFireTimestamp
-        masterLastFireTimestamp = rulesImport.masterEngine.lastFireTimestamp
-        realmALastFireTimestamp = rulesImport.realmBuildingEngine.lastFireTimestamp
-        apartment2LastFireTimestamp = rulesImport.apartment2Engine.lastFireTimestamp
-        apartment3LastFireTimestamp = rulesImport.apartment3Engine.lastFireTimestamp
-=======
->>>>>>> dae58f0d
         asset.addOrReplaceAttributes(
             new Attribute<>("testString", ValueType.TEXT, "test")
                 .addOrReplaceMeta(
