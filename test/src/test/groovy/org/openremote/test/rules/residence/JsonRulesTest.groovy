package org.openremote.test.rules.residence


import com.google.firebase.messaging.Message
import jakarta.mail.internet.InternetAddress
import jakarta.ws.rs.client.ClientRequestContext
import jakarta.ws.rs.client.ClientRequestFilter
import jakarta.ws.rs.core.MediaType
import jakarta.ws.rs.core.Response
import net.fortuna.ical4j.model.Recur
import org.openremote.container.timer.TimerService
import org.openremote.container.util.MailUtil
import org.openremote.manager.notification.LocalizedNotificationHandler
import org.openremote.model.notification.EmailNotificationMessage
import org.openremote.model.notification.LocalizedNotificationMessage
import org.openremote.model.util.UniqueIdentifierGenerator
import org.openremote.manager.asset.AssetProcessingService
import org.openremote.manager.asset.AssetStorageService
import org.openremote.manager.notification.EmailNotificationHandler
import org.openremote.manager.notification.NotificationService
import org.openremote.manager.notification.PushNotificationHandler
import org.openremote.manager.rules.JsonRulesBuilder
import org.openremote.manager.rules.RulesEngine
import org.openremote.manager.rules.RulesService
import org.openremote.manager.rules.RulesetStorageService
import org.openremote.manager.rules.geofence.ORConsoleGeofenceAssetAdapter
import org.openremote.manager.setup.SetupService
import org.openremote.manager.webhook.WebhookService
import org.openremote.model.asset.Asset
import org.openremote.model.asset.UserAssetLink
import org.openremote.model.asset.impl.ConsoleAsset
import org.openremote.model.asset.impl.ThingAsset
import org.openremote.model.asset.impl.LightAsset
import org.openremote.model.attribute.Attribute
import org.openremote.model.attribute.AttributeEvent
import org.openremote.model.attribute.MetaItem
import org.openremote.model.calendar.CalendarEvent
import org.openremote.model.console.ConsoleProvider
import org.openremote.model.console.ConsoleRegistration
import org.openremote.model.console.ConsoleResource
import org.openremote.model.geo.GeoJSONPoint
import org.openremote.model.notification.AbstractNotificationMessage
import org.openremote.model.notification.Notification
import org.openremote.model.notification.NotificationSendResult
import org.openremote.model.notification.PushNotificationMessage
import org.openremote.model.rules.RealmRuleset
import org.openremote.model.rules.Ruleset
import org.openremote.model.rules.json.JsonRulesetDefinition
import org.openremote.model.util.ValueUtil
import org.openremote.model.value.MetaItemType
import org.openremote.model.value.ValueType
import org.openremote.setup.integration.KeycloakTestSetup
import org.openremote.setup.integration.ManagerTestSetup
import org.openremote.test.ManagerContainerTrait
import spock.lang.Shared
import spock.lang.Specification
import spock.util.concurrent.PollingConditions

import java.time.Duration
import java.time.Instant
import java.time.temporal.ChronoUnit
import java.util.concurrent.TimeUnit

import static java.util.concurrent.TimeUnit.HOURS
import static org.openremote.model.Constants.KEYCLOAK_CLIENT_ID
import static org.openremote.model.rules.RulesetStatus.*
import static org.openremote.model.util.ValueUtil.parse
import static org.openremote.model.value.ValueType.TEXT
import static org.openremote.setup.integration.ManagerTestSetup.DEMO_RULE_STATES_SMART_BUILDING

class JsonRulesTest extends Specification implements ManagerContainerTrait {

    @Shared
    def mockServer = new ClientRequestFilter() {

        private int successCount = 0
        private int failureCount = 0

        @Override
        void filter(ClientRequestContext requestContext) throws IOException {
            def requestUri = requestContext.uri
            def requestPath = requestUri.scheme + "://" + requestUri.host + requestUri.path

            switch (requestPath) {
                case "https://basicserver/webhookplain":
                    if (requestContext.method == "POST" && requestContext.mediaType == MediaType.TEXT_PLAIN_TYPE && requestContext.hasEntity() && requestContext.entity == "test-value") {
                        successCount++
                        requestContext.abortWith(Response.ok().build()); return
                    }
                    break
                case "https://basicserver/webhookjson":
                    if (requestContext.method == "POST" && requestContext.mediaType == MediaType.APPLICATION_JSON_TYPE && requestContext.getHeaderString('test-header') == "test-value" && requestContext.hasEntity()) {
                        def jsonBody = parse(requestContext.entity.toString()).get() as Map
                        if (jsonBody.size() == 1
                                && ((Map)((Object[])jsonBody.values()[0])[0]).get("assetName") == "TestThing"
                                && ((Map)((Object[])jsonBody.values()[0])[0]).get("value") == "test_message") {
                            successCount++
                            requestContext.abortWith(Response.ok().build()); return
                        }
                    }
                    break
            }
            failureCount++
            requestContext.abortWith(Response.serverError().build())
        }
    }

    def cleanup() {
        mockServer.successCount = 0
        mockServer.failureCount = 0
    }

    def "Turn all lights off when console exits the residence geofence"() {

        List<Tuple2<Notification.Target, PushNotificationMessage>> pushTargetsAndMessages = []
        List<jakarta.mail.Message> emailMessages = []
        List<Notification.Target> emailTargets = []
        List<LocalizedNotificationMessage> localizedMessages = []

        given: "the geofence notifier debounce is set to a small value for testing"
        Integer originalDebounceMillis = ORConsoleGeofenceAssetAdapter.NOTIFY_ASSETS_DEBOUNCE_MILLIS
        ORConsoleGeofenceAssetAdapter.NOTIFY_ASSETS_DEBOUNCE_MILLIS = 100

        and: "the container environment is started with the mock handler"
        def conditions = new PollingConditions(timeout: 15, delay: 0.2)
        def container = startContainer(defaultConfig(), defaultServices())
        def pushNotificationHandler = container.getService(PushNotificationHandler.class)
        def emailNotificationHandler = container.getService(EmailNotificationHandler.class)
        def localizedNotificationHandler = container.getService(LocalizedNotificationHandler.class)
        def notificationService = container.getService(NotificationService.class)
        def managerTestSetup = container.getService(SetupService.class).getTaskOfType(ManagerTestSetup.class)
        def keycloakTestSetup = container.getService(SetupService.class).getTaskOfType(KeycloakTestSetup.class)
        def rulesService = container.getService(RulesService.class)
        def rulesetStorageService = container.getService(RulesetStorageService.class)
        def timerService = container.getService(TimerService.class)
        def assetStorageService = container.getService(AssetStorageService.class)
        def assetProcessingService = container.getService(AssetProcessingService.class)
        RulesEngine realmBuildingEngine

        and: "a mock push notification handler"
        PushNotificationHandler mockPushNotificationHandler = Spy(pushNotificationHandler)
        mockPushNotificationHandler.isValid() >> true
        mockPushNotificationHandler.sendMessage(_ as Long, _ as Notification.Source, _ as String, _ as Notification.Target, _ as AbstractNotificationMessage) >> {
            id, source, sourceId, target, message ->
                pushTargetsAndMessages << new Tuple2<>(target, message)
                callRealMethod()
        }
        // Assume sent to FCM
        mockPushNotificationHandler.sendMessage(_ as Message) >> {
            message -> return NotificationSendResult.success()
        }
        notificationService.notificationHandlerMap.put(pushNotificationHandler.getTypeName(), mockPushNotificationHandler)

        and: "a mock email notification handler"
        EmailNotificationHandler mockEmailNotificationHandler = Spy(emailNotificationHandler)
        mockEmailNotificationHandler.isValid() >> true
        mockEmailNotificationHandler.sendMessage(_ as Long, _ as Notification.Source, _ as String, _ as Notification.Target, _ as AbstractNotificationMessage) >> {
            id, source, sourceId, target, message ->
                emailTargets << target
                callRealMethod()
        }

        // Assume sent to server
        mockEmailNotificationHandler.sendMessage(_ as jakarta.mail.Message) >> {
            email ->
                emailMessages << email.get(0)
                return NotificationSendResult.success()
        }
        notificationService.notificationHandlerMap.put(emailNotificationHandler.getTypeName(), mockEmailNotificationHandler)

        // Register localized handler
        LocalizedNotificationHandler mockLocalizedNotificationHandler = Spy(localizedNotificationHandler)
        mockLocalizedNotificationHandler.isValid() >> true
        mockLocalizedNotificationHandler.sendMessage(_ as Long, _ as Notification.Source, _ as String, _ as Notification.Target, _ as AbstractNotificationMessage) >> {
            id, source, sourceId, target, message ->
                localizedMessages << message
        }
        mockLocalizedNotificationHandler.notificationHandlerMap = notificationService.notificationHandlerMap
        notificationService.notificationHandlerMap.put(localizedNotificationHandler.getTypeName(), mockLocalizedNotificationHandler)

        and: "some rules"
        Ruleset ruleset = new RealmRuleset(
                keycloakTestSetup.realmBuilding.name,
                "Demo Apartment - All Lights Off",
                Ruleset.Lang.JSON,
                getClass().getResource("/org/openremote/test/rules/BasicJsonRules.json").text)
        ruleset = rulesetStorageService.merge(ruleset)

        expect: "the rule engines to become available and be running with asset states inserted and no longer tracking location rules"
        conditions.eventually {
            realmBuildingEngine = rulesService.realmEngines.get(keycloakTestSetup.realmBuilding.name)
            assert realmBuildingEngine != null
            assert realmBuildingEngine.isRunning()
            assert realmBuildingEngine.facts.assetStates.size() == DEMO_RULE_STATES_SMART_BUILDING
            assert realmBuildingEngine.lastFireTimestamp > 0
            assert !realmBuildingEngine.trackLocationPredicates
        }

        and: "the room lights in an apartment to be on"
        conditions.eventually {
            def livingroomAsset = assetStorageService.find(managerTestSetup.apartment2LivingroomId, true)
            assert livingroomAsset.getAttribute("lightSwitch").get().value.get()
            assert livingroomAsset.getAttribute("lightSwitchTriggerTimes").get().value.get().length == 2
            assert livingroomAsset.getAttribute("plantsWaterLevels").get().getValue(Map.class).get().get("cactus") == 0.8d
            def bathRoomAsset = assetStorageService.find(managerTestSetup.apartment2BathroomId, true)
            assert bathRoomAsset.getAttribute("lightSwitch").get().value.get()
        }

        when: "a user authenticates"
        def accessToken = authenticate(
                container,
                keycloakTestSetup.realmBuilding.name,
                KEYCLOAK_CLIENT_ID,
                "testuser3",
                "testuser3"
        ).token

        and: "another user authenticates"
        def accessToken2 = authenticate(
                container,
                keycloakTestSetup.realmBuilding.name,
                KEYCLOAK_CLIENT_ID,
                "building",
                "building"
        ).token

        and: "a console is registered by the first user"
        def authenticatedConsoleResource = getClientApiTarget(serverUri(serverPort), keycloakTestSetup.realmBuilding.name, accessToken).proxy(ConsoleResource.class)
        def consoleRegistration = new ConsoleRegistration(null,
                "Test Console",
                "1.0",
                "Android 7.0",
                new HashMap<String, ConsoleProvider>() {
                    {
                        put("geofence", new ConsoleProvider(
                                ORConsoleGeofenceAssetAdapter.NAME,
                                true,
                                false,
                                false,
                                false,
                                false,
                                null
                        ))
                        put("push", new ConsoleProvider(
                                "fcm",
                                true,
                                true,
                                true,
                                true,
                                false,
                                (Map<String, Object>)(parse("{\"token\": \"23123213ad2313b0897efd\"}").orElse(null)
                                )))
                    }
                },
                "",
                ["manager"] as String[])
        consoleRegistration = authenticatedConsoleResource.register(null, consoleRegistration)

        and: "a console is registered by the second user"
        def authenticatedConsoleResource2 = getClientApiTarget(serverUri(serverPort), keycloakTestSetup.realmBuilding.name, accessToken2).proxy(ConsoleResource.class)
        def consoleRegistration2 = new ConsoleRegistration(null,
                "Test Console",
                "1.0",
                "Android 7.0",
                new HashMap<String, ConsoleProvider>() {
                    {
                        put("geofence", new ConsoleProvider(
                                ORConsoleGeofenceAssetAdapter.NAME,
                                true,
                                false,
                                false,
                                false,
                                false,
                                null
                        ))
                        put("push", new ConsoleProvider(
                                "fcm",
                                true,
                                true,
                                true,
                                true,
                                false,
                                (Map<String, Object>)(parse("{\"token\": \"23123213ad2313b0897efd\"}").orElse(null)
                                )))
                    }
                },
                "",
                ["manager"] as String[])
        consoleRegistration2 = authenticatedConsoleResource2.register(null, consoleRegistration2)

        and: "the console attributes are marked as RULE_STATE (inc LOCATION which is needed to trigger the rule)"
        def asset = assetStorageService.find(consoleRegistration.id)
        asset.getAttribute(Asset.LOCATION).ifPresent { it.addMeta(new MetaItem<>(MetaItemType.RULE_STATE))}
        asset.getAttribute(ConsoleAsset.CONSOLE_NAME).ifPresent { it.addMeta(new MetaItem<>(MetaItemType.RULE_STATE))}
        asset.getAttribute(ConsoleAsset.CONSOLE_VERSION).ifPresent { it.addMeta(new MetaItem<>(MetaItemType.RULE_STATE))}
        asset = assetStorageService.merge(asset)

        then: "a geofence refresh notification should have been sent to the console"
        conditions.eventually {
            assert pushTargetsAndMessages.size() == 1
        }

        when:"additional users are linked to this console (to help with testing)"
        assetStorageService.storeUserAssetLinks(
            [
                new UserAssetLink(keycloakTestSetup.realmBuilding.getName(), keycloakTestSetup.testuser2Id, consoleRegistration.id),
                new UserAssetLink(keycloakTestSetup.realmBuilding.getName(), keycloakTestSetup.buildingUserId, consoleRegistration.id)
            ]
        )

        and: "the console location is set to the apartment"
        assetProcessingService.sendAttributeEvent(new AttributeEvent(consoleRegistration.id, Asset.LOCATION.name, ManagerTestSetup.SMART_BUILDING_LOCATION))

        then: "the consoles location should have been updated"
        conditions.eventually {
            def testUser3Console = assetStorageService.find(consoleRegistration.id, true)
            assert testUser3Console != null
            def assetLocation = testUser3Console.getAttribute(Asset.LOCATION).flatMap { it.value }.orElse(null)
            assert assetLocation != null
            assert assetLocation.x == ManagerTestSetup.SMART_BUILDING_LOCATION.x
            assert assetLocation.y == ManagerTestSetup.SMART_BUILDING_LOCATION.y
            assert assetLocation.z == ManagerTestSetup.SMART_BUILDING_LOCATION.z
        }

        then: "the console location asset state should be in the rule engine"
        conditions.eventually {
            def assetState = realmBuildingEngine.facts.assetStates.find {it.id == consoleRegistration.id && it.name == Asset.LOCATION.name}
            assert assetState != null
            assert assetState.getValue().isPresent()
            assert assetState.getValue(GeoJSONPoint.class).map{it.x == ManagerTestSetup.SMART_BUILDING_LOCATION.x}.orElse(false)
            assert assetState.getValue(GeoJSONPoint.class).map{it.y == ManagerTestSetup.SMART_BUILDING_LOCATION.y}.orElse(false)
        }

        when: "the console device moves outside the home geofence (as defined in the rule)"
        def outsideLocation = new GeoJSONPoint(0d, 0d)
        assetProcessingService.sendAttributeEvent(new AttributeEvent(consoleRegistration.id, Asset.LOCATION.name, outsideLocation))

        then: "the apartment lights should be switched off"
        conditions.eventually {
            def livingroomAsset = assetStorageService.find(managerTestSetup.apartment2LivingroomId, true)
            assert !livingroomAsset.getAttribute("lightSwitch").get().value.get()
            assert livingroomAsset.getAttribute("lightSwitchTriggerTimes").flatMap{it.value}.map{it.length}.orElse(0) == 2
            assert livingroomAsset.getAttribute("plantsWaterLevels").get().getValue(Map.class).get().get("cactus") == 0.8
            def bathRoomAsset = assetStorageService.find(managerTestSetup.apartment2BathroomId, true)
            assert !bathRoomAsset.getAttribute("lightSwitch").get().value.get()
        }

        and: "a push notification should have been sent to the console via the asset target with the title 'Test title'"
        conditions.eventually {
            assert pushTargetsAndMessages.count {it.v2.title == "Test title" && it.v1.type == Notification.TargetType.ASSET && it.v1.id == consoleRegistration.id} == 1
        }

        and: "two push notifications should have been sent to the consoles via the linked user targets with test-realm-role% realm attribute with the title 'Linked user test'"
        conditions.eventually {
            assert pushTargetsAndMessages.count {it.v2.title == "Linked user test" && it.v1.type == Notification.TargetType.ASSET && it.v1.id == consoleRegistration.id} == 1
            assert pushTargetsAndMessages.count {it.v2.title == "Linked user test" && it.v1.type == Notification.TargetType.ASSET && it.v1.id == consoleRegistration2.id} == 1
        }

        and: "a push notifications should have been sent to the consoles of the linked user target with test-realm-role-2 realm attribute with the title 'Linked user test 2'"
        conditions.eventually {
            assert pushTargetsAndMessages.count {it.v2.title == "Linked user test 2" && it.v1.type == Notification.TargetType.ASSET && it.v1.id == consoleRegistration.id} == 1
            assert pushTargetsAndMessages.count {it.v2.title == "Linked user test 2" && it.v1.type == Notification.TargetType.ASSET && it.v1.id == consoleRegistration2.id} == 1
        }

        and: "no push notification should have been sent for the test-realm-role-3 notification action"
        conditions.eventually {
            assert pushTargetsAndMessages.count {it.v2.title == "Linked user test 3" && it.v1.type == Notification.TargetType.ASSET && it.v1.id == consoleRegistration.id} == 0
            assert pushTargetsAndMessages.count {it.v2.title == "Linked user test 3" && it.v1.type == Notification.TargetType.ASSET && it.v1.id == consoleRegistration2.id} == 0
        }

        and: "an email notification should have been sent to test@openremote.io with the triggered asset in the body but only containing the triggered asset states"
        conditions.eventually {
            assert emailMessages.any {it.getRecipients(jakarta.mail.Message.RecipientType.TO).length == 1
                && (it.getRecipients(jakarta.mail.Message.RecipientType.TO)[0] as InternetAddress).address == "test@openremote.io"
                && MailUtil.toMailMessage(it, true).content == "<table cellpadding=\"30\"><tr><th>Asset ID</th><th>Asset Name</th><th>Attribute</th><th>Value</th></tr><tr><td>${consoleRegistration.id}</td><td>Test Console</td><td>location</td><td>" + ValueUtil.asJSON(outsideLocation).orElse("") + "</td></tr></table>"}
        }

        and : "an email notification should have been sent to the asset's linked user(s) (only testuser2 has email notifications enabled)"
        conditions.eventually {
            assert emailMessages.any {it.getRecipients(jakarta.mail.Message.RecipientType.TO).length == 1
                    && (it.getRecipients(jakarta.mail.Message.RecipientType.TO)[0] as InternetAddress).address == "testuser2@openremote.local"
                    && MailUtil.toMailMessage(it, true).content == "<table cellpadding=\"30\"><tr><th>Asset ID</th><th>Asset Name</th><th>Attribute</th><th>Value</th></tr><tr><td>${consoleRegistration.id}</td><td>Test Console</td><td>location</td><td>" + ValueUtil.asJSON(outsideLocation).orElse("") + "</td></tr></table>"}
        }

        and: "an localized email notification should have been sent with the triggered asset in the body but only containing the triggered asset states"
        String expectedHtml = "<table cellpadding=\"30\"><tr><th>Asset ID</th><th>Asset Name</th><th>Attribute</th><th>Value</th></tr><tr><td>${consoleRegistration.id}</td><td>Test Console</td><td>location</td><td>" + ValueUtil.asJSON(outsideLocation).orElse("") + "</td></tr></table>"
        conditions.eventually {
            assert localizedMessages.size() == 7
             // Get only email messages
            emailMessages = localizedMessages.findAll { localizedMsg ->
                localizedMsg.getMessages().values().stream().allMatch { message ->
                    message.type == EmailNotificationMessage.TYPE
                }
            }
            
            // Verify email content
            assert emailMessages.stream().allMatch {
                it.getMessages().values().stream().allMatch(m -> {
                    ((EmailNotificationMessage) m).getHtml() == expectedHtml
                })
            }
            
            assert emailMessages.stream().filter {
                it.getMessages().values().stream().allMatch {
                    ((EmailNotificationMessage) it).getSubject() == "Demo Apartment - All Lights Off"
                }
            }.count() == 3
            
            assert emailMessages.stream().filter {
                it.getMessages().values().stream().allMatch {
                    ((EmailNotificationMessage) it).getSubject() == "Linked user localized user test"
                }
            }.count() == 2
            
            // Get push messages
            def pushMessages = localizedMessages.findAll { localizedMsg ->
                localizedMsg.getMessages().values().stream().allMatch { message ->
                    message.type == PushNotificationMessage.TYPE
                }
            }
            
            // Verify push notifications
            def assetIdPushNotification = pushMessages.find { localizedMsg ->
                localizedMsg.getMessages().get("en") instanceof PushNotificationMessage &&
                ((PushNotificationMessage) localizedMsg.getMessages().get("en")).getBody()?.contains(consoleRegistration.id)
            }

            assert assetIdPushNotification != null
            assert ((PushNotificationMessage) assetIdPushNotification.getMessages().get("en")).getBody() == "English: Asset ${consoleRegistration.id} has moved"
            assert ((PushNotificationMessage) assetIdPushNotification.getMessages().get("nl")).getBody() == "Nederlands: Asset ${consoleRegistration.id} is verplaatst"

            // Verify no unprocessed placeholders remain
            assert pushMessages.every { localizedMsg ->
                localizedMsg.getMessages().values().every { msg ->
                    !((PushNotificationMessage) msg).getBody()?.contains("%ASSET_ID%")
                }
            }
        }

        and: "a push notification with asset ID should have been sent to both linked users"
        conditions.eventually {
            // Count notifications for users with test-realm-role
            def linkedNotifications = pushTargetsAndMessages.findAll {
                it.v2.title == "Linked Asset ID Test" && 
                it.v2.body == "This notification is about asset: ${consoleRegistration.id}"
            }
            assert linkedNotifications.size() == 2 // should be sent to both linked users
        }

        and: "the action URL should contain the corect asset ID"
        conditions.eventually {
            // First find the relevant message
            def targetMessage = pushTargetsAndMessages.find { it.v2.title == "URL Asset ID Test" }
            assert targetMessage != null
            
            // Then verify URL
            assert targetMessage.v2.action?.url == "/assets/${consoleRegistration.id}/details"
        }

        and: "notifications should still contain asset ID even for user without access"
        conditions.eventually {
        assetStorageService.storeUserAssetLinks([
            new UserAssetLink(keycloakTestSetup.realmBuilding.getName(), keycloakTestSetup.testuser3Id, consoleRegistration.id)
            ])
             // Print debug info
            println "Available notifications:"
            pushTargetsAndMessages.each { target, msg ->
                println "Target: ${target}, Message: title='${msg.title}', body='${msg.body}'"
            }
            
            assert pushTargetsAndMessages.any {
                it.v1.type == Notification.TargetType.ASSET &&
                it.v2.title == "Asset ID Test" &&
                it.v2.body == "Your asset ID is: ${consoleRegistration.id}"
            }
        }

        and: "after a few seconds the rule should not have fired again"
        new PollingConditions(timeout: 5, initialDelay: 1).eventually {
            assert pushTargetsAndMessages.findAll {it.v2.title == "Test title"}.size() == 1
        }

        when: "the console device moves back inside the home geofence (as defined in the rule)"
        def lastFireTimestamp = realmBuildingEngine.lastFireTimestamp
        assetProcessingService.sendAttributeEvent(new AttributeEvent(consoleRegistration.id, Asset.LOCATION.name, ManagerTestSetup.SMART_BUILDING_LOCATION))

        then: "the engine fires at least one more time"
        conditions.eventually {
            assert realmBuildingEngine.lastFireTimestamp > lastFireTimestamp
        }

        when: "the console device moves outside the home geofence again (as defined in the rule)"
        emailMessages.clear()
        assetProcessingService.sendAttributeEvent(new AttributeEvent(consoleRegistration.id, Asset.LOCATION.name, new GeoJSONPoint(-10d, -4d)))

        then: "another notification should have been sent to the console"
        conditions.eventually {
            assert pushTargetsAndMessages.findAll {it.v2.title == "Test title"}.size() == 2
        }

        and: "an email notification should have been sent to test@openremote.io with the triggered asset in the body but only containing the triggered asset states"
        conditions.eventually {
            assert emailMessages.any {it.getRecipients(jakarta.mail.Message.RecipientType.TO).length == 1
                    && (it.getRecipients(jakarta.mail.Message.RecipientType.TO)[0] as InternetAddress).address == "test@openremote.io"
                    && MailUtil.toMailMessage(it, true).content == "<table cellpadding=\"30\"><tr><th>Asset ID</th><th>Asset Name</th><th>Attribute</th><th>Value</th></tr><tr><td>${consoleRegistration.id}</td><td>Test Console</td><td>location</td><td>" + ValueUtil.asJSON(new GeoJSONPoint(-10d, -4d)).orElse("") + "</td></tr></table>"}
        }

        when: "the console sends a location update with a new location but still outside the geofence"
        def timestamp = assetStorageService.find(consoleRegistration.id, true).getAttribute(Asset.LOCATION).flatMap{it.getTimestamp()}.orElse(timerService.getCurrentTimeMillis())
        def attributeEvent = new AttributeEvent(consoleRegistration.id, Asset.LOCATION.name, new GeoJSONPoint(10d, 10d), timestamp)
        assetProcessingService.sendAttributeEvent(attributeEvent)

        then: "after a few seconds the rule should not have fired again"
        new PollingConditions(timeout: 5, initialDelay: 1).eventually {
            assert pushTargetsAndMessages.findAll {it.v2.title == "Test title"}.size() == 2
        }

        when: "the ruleset is modified to add a 4hr recurrence per asset"
        def version = ruleset.version
        JsonRulesetDefinition jsonRules = ValueUtil.JSON.readValue(ruleset.rules, JsonRulesetDefinition.class)
        jsonRules.rules[0].recurrence.mins = 240
        ruleset.rules = ValueUtil.asJSON(jsonRules).orElse(null)
        ruleset = rulesetStorageService.merge(ruleset)

        then: "the ruleset to be redeployed"
        conditions.eventually {
            assert realmBuildingEngine.deployments.find{it.key == ruleset.id}.value.version == version+1
            assert realmBuildingEngine.deployments.find{it.key == ruleset.id}.value.status == DEPLOYED
        }

        and: "another notification should have been sent to the console when rule is redeployed"
        conditions.eventually {
            assert pushTargetsAndMessages.findAll {it.v2.title == "Test title"}.size() == 3
        }

        when: "the console device moves back inside the home geofence (as defined in the rule)"
        lastFireTimestamp = realmBuildingEngine.lastFireTimestamp
        assetProcessingService.sendAttributeEvent(new AttributeEvent(consoleRegistration.id, Asset.LOCATION.name, ManagerTestSetup.SMART_BUILDING_LOCATION))

        then: "the engine fires at least one more time"
        conditions.eventually {
            assert realmBuildingEngine.lastFireTimestamp > lastFireTimestamp
        }

        when: "the console device moves outside the home geofence again (as defined in the rule)"
        attributeEvent = new AttributeEvent(consoleRegistration.id, Asset.LOCATION.name, new GeoJSONPoint(0d, 0d))
        assetProcessingService.sendAttributeEvent(attributeEvent)

        then: "after a few seconds the rule should not have fired again"
        new PollingConditions(timeout: 5, initialDelay: 1).eventually {
            assert pushTargetsAndMessages.findAll {it.v2.title == "Test title"}.size() == 3
        }

        when: "the console device moves back inside the home geofence (as defined in the rule)"
        lastFireTimestamp = realmBuildingEngine.lastFireTimestamp
        assetProcessingService.sendAttributeEvent(new AttributeEvent(consoleRegistration.id, Asset.LOCATION.name, ManagerTestSetup.SMART_BUILDING_LOCATION))

        then: "the engine fires at least one more time"
        conditions.eventually {
            assert realmBuildingEngine.lastFireTimestamp > lastFireTimestamp
        }

        when: "when time advances 5 hours"
        advancePseudoClock(5, HOURS, container)

        and: "the console device moves outside the home geofence again (as defined in the rule)"
        attributeEvent = new AttributeEvent(consoleRegistration.id, Asset.LOCATION.name, new GeoJSONPoint(0d, 0d))
        assetProcessingService.sendAttributeEvent(attributeEvent)

        then: "another notification should have been sent to the console"
        conditions.eventually {
            assert pushTargetsAndMessages.findAll {it.v2.title == "Test title" && it.v1.id == consoleRegistration.id}.size() == 4
        }

        when: "a validity period is added to the ruleset"
        version = ruleset.version
        def validityStart = Instant.ofEpochMilli(getClockTimeOf(container)).plus(2, ChronoUnit.HOURS)
        def validityEnd = Instant.ofEpochMilli(getClockTimeOf(container)).plus(4, ChronoUnit.HOURS)
        def recur = new Recur(Recur.Frequency.DAILY, 3)
        recur.setInterval(2)
        def calendarEvent = new CalendarEvent(
                Date.from(validityStart),
                Date.from(validityEnd),
                recur)
        ruleset.setValidity(calendarEvent)
        ruleset = rulesetStorageService.merge(ruleset)

        then: "the ruleset should be redeployed and paused until 1st occurrence"
        conditions.eventually {
            assert realmBuildingEngine.deployments.find{it.key == ruleset.id}.value.version == version+1
            assert realmBuildingEngine.deployments.find{it.key == ruleset.id}.value.status == PAUSED
        }

        when: "the same AttributeEvent is sent"
        timestamp = attributeEvent.getTimestamp()+1
        attributeEvent.setTimestamp(timestamp)
        assetProcessingService.sendAttributeEvent(attributeEvent)

        then: "the event should have been committed to the DB"
        conditions.eventually {
            def console = assetStorageService.find(consoleRegistration.id, true)
            assert console.getAttribute(Asset.LOCATION).flatMap{it.getTimestamp()}.orElse(0) == timestamp
        }

        and: "no notification should have been sent as outside the validity period"
        assert pushTargetsAndMessages.findAll {it.v2.title == "Test title"}.size() == 4

        when: "time advances to inside the validity period"
        advancePseudoClock(3, HOURS, container)

        then: "the ruleset should be unpaused (1st occurrence)"
        conditions.eventually {
            assert realmBuildingEngine.deployments.find{it.key == ruleset.id}.value.status == DEPLOYED
        }

        when: "the same AttributeEvent is sent"
        timestamp = attributeEvent.getTimestamp()+1
        attributeEvent.setTimestamp(timestamp)
        assetProcessingService.sendAttributeEvent(attributeEvent)

        then: "the event should have been committed to the DB"
        conditions.eventually {
            def console = assetStorageService.find(consoleRegistration.id, true)
            assert console.getAttribute(Asset.LOCATION).flatMap{it.getTimestamp()}.orElse(0) == timestamp
        }

        and: "another notification should have been sent as inside the validity period"
        conditions.eventually {
            assert pushTargetsAndMessages.findAll {it.v2.title == "Test title"}.size() == 5
        }

        when: "time advances past the validity period"
        advancePseudoClock(1, HOURS, container)

        then: "the ruleset should become paused again (until next occurrence)"
        conditions.eventually {
            assert realmBuildingEngine.deployments.find{it.key == ruleset.id}.value.status == PAUSED
        }

        when: "the same AttributeEvent is sent"
        timestamp = attributeEvent.getTimestamp()+1
        attributeEvent.setTimestamp(timestamp)
        assetProcessingService.sendAttributeEvent(attributeEvent)

        then: "the event should have been committed to the DB"
        conditions.eventually {
            def console = assetStorageService.find(consoleRegistration.id, true)
            assert console.getAttribute(Asset.LOCATION).flatMap{it.getTimestamp()}.orElse(0) == timestamp
        }

        and: "no notification should have been sent as outside the validity period"
        assert pushTargetsAndMessages.findAll {it.v2.title == "Test title"}.size() == 5

        when: "time advances to inside the next validity period"
        advancePseudoClock(47, HOURS, container)

        then: "eventually the ruleset should be unpaused (next occurrence)"
        conditions.eventually {
            assert realmBuildingEngine.deployments.find{it.key == ruleset.id}.value.status == DEPLOYED
        }

        when: "time advances past the validity period"
        advancePseudoClock(1, HOURS, container)

        then: "the ruleset should become paused again (until last occurrence)"
        conditions.eventually {
            assert realmBuildingEngine.deployments.find{it.key == ruleset.id}.value.status == PAUSED
        }

        when: "time advances to inside the next validity period"
        advancePseudoClock(47, HOURS, container)

        then: "eventually the ruleset should be unpaused (last occurrence)"
        conditions.eventually {
            assert realmBuildingEngine.deployments.find{it.key == ruleset.id}.value.status == DEPLOYED
        }

        when: "time advances past the validity period"
        advancePseudoClock(1, HOURS, container)

        then: "the ruleset should expire"
        conditions.eventually {
            assert realmBuildingEngine.deployments.find{it.key == ruleset.id}.value.status == EXPIRED
        }

        cleanup: "static variables are reset and the mock is removed"
        if (originalDebounceMillis != null) {
            ORConsoleGeofenceAssetAdapter.NOTIFY_ASSETS_DEBOUNCE_MILLIS = originalDebounceMillis
        }
        if (notificationService != null) {
            notificationService.notificationHandlerMap.put(emailNotificationHandler.getTypeName(), emailNotificationHandler)
            notificationService.notificationHandlerMap.put(pushNotificationHandler.getTypeName(), pushNotificationHandler)
        }
    }

    def "Trigger actions when attribute conditions match for specified durations"() {

        given: "the container environment is started"
        def conditions = new PollingConditions(timeout: 15, delay: 0.2)
        def container = startContainer(defaultConfig(), defaultServices())
        def keycloakTestSetup = container.getService(SetupService.class).getTaskOfType(KeycloakTestSetup.class)
        def rulesService = container.getService(RulesService.class)
        def rulesetStorageService = container.getService(RulesetStorageService.class)
        def timerService = container.getService(TimerService.class)
        def assetStorageService = container.getService(AssetStorageService.class)
        RulesEngine realmBuildingEngine

        and: "the pseudo clock is stopped"
        stopPseudoClock()

        when: "a light asset is added to the building realm"
        def lightId = UniqueIdentifierGenerator.generateId("TestLight")
        def lightAsset = new LightAsset("TestLight")
                .setId(lightId)
                .setRealm(keycloakTestSetup.realmBuilding.name)
                .setLocation(new GeoJSONPoint(0, 0))
                .setBrightness(100)
                .setNotes("TurnOff")
                .setOnOff(true)

     
        def ruleState = new MetaItem<>(MetaItemType.RULE_STATE)
        lightAsset.getAttributes().get("brightness").get().addMeta(ruleState)
        lightAsset.getAttributes().get("onOff").get().addMeta(ruleState)
        lightAsset.getAttributes().get("notes").get().addMeta(ruleState)
        assetStorageService.merge(lightAsset)

        then: "the light asset should be present, brightness should be 100, notes should be TurnOff and onOff should be true"
        conditions.eventually {
            def light = assetStorageService.find(lightId)
            assert light != null
            assert light.getAttribute("brightness").get().getValue().orElse(0) == 100
            assert light.getAttribute("notes").get().getValue().orElse("") == "TurnOff"
            assert light.getAttribute("onOff").get().getValue().orElse(false) == true
        }

        when: "a thing asset is added to the building realm"
        def thingId = UniqueIdentifierGenerator.generateId("TestThing")
        def thingAsset = new ThingAsset("TestThing")
                .setId(thingId)
                .setRealm(keycloakTestSetup.realmBuilding.name)
                .setLocation(new GeoJSONPoint(0, 0))
                .setNotes("Test")
        thingAsset.getAttributes().get("notes").get().addMeta(ruleState)
        thingAsset = assetStorageService.merge(thingAsset)

        then: "the thing asset should be present, notes should be Test"
        conditions.eventually {
            def thing = assetStorageService.find(thingId)
            assert thing != null
            assert thing.getAttribute("notes").get().getValue().orElse("") == "Test"
        }

<<<<<<< HEAD


=======
>>>>>>> aada85bd
        // RuleSet: IF light onOff true for 3 minutes AND notes equals TurnOff for 5 minutes AND brightness higher than 0 for 10 minutes AND thingAsset notes is Test THEN set brightness to 0 and turn off the light
        // OR IF light has brightness higher than 0 for 10 minutes THEN set brightness to 0 and turn off the light
        when: "a ruleset with a duration map has been added"
        def rulesStr = getClass().getResource("/org/openremote/test/rules/JsonAttributeDurationRule.json").text
        def rule = parse(rulesStr, JsonRulesetDefinition.class).orElseThrow()
        Ruleset ruleset = new RealmRuleset(
                keycloakTestSetup.realmBuilding.name,
                "Duration Rule",
                Ruleset.Lang.JSON,
                rulesStr)
        ruleset = rulesetStorageService.merge(ruleset)
        def lastFireTimestamp = 0

        then: "the rule engines to become available and be running with asset states inserted"
        conditions.eventually {
            realmBuildingEngine = rulesService.realmEngines.get(keycloakTestSetup.realmBuilding.name)
            assert realmBuildingEngine != null
            assert realmBuildingEngine.isRunning()
            assert realmBuildingEngine.facts.assetStates.size() == DEMO_RULE_STATES_SMART_BUILDING + 4 // 4 additional rule states
            assert realmBuildingEngine.lastFireTimestamp == timerService.getNow().toEpochMilli()
            lastFireTimestamp = realmBuildingEngine.lastFireTimestamp
        }

        when: "time advances 1 minute"
        advancePseudoClock(1, TimeUnit.MINUTES, container)

        then: "the brightness value should be 100 since not all durations have been met"
        conditions.eventually {
            def light = assetStorageService.find(lightId)
            assert light.getAttribute("brightness").get().getValue().orElse(0) == 100
            assert realmBuildingEngine.lastFireTimestamp > lastFireTimestamp
            lastFireTimestamp = realmBuildingEngine.lastFireTimestamp
        }


        when: "time advances for 5 minutes"
        advancePseudoClock(5, TimeUnit.MINUTES, container)

        then: "the brightness value should still be 100 since it hasn't been higher than 0 for 10 minutes"
        conditions.eventually {
            def light = assetStorageService.find(lightId)
            assert light.getAttribute("brightness").get().getValue().orElse(0) == 100
            assert realmBuildingEngine.lastFireTimestamp > lastFireTimestamp
            lastFireTimestamp = realmBuildingEngine.lastFireTimestamp
        }

        when: "the brightness gets changed to 0 to cause the durations starting time to be reset"
        lightAsset = assetStorageService.find(lightId)
        lightAsset.getAttribute("brightness").get().setValue(0)
        assetStorageService.merge(lightAsset)

        then: "the brightness value should be 0"
        conditions.eventually {
            def light = assetStorageService.find(lightId)
            assert light.getAttribute("brightness").get().getValue().orElse(0) == 0
        }

<<<<<<< HEAD
        //advance by 3 seconds to make sure the rule engine has fired (causing the start time to be updated for brightness greater than 0)
        advancePseudoClock(3, TimeUnit.SECONDS, container)
=======
        //advance by 6 seconds to make sure the rule engine has fired (causing the start time to be updated for brightness greater than 0)
        advancePseudoClock(6, TimeUnit.SECONDS, container)
>>>>>>> aada85bd

        when: "brightness gets set to 100 again"
        lightAsset = assetStorageService.find(lightId)
        lightAsset.getAttribute("brightness").get().setValue(100)
        assetStorageService.merge(lightAsset)

        then: "the brightness value should be 100"
        conditions.eventually {
            def light = assetStorageService.find(lightId)
            assert light.getAttribute("brightness").get().getValue().orElse(0) == 100
        }

        when: "time advances for 5 minutes and brightness gets updated to 99"
        advancePseudoClock(5, TimeUnit.MINUTES, container)
        lightAsset = assetStorageService.find(lightId)
        lightAsset.getAttribute("brightness").get().setValue(99)
        assetStorageService.merge(lightAsset)

        then: "the brightness value should be 99"
        conditions.eventually {
            def light = assetStorageService.find(lightId)
            assert light.getAttribute("brightness").get().getValue().orElse(0) == 99
        }

<<<<<<< HEAD
        when: "time advances for 6 minutes"
        advancePseudoClock(6, TimeUnit.MINUTES, container)
=======

        when: "time advances for 2 minutes"
        advancePseudoClock(2, TimeUnit.MINUTES, container)

        then: "the brightness should still be 99 since it hasn't been above 0 for 10 minutes."
        conditions.eventually {
            def light = assetStorageService.find(lightId)
            assert light.getAttribute("brightness").get().getValue().orElse(0) == 99
        }

        when: "time advances for 5 minutes"
        advancePseudoClock(5, TimeUnit.MINUTES, container)
>>>>>>> aada85bd

        then: "the brightness value should be 0 and since the conditions are met and brightness was above 0 for 10 minutes"
        conditions.eventually {
            def light = assetStorageService.find(lightId)
            assert light.getAttribute("brightness").get().getValue().orElse(0) == 0
            assert light.getAttribute("onOff").get().getValue().orElse(false) == false
            assert realmBuildingEngine.lastFireTimestamp > lastFireTimestamp
            lastFireTimestamp = realmBuildingEngine.lastFireTimestamp
        }


        when: "time advances for 10 minutes"
        advancePseudoClock(10, TimeUnit.MINUTES, container)

        then: "the brightness value should still be 0 and the light should still be off"
        conditions.eventually {
            def light = assetStorageService.find(lightId)
            assert light.getAttribute("brightness").get().getValue().orElse(0) == 0
            assert light.getAttribute("onOff").get().getValue().orElse(false) == false
            assert realmBuildingEngine.lastFireTimestamp > lastFireTimestamp
            lastFireTimestamp = realmBuildingEngine.lastFireTimestamp
        }


        when: "light gets turned on again with 100 brightness and notes has been set to empty"
        lightAsset = assetStorageService.find(lightId)
        lightAsset.getAttribute("brightness").get().setValue(100)
        lightAsset.getAttribute("notes").get().setValue("")
        lightAsset.getAttribute("onOff").get().setValue(true)
        assetStorageService.merge(lightAsset)


        then: "the light asset should be present, brightness should be 100, notes should be empty and onOff should be true"
        conditions.eventually {
            def light = assetStorageService.find(lightId)
            assert light != null
            assert light.getAttribute("brightness").get().getValue().orElse(0) == 100
            assert light.getAttribute("notes").get().getValue().orElse("") == ""
            assert light.getAttribute("onOff").get().getValue().orElse(false) == true
        }

        
        when: "time advances for 5 minutes"
        advancePseudoClock(5, TimeUnit.MINUTES, container)

        then: "the brightness value should be 100"
        conditions.eventually {
            def light = assetStorageService.find(lightId)
            assert light.getAttribute("brightness").get().getValue().orElse(0) == 100
            assert light.getAttribute("onOff").get().getValue().orElse(false) == true
            assert light.getAttribute("notes").get().getValue().orElse(null) == ""
            assert realmBuildingEngine.lastFireTimestamp > lastFireTimestamp
            lastFireTimestamp = realmBuildingEngine.lastFireTimestamp
        }


        when: "time advances another 10 minutes"
        advancePseudoClock(10, TimeUnit.MINUTES, container)

        then: "the brightness value should still be 100"
        conditions.eventually {
            def light = assetStorageService.find(lightId)
            assert light.getAttribute("brightness").get().getValue().orElse(0) == 100
            assert light.getAttribute("onOff").get().getValue().orElse(false) == true
            assert light.getAttribute("notes").get().getValue().orElse(null) == ""
            assert realmBuildingEngine.lastFireTimestamp > lastFireTimestamp
            lastFireTimestamp = realmBuildingEngine.lastFireTimestamp
        }

        when: "time advances another 20 minutes"
        advancePseudoClock(20, TimeUnit.MINUTES, container)

        then: "the brightness value should be 0 and the light asset should be turned off since the OR condition of brightness above 0 for 30 minutes has been met"
        conditions.eventually {
            def light = assetStorageService.find(lightId)
            assert light.getAttribute("brightness").get().getValue().orElse(0) == 0
            assert light.getAttribute("onOff").get().getValue().orElse(false) == false
            assert realmBuildingEngine.lastFireTimestamp > lastFireTimestamp
            lastFireTimestamp = realmBuildingEngine.lastFireTimestamp
        }

    }

    def "Trigger actions based on the position of the sun"() {

        given: "the container environment is started"
        def conditions = new PollingConditions(timeout: 15, delay: 0.2)
        def container = startContainer(defaultConfig(), defaultServices())
        def pushNotificationHandler = container.getService(PushNotificationHandler.class)
        def emailNotificationHandler = container.getService(EmailNotificationHandler.class)
        def notificationService = container.getService(NotificationService.class)
        def managerTestSetup = container.getService(SetupService.class).getTaskOfType(ManagerTestSetup.class)
        def keycloakTestSetup = container.getService(SetupService.class).getTaskOfType(KeycloakTestSetup.class)
        def rulesService = container.getService(RulesService.class)
        def rulesetStorageService = container.getService(RulesetStorageService.class)
        def timerService = container.getService(TimerService.class)
        def assetStorageService = container.getService(AssetStorageService.class)
        def assetProcessingService = container.getService(AssetProcessingService.class)
        RulesEngine realmBuildingEngine

        and: "a thing asset is added to the building realm"
        def thingId = UniqueIdentifierGenerator.generateId("TestThing")
        def thingAsset = new ThingAsset("TestThing")
                .setId(thingId)
                .setRealm(keycloakTestSetup.realmBuilding.name)
                .setLocation(new GeoJSONPoint(0, 0))
                .addAttributes(
                        new Attribute<>("sunset", ValueType.INTEGER, null),
                        new Attribute<>("sunriseWithOffset", ValueType.INTEGER, null),
                        new Attribute<>("twilightHorizon", ValueType.INTEGER, null),
                )
        thingAsset = assetStorageService.merge(thingAsset)

        and: "the pseudo clock is stopped"
        stopPseudoClock()

        when: "a ruleset with sunset trigger condition is added whose action updates the thing asset"
        def rulesStr = getClass().getResource("/org/openremote/test/rules/JsonRuleSunset.json").text
        def rule = parse(rulesStr, JsonRulesetDefinition.class).orElseThrow()
        Ruleset ruleset = new RealmRuleset(
                keycloakTestSetup.realmBuilding.name,
                "Sunset Rule",
                Ruleset.Lang.JSON,
                rulesStr)
        ruleset = rulesetStorageService.merge(ruleset)
        def sunsetCalculator = JsonRulesBuilder.getSunCalculator(ruleset, rule.rules[0].when.groups[0].items[0].sun, timerService)
        def sunTimes = sunsetCalculator.execute()
        def lastFireTimestamp = 0

        then: "the rule engines to become available and be running with asset states inserted"
        conditions.eventually {
            realmBuildingEngine = rulesService.realmEngines.get(keycloakTestSetup.realmBuilding.name)
            assert realmBuildingEngine != null
            assert realmBuildingEngine.isRunning()
            assert realmBuildingEngine.facts.assetStates.size() == DEMO_RULE_STATES_SMART_BUILDING
            assert realmBuildingEngine.lastFireTimestamp == timerService.getNow().toEpochMilli()
            lastFireTimestamp = realmBuildingEngine.lastFireTimestamp
            assert sunsetCalculator != null
        }

        and: "the next sunset should be calculated and should be in the future"
        assert sunTimes.getSet() != null
        assert sunTimes.getSet().toInstant().isAfter(timerService.getNow())

        and: "the rule should not have triggered"
        conditions.eventually {
            thingAsset = assetStorageService.find(thingId) as ThingAsset
            assert thingAsset.getAttribute("sunset").get().getValue().orElse(0) == 0
        }

        when: "time advances slightly"
        advancePseudoClock(1, TimeUnit.SECONDS, container)

        then: "the rule engine should have fired again and the rule should not have triggered"
        conditions.eventually {
            assert realmBuildingEngine.lastFireTimestamp > lastFireTimestamp
            assert realmBuildingEngine.lastFireTimestamp == timerService.getNow().toEpochMilli()
            thingAsset = assetStorageService.find(thingId) as ThingAsset
            assert thingAsset.getAttribute("sunset").get().getValue().orElse(0) == 0
            lastFireTimestamp = realmBuildingEngine.lastFireTimestamp
        }

        when: "time advances slightly past the next sunset time and the rule engine fires"
        advancePseudoClock(Duration.between(timerService.getNow(), sunTimes.getSet()).getSeconds()+1, TimeUnit.SECONDS, container)

        then: "the rule engine should have fired again and the rule should have triggered"
        def lastUpdateTime = 0
        conditions.eventually {
            assert realmBuildingEngine.lastFireTimestamp > lastFireTimestamp
            assert realmBuildingEngine.lastFireTimestamp == timerService.getNow().toEpochMilli()
            thingAsset = assetStorageService.find(thingId) as ThingAsset
            assert thingAsset.getAttribute("sunset").get().getValue().orElse(0) == 100
            lastFireTimestamp = realmBuildingEngine.lastFireTimestamp
            lastUpdateTime = thingAsset.getAttribute("sunset").get().getTimestamp().orElse(0)
        }

        when: "time advances slightly"
        advancePseudoClock(1, TimeUnit.SECONDS, container)

        then: "the rule engine should have fired again and the rule should not have triggered"
        conditions.eventually {
            assert realmBuildingEngine.lastFireTimestamp >= lastFireTimestamp + 1000
            thingAsset = assetStorageService.find(thingId) as ThingAsset
            assert thingAsset.getAttribute("sunset").get().getTimestamp().orElse(-1) == lastUpdateTime
        }

        when: "time advances past the sunset"
        sunTimes = sunsetCalculator.on(sunTimes.getSet().plusHours(1)).execute()
        advancePseudoClock(Duration.between(timerService.getNow(), sunTimes.getRise()).getSeconds(), TimeUnit.SECONDS, container)

        and: "the updated attribute is cleared"
        thingAsset.getAttribute("sunset").get().setValue(null)
        thingAsset = assetStorageService.merge(thingAsset)

        then: "the rule engine should have fired again and the rule should not have triggered"
        conditions.eventually {
            assert realmBuildingEngine.lastFireTimestamp > lastFireTimestamp
            assert realmBuildingEngine.lastFireTimestamp == timerService.getNow().toEpochMilli()
            thingAsset = assetStorageService.find(thingId) as ThingAsset
            assert thingAsset.getAttribute("sunset").get().getValue().orElse(0) == 0
            lastFireTimestamp = realmBuildingEngine.lastFireTimestamp
        }

        when: "time advances slightly past the next sunset time and the rule engine fires"
        sunTimes = sunsetCalculator.on(sunTimes.getSet().plusHours(1)).execute()
        advancePseudoClock(Duration.between(timerService.getNow(), sunTimes.getSet().plusSeconds(10)).getSeconds()+1, TimeUnit.SECONDS, container)

        then: "the rule engine should have fired again and the rule should have triggered"
        conditions.eventually {
            assert realmBuildingEngine.lastFireTimestamp > lastFireTimestamp
            assert realmBuildingEngine.lastFireTimestamp == timerService.getNow().toEpochMilli()
            thingAsset = assetStorageService.find(thingId) as ThingAsset
            assert thingAsset.getAttribute("sunset").get().getValue().orElse(0) == 100
        }

        when: "a schedule is added to the rule to enable it 2 hours after sunset each day"
        ruleset.setValidity(new CalendarEvent(sunTimes.getSet().plusHours(2).toDate(), sunTimes.getSet().plusHours(12).toDate(), new Recur(Recur.Frequency.DAILY, 5)))
        ruleset = rulesetStorageService.merge(ruleset)

        then: "the rule should become paused in the engine"
        conditions.eventually {
            assert realmBuildingEngine.deployments.get(ruleset.id).status == PAUSED
        }

        when: "the updated attribute is cleared"
        thingAsset.getAttribute("sunset").get().setValue(null)
        thingAsset = assetStorageService.merge(thingAsset)

        and: "time advances into the next active time of the rule"
        sunTimes = sunsetCalculator.on(sunTimes.getSet().plusHours(1)).execute()
        advancePseudoClock(Duration.between(timerService.getNow(), sunTimes.getSet().plusHours(4)).getSeconds(), TimeUnit.SECONDS, container)

        then: "the rule should become un-paused in the engine"
        conditions.eventually {
            assert realmBuildingEngine.deployments.get(ruleset.id).status == DEPLOYED
        }

        then: "the rule engine should have fired again and the rule should not have triggered (as past sunset)"
        conditions.eventually {
            assert realmBuildingEngine.lastFireTimestamp > lastFireTimestamp
            assert realmBuildingEngine.lastFireTimestamp == timerService.getNow().toEpochMilli()
            thingAsset = assetStorageService.find(thingId) as ThingAsset
            assert thingAsset.getAttribute("sunset").get().getValue().orElse(0) == 0
            lastFireTimestamp = realmBuildingEngine.lastFireTimestamp
        }

        when: "a ruleset with sunrise offset trigger condition is added whose action updates the thing asset"
        rulesStr = getClass().getResource("/org/openremote/test/rules/JsonRuleSunriseOffset.json").text
        rule = parse(rulesStr, JsonRulesetDefinition.class).orElseThrow()
        ruleset = new RealmRuleset(
                keycloakTestSetup.realmBuilding.name,
                "Sunrise with offset Rule",
                Ruleset.Lang.JSON,
                rulesStr)
        ruleset = rulesetStorageService.merge(ruleset)
        sunsetCalculator = JsonRulesBuilder.getSunCalculator(ruleset, rule.rules[0].when.groups[0].items[0].sun, timerService)
        sunTimes = sunsetCalculator.execute()

        then: "the rule engines to become available and be running with asset states inserted"
        conditions.eventually {
            realmBuildingEngine = rulesService.realmEngines.get(keycloakTestSetup.realmBuilding.name)
            assert realmBuildingEngine != null
            assert realmBuildingEngine.isRunning()
            assert realmBuildingEngine.facts.assetStates.size() == DEMO_RULE_STATES_SMART_BUILDING
            assert realmBuildingEngine.lastFireTimestamp == timerService.getNow().toEpochMilli()
            lastFireTimestamp = realmBuildingEngine.lastFireTimestamp
        }

        and: "the next sunrise should be calculated and should be in the future"
        assert sunTimes.getRise() != null
        assert sunTimes.getRise().toInstant().isAfter(timerService.getNow())

        and: "the rule should not have triggered"
        conditions.eventually {
            thingAsset = assetStorageService.find(thingId) as ThingAsset
            assert thingAsset.getAttribute("sunriseWithOffset").get().getValue().orElse(0) == 0
        }

        when: "time advances slightly past the next sunrise time and the rule engine fires"
        advancePseudoClock(Duration.between(timerService.getNow(), sunTimes.getRise()).getSeconds()+1, TimeUnit.SECONDS, container)

        then: "the rule engine should have fired again and the rule should not have triggered"
        conditions.eventually {
            assert realmBuildingEngine.lastFireTimestamp > lastFireTimestamp
            assert realmBuildingEngine.lastFireTimestamp == timerService.getNow().toEpochMilli()
            thingAsset = assetStorageService.find(thingId) as ThingAsset
            assert thingAsset.getAttribute("sunriseWithOffset").get().getValue().orElse(0) == 0
            lastFireTimestamp = realmBuildingEngine.lastFireTimestamp
        }

        when: "time advances past the offset delay and the rule engine fires"
        advancePseudoClock(rule.rules[0].when.groups[0].items[0].sun.offsetMins, TimeUnit.MINUTES, container)

        then: "the rule engine should have fired again and the rule should have triggered"
        conditions.eventually {
            assert realmBuildingEngine.lastFireTimestamp > lastFireTimestamp
            assert realmBuildingEngine.lastFireTimestamp == timerService.getNow().toEpochMilli()
            thingAsset = assetStorageService.find(thingId) as ThingAsset
            assert thingAsset.getAttribute("sunriseWithOffset").get().getValue().orElse(0) == 100
        }

        when: "a ruleset with twilight trigger condition is added whose action updates the thing asset"
        rulesStr = getClass().getResource("/org/openremote/test/rules/JsonRuleTwilight.json").text
        rule = parse(rulesStr, JsonRulesetDefinition.class).orElseThrow()
        ruleset = new RealmRuleset(
                keycloakTestSetup.realmBuilding.name,
                "Twilight Rule",
                Ruleset.Lang.JSON,
                rulesStr)
        ruleset = rulesetStorageService.merge(ruleset)
        sunsetCalculator = JsonRulesBuilder.getSunCalculator(ruleset, rule.rules[0].when.groups[0].items[0].sun, timerService)
        sunTimes = sunsetCalculator.execute()

        then: "the rule engines to become available and be running with asset states inserted"
        conditions.eventually {
            realmBuildingEngine = rulesService.realmEngines.get(keycloakTestSetup.realmBuilding.name)
            assert realmBuildingEngine != null
            assert realmBuildingEngine.isRunning()
            assert realmBuildingEngine.facts.assetStates.size() == DEMO_RULE_STATES_SMART_BUILDING
            assert realmBuildingEngine.lastFireTimestamp == timerService.getNow().toEpochMilli()
            lastFireTimestamp = realmBuildingEngine.lastFireTimestamp
        }

        and: "the next twilight should be calculated and should be in the future"
        assert sunTimes.getRise() != null
        assert sunTimes.getRise().toInstant().isAfter(timerService.getNow())

        and: "the rule should not have triggered"
        conditions.eventually {
            thingAsset = assetStorageService.find(thingId) as ThingAsset
            assert thingAsset.getAttribute("twilightHorizon").get().getValue().orElse(0) == 0
        }

        when: "time advances slightly past the next occurrence time and the rule engine fires"
        advancePseudoClock(Duration.between(timerService.getNow(), sunTimes.getRise()).getSeconds()+1, TimeUnit.SECONDS, container)

        then: "the rule engine should have fired again and the rule should have triggered"
        conditions.eventually {
            assert realmBuildingEngine.lastFireTimestamp > lastFireTimestamp
            assert realmBuildingEngine.lastFireTimestamp == timerService.getNow().toEpochMilli()
            thingAsset = assetStorageService.find(thingId) as ThingAsset
            assert thingAsset.getAttribute("twilightHorizon").get().getValue().orElse(0) == 100
        }

        cleanup: "static variables are reset"
        if (notificationService != null) {
            notificationService.notificationHandlerMap.put(emailNotificationHandler.getTypeName(), emailNotificationHandler)
            notificationService.notificationHandlerMap.put(pushNotificationHandler.getTypeName(), pushNotificationHandler)
        }
    }

    def "Trigger webhook when thing asset has changed"() {

        given: "the container environment is started"
        def conditions = new PollingConditions(timeout: 15, delay: 0.2)
        def container = startContainer(defaultConfig(), defaultServices())
        def keycloakTestSetup = container.getService(SetupService.class).getTaskOfType(KeycloakTestSetup.class)
        def rulesService = container.getService(RulesService.class)
        def rulesetStorageService = container.getService(RulesetStorageService.class)
        def assetStorageService = container.getService(AssetStorageService.class)
        def assetProcessingService = container.getService(AssetProcessingService.class)
        def webhookService = container.getService(WebhookService.class)
        RulesEngine realmBuildingEngine

        and: "the web target builder is configured to use the mock server"
        if (!webhookService.clientBuilder.configuration.isRegistered(mockServer)) {
            webhookService.clientBuilder.register(mockServer, Integer.MAX_VALUE)
        }
        assert webhookService.clientBuilder.configuration.isRegistered(mockServer)

        and: "a thing asset is added to the building realm"
        def thingId = UniqueIdentifierGenerator.generateId("TestThing")
        def thingAsset = new ThingAsset("TestThing")
                .setId(thingId)
                .setRealm(keycloakTestSetup.realmBuilding.name)
                .setLocation(new GeoJSONPoint(0, 0))
                .addAttributes(
                        new Attribute<>("webhookAttribute", TEXT).addMeta(
                                new MetaItem<>(MetaItemType.RULE_STATE)
                        )
                )
        thingAsset = assetStorageService.merge(thingAsset)

        and: "a ruleset with 'has value' condition is added whose action triggers the webhook"
        Ruleset ruleset = new RealmRuleset(
                keycloakTestSetup.realmBuilding.name,
                "Webhook Rule",
                Ruleset.Lang.JSON,
                getClass().getResource("/org/openremote/test/rules/JsonRuleWebhook.json").text)
        ruleset = rulesetStorageService.merge(ruleset)
        assert ruleset != null

        expect: "the attribute we will change being unset"
        conditions.eventually {
            thingAsset = assetStorageService.find(thingId) as ThingAsset
            assert thingAsset != null
            assert thingAsset.getAttribute("webhookAttribute").get() != null
            assert !thingAsset.getAttribute("webhookAttribute").get().getValue().isPresent()
        }

        and: "the rule engines to become available and be running with asset states and deployments inserted"
        conditions.eventually {
            realmBuildingEngine = rulesService.realmEngines.get(keycloakTestSetup.realmBuilding.name)
            assert realmBuildingEngine != null
            assert realmBuildingEngine.isRunning()
            assert realmBuildingEngine.deployments.size() == 1
            assert realmBuildingEngine.deployments.values().iterator().next().name == "Webhook Rule"
            assert realmBuildingEngine.deployments.values().iterator().next().status == DEPLOYED
            assert realmBuildingEngine.facts.assetStates.size() == (DEMO_RULE_STATES_SMART_BUILDING + 1)
            assert realmBuildingEngine.lastFireTimestamp > 0
        }

        when: "the webhook attribute is changing"
        assetProcessingService.sendAttributeEvent(new AttributeEvent(thingId, "webhookAttribute", "test_message"))

        then: "the webhook attribute should have been updated"
        conditions.eventually {
            def thingAsset2 = assetStorageService.find(thingId, true)
            assert thingAsset2 != null
            assert thingAsset2.getAttribute("webhookAttribute").get().value.get() == "test_message"
        }

        expect: "The mock server has received a successful response"
        conditions.eventually {
            assert mockServer.successCount == 2
            assert mockServer.failureCount == 0
        }
    }
}<|MERGE_RESOLUTION|>--- conflicted
+++ resolved
@@ -751,11 +751,6 @@
             assert thing.getAttribute("notes").get().getValue().orElse("") == "Test"
         }
 
-<<<<<<< HEAD
-
-
-=======
->>>>>>> aada85bd
         // RuleSet: IF light onOff true for 3 minutes AND notes equals TurnOff for 5 minutes AND brightness higher than 0 for 10 minutes AND thingAsset notes is Test THEN set brightness to 0 and turn off the light
         // OR IF light has brightness higher than 0 for 10 minutes THEN set brightness to 0 and turn off the light
         when: "a ruleset with a duration map has been added"
@@ -813,13 +808,8 @@
             assert light.getAttribute("brightness").get().getValue().orElse(0) == 0
         }
 
-<<<<<<< HEAD
-        //advance by 3 seconds to make sure the rule engine has fired (causing the start time to be updated for brightness greater than 0)
-        advancePseudoClock(3, TimeUnit.SECONDS, container)
-=======
         //advance by 6 seconds to make sure the rule engine has fired (causing the start time to be updated for brightness greater than 0)
         advancePseudoClock(6, TimeUnit.SECONDS, container)
->>>>>>> aada85bd
 
         when: "brightness gets set to 100 again"
         lightAsset = assetStorageService.find(lightId)
@@ -844,10 +834,6 @@
             assert light.getAttribute("brightness").get().getValue().orElse(0) == 99
         }
 
-<<<<<<< HEAD
-        when: "time advances for 6 minutes"
-        advancePseudoClock(6, TimeUnit.MINUTES, container)
-=======
 
         when: "time advances for 2 minutes"
         advancePseudoClock(2, TimeUnit.MINUTES, container)
@@ -860,7 +846,6 @@
 
         when: "time advances for 5 minutes"
         advancePseudoClock(5, TimeUnit.MINUTES, container)
->>>>>>> aada85bd
 
         then: "the brightness value should be 0 and since the conditions are met and brightness was above 0 for 10 minutes"
         conditions.eventually {
