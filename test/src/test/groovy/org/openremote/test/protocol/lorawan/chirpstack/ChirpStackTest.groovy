--- conflicted
+++ resolved
@@ -96,12 +96,6 @@
     ChirpStackGrpcServer grpcServer
 
     @Shared
-    int grpcPort
-
-    @Shared
-    ChirpStackGrpcServer grpcServer
-
-    @Shared
     Mqtt3AsyncClient mqttClient
 
     def setupSpec() {
@@ -130,10 +124,6 @@
         mqttClient?.disconnect()
         mqttBroker?.stopServer()
         grpcServer?.stop()
-<<<<<<< HEAD
-        tempDataDir?.deleteDir()
-=======
->>>>>>> cfa94cff
     }
 
     def "ChirpStack CSV Import Test"() {
@@ -359,29 +349,17 @@
                 .addService(new DeviceProfileService())
                 .build()
                 .start()
-<<<<<<< HEAD
-            println "Fake gRPC server started on port $port"
-=======
->>>>>>> cfa94cff
         }
 
         void stop() {
             if (server != null) {
                 server.shutdownNow()
-<<<<<<< HEAD
-                println "Fake gRPC server stopped"
-=======
->>>>>>> cfa94cff
             }
         }
 
         private static class DeviceService extends DeviceServiceGrpc.DeviceServiceImplBase {
             @Override
             void list(ListDevicesRequest request, StreamObserver<ListDevicesResponse> responseObserver) {
-<<<<<<< HEAD
-                println "Fake DeviceService is called"
-=======
->>>>>>> cfa94cff
                 DeviceListItem device1 = DeviceListItem.newBuilder()
                     .setDevEui(DEV_EUI_1)
                     .setName(ASSET_NAME_1)
@@ -406,10 +384,6 @@
         private static class DeviceProfileService extends DeviceProfileServiceGrpc.DeviceProfileServiceImplBase {
             @Override
             void get(GetDeviceProfileRequest request, StreamObserver<GetDeviceProfileResponse> responseObserver) {
-<<<<<<< HEAD
-                println "Fake DeviceProfileService is called"
-=======
->>>>>>> cfa94cff
                 if (PROFILE_ID != request.id) {
                     responseObserver.onError(
                         Status.NOT_FOUND
