--- conflicted
+++ resolved
@@ -122,13 +122,7 @@
                 clientEventClientSecret
             );
 
-<<<<<<< HEAD
-        // Add asset RW roles to service user
-        User serviceUser = keycloakProvider.getClientServiceUser(tenantBuilding.getRealm(), mqttClient.getClientId());
-        keycloakProvider.updateUserRoles(tenantBuilding.getRealm(), serviceUser.getId(), buildingMqttClientId, ClientRole.READ_ASSETS.getValue(), ClientRole.WRITE_ASSETS.getValue(), ClientRole.WRITE_ATTRIBUTES.getValue());
-=======
         ClientEventService clientEventService = container.getService(ClientEventService.class);
         clientEventService.addClientCredentials(clientCredentials);
->>>>>>> 0efaac44
     }
 }