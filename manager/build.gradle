--- conflicted
+++ resolved
@@ -23,11 +23,7 @@
     implementation "org.eclipse.angus:angus-mail:$jakartaMailVersion"
     implementation "io.swagger.core.v3:swagger-jaxrs2-jakarta:$swaggerVersion"
     implementation "org.openjdk.nashorn:nashorn-core:$nashornVersion"
-<<<<<<< HEAD
-//    implementation "org.apache.camel:camel-undertow:4.0.0-M3" // TODO: Update all of camel to this version which uses jakarta packages
-=======
     implementation "org.apache.camel:camel-undertow:$camelVersion"
->>>>>>> c9b5ef31
 
     implementation ("io.netty:netty-codec-http:$nettyVersion") {
         force = true
