{
  "map": "Map",
  "map_plural": "Maps",
  "rule": "Rule",
  "rule_plural": "Rules",
  "rules": "Rules",
  "asset": "Asset",
  "asset_plural": "Assets",
  "assets": "Assets",
  "attribute": "Attribute",
  "attributes": "Attributes",
  "attribute_plural": "Attributes",
  "optional_attributes": "Optional attributes",
  "insights": "Insights",
  "scenes": "Scenes",
  "settings": "Settings",
  "language": "Language",
  "selectLanguage": "Select language",
  "logout": "Log out",
  "login": "Log in",
  "reload": "Reload",
  "edit": "Edit",
  "monday": "Monday",
  "tuesday": "Tuesday",
  "wednesday": "Wednesday",
  "thursday": "Thursday",
  "friday": "Friday",
  "saturday": "Saturday",
  "sunday": "Sunday",
  "MO": "MO",
  "TU": "TU",
  "WE": "WE",
  "TH": "TH",
  "FR": "FR",
  "SA": "SA",
  "SU": "SU",
  "sceneStartTime": "Scene start time",
  "sceneConfiguration": "Scene Configuration",
  "temperature": "Temperature",
  "enabled": "Enabled",
  "disabled": "Disabled",
  "scene": "Scene",
  "user": "User",
  "empty": "Has no value",
  "notEmpty": "Has a value",
  "equals": "Equals",
  "notEquals": "Not equals",
  "greaterThan": "Greater than",
  "greaterEquals": "Greater than or equal to",
  "lessThan": "Less than",
  "lessEquals": "Less than or equal to",
  "between": "Between",
  "notBetween": "Is not between",
  "contains": "Contains",
  "notContains": "Does not contain",
  "startsWith": "Starts with",
  "notStartsWith": "Does not start with",
  "endsWith": "Ends with",
  "notEndsWith": "Does not end with",
  "containsKey": "Contains key",
  "notContainsKey": "Does not contain key",
  "true": "Is true",
  "false": "Is false",
  "radiusMin": "Radius (min. 100m)",
  "withinRadius": "Inside circle",
  "outsideRadius": "Outside circle",
  "withinRectangle": "Inside rectangle",
  "outsideRectangle": "Outside rectangle",
  "indexContains": "Array index contains",
  "notIndexContains": "Array index does not contain",
  "lengthEquals": "Array length equals",
  "notLengthEquals": "Array length does not equal",
  "lengthGreaterThan": "Array length greater than",
  "lengthLessThan": "Array length less than",
  "valueChanges": "Value changes",
  "save": "Save",
  "close": "Close",
  "active": "Active",
  "deleteRulesetsConfirm": "Remove ruleset(s)?",
  "deleteRulesetsFailed": "Failed to delete one or more requested rulesets(s)",
  "saveRulesetFailed": "Failed to save ruleset",
  "confirmContinueRulesetModified": "Ruleset has been modified, discard changes?",
  "when": "When",
  "then": "Then",
  "orWhen": "Or when",
  "datetime": "Datetime",
  "time": "Time",
  "pickLocation": "Pick a location",
  "triggerType": "Trigger Type",
  "timeOfDay": "Time of Day",
  "offsetInMinutes": "Offset in minutes",
  "sunrise": "Sunrise",
  "sunset": "Sunset",
  "twilight_morning_civil": "Morning twilight",
  "twilight_evening_civil": "Evening twilight",
  "rulesEditorAddCondition": "Add condition",
  "rulesEditorAddGroup": "Add group",
  "rulesEditorAddAction": "Add action",
  "sortBy": "Sort by",
  "assetType": "Asset type",
  "creationDate": "Creation date",
  "lang": "Language",
  "status": "Status",
  "name": "Name",
  "deleteAssetsConfirm": "Remove asset(s) and all descendant assets?",
  "deleteAssetsFailed": "Failed to delete requested asset(s)",
  "ok": "OK",
  "cancel": "Cancel",
  "discard": "Discard",
  "createdOn": "Created on",
  "createdOnWithDate": "Created: {{-date, lll}}",
  "updatedWithDate": "Updated: {{-date, lll}}",
  "accessPublicRead": "Public read",
  "type": "Type",
  "path": "Path",
  "showOnMap": "Show on map",
  "noAssetSelected": "Please select an asset on the left",
  "multiAssetSelected": "{{assetNbr}} assets selected",
  "changeParent": "Change Parent",
  "setParent": "Select parent asset",
  "noAssetTypeSelected": "Please select an asset type on the left",
  "loading": "Loading...",
  "noResults": "No results found.",
  "noAssetsFound": "No assets found",
  "filterInvite": "Filter with at least 3 characters",
  "location": "Location",
  "longPressSetLoc": "Long press to set location",
  "hour": "Hour",
  "day": "Day",
  "week": "Week",
  "month": "Month",
  "year": "Year",
  "period": "Period",
  "ending": "Ending",
  "timeframe": "Timeframe",
  "addAttribute": "Add attribute",
  "selectAttributes": "Select attributes",
  "selectAttribute": "Select attribute",
  "clearTable": "Clear",
  "export": "Export",
  "addAssetAttribute": "Add asset attribute",
  "add": "Add",
  "EQUALS_COMPARATOR": "Equals",
  "GREATER_THAN": "Greater than",
  "LESS_THAN": "Less than",
  "READ_ATTRIBUTE": "Read attribute",
  "WRITE_ATTRIBUTE": "Write attribute",
  "BOOLEAN_INPUT": "Boolean",
  "NUMBER_INPUT": "Number",
  "TEXT_INPUT": "Text",
  "ADD_OPERATOR": "Add",
  "SUBTRACT_OPERATOR": "Subtract",
  "COMBINE_TEXT": "Combine text",
  "MULTIPLY_OPERATOR": "Multiply",
  "DIVIDE_OPERATOR": "Divide",
  "AND_GATE": "And gate",
  "OR_GATE": "Or gate",
  "NOT_GATE": "Not gate",
  "NUMBER_SWITCH": "Number switch",
  "TEXT_SWITCH": "Text switch",
  "ROUND_NODE": "Round",
  "input": "Input",
  "processors": "Processors",
  "output": "Output",
  "selectAsset": "Select asset",
  "selectAssetOnTheLeft": "Select an asset on the left",
  "noRuleStateAttributes": "No attributes with 'rule state' or 'agent link' configuration item found",
  "noDatapointsAttributes": "No attributes with 'store data points' or 'agent link' configuration item found",
  "noAttributesToShow": "No attributes found",
  "noAttributesConnected": "No attributes connected.",
  "noDatapointsOrRuleStateAttributes": "No attributes with 'rule state', 'store data points', or 'agent link' configuration item found",
  "copy": "Copy",
  "paste": "Paste",
  "delete": "Delete",
  "fitViewToSelectedNodes": "Fit view to selected nodes",
  "resetView": "Reset view",
  "fitView": "Fit view",
  "areYouSure": "Are you sure?",
  "flowEditor": "Flow editor",
  "else": "else",
  "english": "English",
  "arabic": "Arabic",
  "chinese": "Chinese",
  "dutch": "Dutch",
  "french": "French",
  "german": "German",
  "italian": "Italian",
  "portuguese": "Portuguese",
  "spanish": "Spanish",
  "noRuleSelected": "Please select a rule on the left",
  "anyOfThisType": "Any of this type",
  "notification": "Notification",
  "matched": "Matched",
  "matchedOfType": "Matched of type {{type}}",
  "unmatched": "Unmatched",
  "wait": "Wait",
  "webhook": "Webhook",
  "webUrl": "Web URL",
  "header": "Header",
  "addRequestHeader": "Add Request Header",
  "requiresAuthorization": "Requires Authorization",
  "tokenUrl": "Token URL",
  "method": "Method",
  "includeBodyInRequest": "Include body in Request",
  "linkedUsers": "Linked users",
  "setup": "Setup",
  "selectFile": "Select file",
  "file": "File",
  "discoverAssets": "Discover assets",
  "discovering": "Discovering",
  "underlyingAssets": "Underlying assets",
  "groupAssetName": "Asset name",
  "history": "History",
  "info": "Info",
  "notSupported": "Not supported",
  "ruleName": "Rule name",
  "value": "Value",
  "values": "Values",
  "and": "and",
  "number": "Number",
  "string": "Text",
  "operator": "Operator",
  "area": "Area",
  "timestamp": "Timestamp",
  "level": "Level",
  "limit": "Limit",
  "live": "Live",
  "categories": "Categories",
  "subCategoryFilters": "Sub category filters",
  "category": "Category",
  "subCategory": "Sub category",
  "message": "Message",
  "warn": "Warning",
  "error": "Error",
  "always": "Always",
  "once": "Once",
  "oncePerHour": "Once per hour",
  "oncePerDay": "Once per day",
  "oncePerWeek": "Once per week",
  "reset": "Reset",
  "noLongerMatches": "No longer matches",
  "logs": "Logs",
  "addRemoveAttributes": "Add/remove attributes",
  "email": "Email",
  "push-notification": "Push notification",
  "subject": "Subject",
  "openWebsiteUrl": "Website to be opened",
  "openInBrowser": "Open in browser (for external websites)",
  "buttonTextConfirm": "Text for action button",
  "buttonTextDecline": "Text for decline button",
  "custom": "Custom attribute",
  "realm": "Realm",
  "realm_plural": "Realms",
  "displayName":"Friendly name",
  "deleteRealmConfirm":"Are you sure you want to delete this Realm?",
  "serviceUser": "Service user",
  "user_plural": "Users",
  "regularUser_plural": "Regular users",
  "serviceUser_plural": "Service users",
  "creating_regularUser": "Creating a new user",
  "creating_serviceUser": "Creating a new service user",
  "regenerateSecret": "Regenerate secret",
  "generateSecretInfo": "A secret will be generated on user creation.",
  "copySecret": "Copy Secret",
  "copiedSecretToClipboard": "Copied the Secret to your clipboard!",
  "clipboard": "Clipboard",
  "savedSuccessfully": "saved successfully!",
  "role": "Role",
  "role_plural": "Roles",
  "description": "Description",
  "passwordMismatch":"Passwords do not match",
  "username":"Username",
  "firstName":"First name",
  "surname":"Surname",
  "deleteUserConfirm":"Are you sure you want to delete this user?",
  "deleteRoleConfirm":"Are you sure you want to delete this role?",
  "realmRules": "Realm",
  "globalRules": "Global",
  "recipients": "Recipients",
  "JSON": "When-Then",
  "FLOW": "Flow",
  "GROOVY": "Groovy",
  "JAVASCRIPT": "JavaScript",
  "gatewayConnection": "Manager interconnect",
  "gateway": "Manager interconnect",
  "connectionDetails": "CONNECTION DETAILS",
  "secured": "Secured",
  "clientSecret": "Client secret",
  "clientId": "Client ID",
  "refreshToken": "Refresh Token",
  "port": "Port",
  "host": "Hostname",
  "errorOccurred": "An error has occurred",
  "sendFailed": "Send failed",
  "managerError": {
    "MANAGER_FAILED_TO_LOAD": "Manager failed to load (see console logs)",
    "AUTH_FAILED": "Auth failed to load (see console logs)",
    "AUTH_TYPE_UNSUPPORTED": "Requested auth type not supported",
    "CONSOLE_ERROR": "Console error (see console logs)",
    "EVENTS_CONNECTION_ERROR": "Event bus connection error (see console logs)",
    "TRANSLATION_ERROR": "Translations error (see console logs)"
  },
  "appError": {
    "noConfig": "No app config provided",
    "noReduxStore": "No Redux store provided",
    "noPages": "No pages provided"
  },
  "couldNotRetrieveAttribute": "Could not retrieve attribute information",
  "pressEnterToSend": "Press Enter to send",
  "sending": "Sending",
  "submit": "Submit",
  "password": "Password",
  "repeatPassword": "Repeat password",
  "details": "Details",
  "permissions":"Permissions",
  "linkedAssets":"Linked assets",
  "realm_role_plural":"Realm roles",
  "manager_role_plural":"Manager roles",
  "restrictAccess": "Restrict access",
  "selectRestrictedAssets": "{{number}} assets",
  "restrictedAccessToAssets": "Restricted access to",
  "fullAccessLabel":"Admin: full access; manage users and roles",
  "noChildAssets": "No child assets",
  "account": "Account",
  "editAttribute": "Change attribute",
  "editDelta": "Delta",
  "editCurrentValue": "Decimals",
  "decimals": "Decimals",
  "percentage": "Percentage",
  "absolute": "Absolute",
  "editAsset": "Modify",
  "viewAsset": "View",
  "addAsset": "Add asset",
  "parent": "Parent",
  "none": "None",
  "properties": "Properties",
  "pressed": "Pressed",
  "released": "Released",
  "open": "Open",
  "closed": "Closed",
  "on": "On",
  "off": "Off",
  "min": "Min",
  "max": "Max",
  "units": {
    "per": "/",
    "squared": "²",
    "cubed": "³",
    "peak": "p",
    "mega": "M",
    "kilo": "k",
    "centi": "c",
    "milli": "m",
    "micro": "µ",
    "percentage": "%",
    "acre": "acre",
    "hectare": "ha",
    "decibel": "dB",
    "decibel_attenuated": "dB(A)",
    "celsius": "°C",
    "fahrenheit": "°F",
    "kelvin": "K",
    "year": "yr",
    "month": "month",
    "week": "wk",
    "day": "day",
    "hour": "h",
    "minute": "min",
    "second": "s",
    "metre": "m",
    "mile": "mi",
    "yard": "yd",
    "foot": "ft",
    "inch": "in",
    "mile_scandinavian": "mil",
    "gram": "g",
    "ounce": "oz",
    "pound": "lb",
    "stone": "st",
    "degree": "°",
    "radian": "rad",
    "knot": "kn",
    "litre": "l",
    "gallon": "gal",
    "fluid_ounce": "fl.oz",
    "joule": "J",
    "btu": "BTU",
    "watt": "W",
    "lux": "lx",
    "lumen": "lm",
    "pascal": "Pa",
    "bar": "bar",
    "inch_mercury": "inHg",
    "volt": "V",
    "ohm": "Ω",
    "amp": "A",
    "hertz": "Hz",
    "rpm": "rpm",
    "carbon": "CO2",
    "meta": {},
    "attribute": {}
  },
  "format": {
    "meta": {},
    "attribute": {}
  },
  "constraints": {
    "meta": {},
    "attribute": {}
  },
  "label": {
    "asset": {
      "ElectricityProducerSolarAsset": "PV solar asset",
      "ElectricityProducerWindAsset": "Wind turbine asset"
    },
    "meta": {},
    "attribute": {},
    "value": {}
  },
  "metaOverrides": {
    "label": {}
  },
  "attributeOverrides": {
    "label": {}
  },
  "addMetaItems": "Add configuration items",
  "loseChanges": "Discard changes?",
  "confirmContinueAssetModified": "Asset has been modified, discard changes?",
  "saveAssetFailed": "Failed to save asset",
  "noCommand": "No command",
  "start": "Start",
  "stop": "Stop",
  "assetTypes": {
    "noDescription": "No description available",
    "urn:openremote:protocol:knx": {
      "description": "Protocol for connecting to a KNX"
    }
  },
  "validityType":"Schedule type",
  "validityAlways":"Always active",
  "validityPeriod":"Plan an occurrence",
  "validityRecurrence":"Plan a repeating occurrence",
  "activeFromTo": "Active from {{start}} to {{end}}",
  "fromTo":"From {{start}} to {{end}}",
  "fromToDays":"from {{start}} to {{days}} days later {{end}}",
  "forDays":"for {{days}} days",
  "scheduleRuleActivity": "Schedule Rule Activity",
  "allDay": "All day",
  "apply": "apply",
  "to": "to",
  "from": "from",
  "never": "Never",
  "repetitionEnds": "Repetition ends",
  "repeatOccurrenceEvery": "Repeat occurrence every",
  "daysOfTheWeek": "days of the week",
  "dismiss": "dismiss",
  "createAssetFailed": "Failed to create asset",
  "moveAssetFailed": "Failed to move asset",
  "logCategory": {},
  "readPermissions": "Read permissions",
  "writePermissions": "Write permissions",
  "valueType": "Value type",
  "dataExport": "Data export",
  "dataSelection": "Data selection",
  "exportFrom": "Export from",
  "assetName": "Asset name",
  "attributeName": "Attribute name",
  "oldestDatapoint": "Oldest datapoint",
  "latestDatapoint": "Latest datapoint",
  "arrayDimensions": "Array dimensions",
  "addParameter": "Add parameter",
  "addItem": "Add item",
  "array": "Array",
  "agentId": "Agent ID",
  "agentNotFound": "Agent not found",
  "agentTypeMismatch": "Agent type mismatch",
  "loadFailedRoles": "Failed to load roles",
  "loadFailedUsers": "Failed to load users",
  "loadFailedUserInfo": "Failed to load user info",
  "validation": {
    "noSchemaMatchFound": "No schema match found",
    "invalidAsset": "Asset is not valid",
    "invalidAttributeValue": "Invalid attribute value for attribute '{{attrName}}'",
    "invalidMetaItemValue": "Invalid configuration item value for `{{metaName}}` on attribute '{{attrName}}'",
    "invalidNumber": "Invalid number",
    "invalidJSON": "Invalid JSON",
    "invalidDate": "Invalid date",
    "keyAlreadyExists": "Key already exists"
  },
  "autoProvisioning": "Auto provisioning",
  "provisioningConfigs": "Provisioning configurations",
  "loadFailedProvisioningConfigs": "Failed to load provisioning configurations",
  "deleteProvisioningConfigConfirm":"Are you sure you want to delete this provisioning config?\nClients that use this config will no longer be able to connect.",
  "assetTemplate": "Asset template",
  "createAsRestrictedUser": "Create restricted user",
  "ignoreExpiryDate": "Ignore expiry date",
  "CACertPem": "CA Certificate (PEM)",
  "schema": {
    "noDescriptionAvailable": "No description is available",
    "selectTypeMessage": "Select a type to see a description",
    "keyInputLabel": "Key",
    "anyOfPickerLabel": "{{label}} type",
    "title": {
      "indexedItem": "Item {{index}}"
    }
  },
  "rowsPerPage": "Rows per page",
  "createUserFailed": "Create user failed",
  "saveUserFailed": "Save user failed",
  "saveUserSucceeded": "Saved user successfully!",
  "userAlreadyExists": "Error occurred! This user already exists.",
  "invalidUsername": "Username must be 3-255 alpha numerical characters",
  "invalidEmail": "Invalid email address",
  "yes": "Yes",
  "no": "No",
  "linked": "Linked",
  "filter": {
    "filter": "Filter",
    "clear": "CLEAR",
    "action": "FILTER",
    "assetTypeLabel": "Asset type",
    "assetTypeNone": "None",
    "assetTypeMenuNone": "None",
    "attributeLabel": "Attribute",
    "attributeValueLabel": "Attribute value",
    "assetTypeDoesNotExist": "Filter : Asset type does not exist"
  },
  "realmDeleteConfirm": "Warning! this will delete everything in this realm, type the realm name '{{realmName}}' to confirm.",
  "realmDeleteFailed": "Failed to delete realm",
  "rulesetStatus": {
    "DEPLOYED": "Successfully deployed",
    "NOSTATUS": "Disabled",
    "LOOP_ERROR": "Loop error",
    "COMPILATION_ERROR": "Compilation error",
    "EXECUTION_ERROR": "Execution error",
    "EXPIRED": "Validity period over",
    "PAUSED": "Paused until in validity period",
    "REMOVED": "Removed",
    "READY": "Ready; waiting error resolution"
  },
  "public": "Public",
  "shared": "Shared",
  "private": "Private",
  "width": "Width",
  "height": "Height",
  "layout": "Layout",
  "display": "Display",
  "screen": "Screen",
  "uploadFile" : "Upload file",
  "thresholds": "Thresholds",
  "noDashboardSelected": "Please select a dashboard on the left",
  "noDashboardFound": "No dashboard could be found.",
  "noDashboardWriteAccess": "You don't have access to edit this dashboard.",
  "confirmContinueDashboardModified": "Dashboard has been edited, do you want to discard the changes?",
  "dashboards": "Dashboards",
  "dashboard": {
    "widget": "Widget",
    "widgets": "Widgets",
    "widget-kpi": "KPI",
    "widget-linechart": "Line Chart",
    "presets.wrap_to_single_column": "Wrap to single column",
    "presets.keep_layout": "Keep layout",
    "presets.block_device": "Block this device",
    "presets.redirect": "Redirect to a different dashboard..",
    "size.fullscreen": "Fullscreen",
    "size.large": "Large",
    "size.desktop": "Desktop",
    "size.medium": "Medium",
    "size.small": "Small",
    "size.mobile": "Mobile",
    "size.custom": "Custom size",
    "access.public": "Public",
    "access.shared": "Realm Users",
    "access.private": "Only me",
    "saveSuccessful": "Saved dashboard successfully!",
    "initialName": "New Dashboard",
    "openInNewTab": "Open in new tab",
    "whoCanView": "Who can <b>view</b> the dashboard?",
    "whoCanEdit": "Who can <b>edit</b> the dashboard?",
    "numberOfColumns": "Number of columns",
    "maxScreenWidth": "Max screen width",
    "onScreenMyBoardShould": "On a {{size}} screen my board should:",
    "setToMobilePreset": "Set Mobile Preset",
    "zoomPercent": "Zoom %",
    "presetSize": "Preview size",
    "renderingGrid": "Rendering grid...",
    "deviceNotSupported": "This dashboard does not support your device.",
    "deletePermanentWarning": "This will delete {{dashboard}} permanently.",
    "deleteWidgetWarning": "This will remove the widget from your board, and be permanently deleted after saving.",
    "widgetTooSmall": "Widget is too small.",
    "showTimestampControls": "Show timestamp controls",
    "showLegend": "Show legend",
    "showValueAs": "Show value as",
    "deleteWidget": "Delete widget",
    "myDashboards": "My dashboards",
    "createdByOthers": "Created by others"
  },
  "south": "South",
  "east": "East",
  "west": "West",
  "north": "North",
  "default": "Default",
  "appearance": "Appearance",
  "configuration": {
    "" : "Appearance",
    "main": "Main",
    "realmStyling": "REALM STYLING",
    "addRealmCustomization" : "Add Realm Style",
    "realmTitle": "Manager app title",
    "defaultLanguage": "Default language",
    "images": "Images",
    "logo": "Logo",
    "center": "Center",
    "logoMobile": "Logo mobile",
    "realmColors": "Realm colours",
    "--or-app-color4": "Primary: buttons, actions, and list headers",
    "--or-app-color5": "Borders and lines: tables and separators",
    "--or-app-color6": "Invalid and errors: warning icons and helper text",
    "--or-app-color1": "Surface: surface colour for dialogs, panels, and headers",
    "--or-app-color2": "Background: colour behind surface panels",
    "--or-app-color3": "Text: page and panel titles",
    "--or-app-color8": "Text on primary: text on items with the primary colour",
    "navigation" : "Navigation",
    "navigationDescription": "Primary navigation is shown in the page header, secondary items can be found in the menu on the right.",
    "primaryNavigation" : "Primary menu",
    "secondaryNavigation" : "Secondary menu",
    "reloadPage" : "To see the changes that have been made, reload the page",
    "deleteRealmCustomization": "Delete Style",
<<<<<<< HEAD
    "deleteRealmCustomizationConfirm":"Are you sure you want to delete this Realm style?",
    "mapBounds": "Boundaries",
    "mapZoom": "Zoom",
    "mapSettings": "Map settings",
    "maxZoom": "Maximal zoom",
    "minZoom": "Minimal zoom",
    "deleteMapCustomization": "Delete map settings",
    "deleteMapCustomizationConfirm":"Are you sure you want to delete this Map customization?",
    "addMapCustomization" : "Add map settings"
  }
=======
    "deleteRealmCustomizationConfirm":"Are you sure you want to delete this Realm style?"
  },
  "mqttSessions": "MQTT sessions",
  "address": "Address",
  "since": "Since",
  "roles": "Roles",
  "restrictedUser": "Restricted user"
>>>>>>> 1fb7a11f
}<|MERGE_RESOLUTION|>--- conflicted
+++ resolved
@@ -626,7 +626,6 @@
     "secondaryNavigation" : "Secondary menu",
     "reloadPage" : "To see the changes that have been made, reload the page",
     "deleteRealmCustomization": "Delete Style",
-<<<<<<< HEAD
     "deleteRealmCustomizationConfirm":"Are you sure you want to delete this Realm style?",
     "mapBounds": "Boundaries",
     "mapZoom": "Zoom",
@@ -636,14 +635,10 @@
     "deleteMapCustomization": "Delete map settings",
     "deleteMapCustomizationConfirm":"Are you sure you want to delete this Map customization?",
     "addMapCustomization" : "Add map settings"
-  }
-=======
-    "deleteRealmCustomizationConfirm":"Are you sure you want to delete this Realm style?"
   },
   "mqttSessions": "MQTT sessions",
   "address": "Address",
   "since": "Since",
   "roles": "Roles",
   "restrictedUser": "Restricted user"
->>>>>>> 1fb7a11f
 }