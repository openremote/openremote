--- conflicted
+++ resolved
@@ -397,10 +397,7 @@
   "oldestDatapoint": "Oldest datapoint",
   "latestDatapoint": "Latest datapoint",
   "arrayDimensions": "Array dimensions",
-<<<<<<< HEAD
+  "addParameter": "Add parameter",
+  "addItem": "Add item",
   "array": "Array"
-=======
-  "addParameter": "Add parameter",
-  "addItem": "Add item"
->>>>>>> 0c47ff5c
 }