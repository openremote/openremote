--- conflicted
+++ resolved
@@ -255,11 +255,8 @@
   "repeatPassword": "Repeat password",
   "details": "Details",
   "permissions":"Permissions",
-<<<<<<< HEAD
   "restrictAccess": "Restrict access",
-=======
   "fullAccessLabel":"Admin: full access; manage users and roles",
->>>>>>> bd33887b
   "noChildAssets": "No child assets",
   "account": "Account",
   "editAttribute": "Change attribute",
