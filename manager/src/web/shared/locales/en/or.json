--- conflicted
+++ resolved
@@ -389,14 +389,11 @@
   "readPermissions": "Read permissions",
   "writePermissions": "Write permissions",
   "valueType": "Value type",
-<<<<<<< HEAD
   "dataExport": "Data export",
   "dataSelection": "Data selection",
   "assetName": "Asset name",
   "attributeName": "Attribute name",
   "oldestDatapoint": "Oldest datapoint",
-  "latestDatapoint": "Latest datapoint"
-=======
+  "latestDatapoint": "Latest datapoint",
   "arrayDimensions": "Array dimensions"
->>>>>>> 5dfa5507
 }