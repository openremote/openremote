--- conflicted
+++ resolved
@@ -52,19 +52,6 @@
  * per service ID for
  * horizontal scaling and high availability.
  * <p>
-<<<<<<< HEAD
- * Provides centralized registry functionality including registration
- * management,
- * heartbeat management, and status tracking. Services are marked unavailable
- * when their lease expires.
- * </p>
- *
- * <ul>
- * <li>Lease-based registration with automatic expiration (default: 60s)</li>
- * <li>Heartbeat mechanism for lease renewal</li>
- * <li>Purge unavailable instances after 24 hours</li>
- * </ul>
-=======
  * The service automatically manages microservice health through scheduled tasks
  * that mark expired
  * instances as unavailable and eventually deregister long-expired instances. It
@@ -74,7 +61,6 @@
  * authorization to the {@link ClientEventService} to filter microservice events
  * based on realm and user
  * roles, publishing microservice lifecycle events for external consumption.
->>>>>>> c836ab05
  */
 public class MicroserviceRegistryService implements ContainerService {
 
@@ -85,17 +71,10 @@
     // Mark expired service instances every 30 seconds
     protected static final long MARK_EXPIRED_INSTANCES_INTERVAL_MS = 30000;
 
-<<<<<<< HEAD
-    // Purge threshold is 24 hours since a service has gone unavailable
-    protected static final long DEFAULT_PURGE_UNAVAILABLE_MS = 86400000;
-    // Check for purge-able services every hour
-    protected static final long PURGE_UNAVAILABLE_INTERVAL_MS = 3600000;
-=======
     // Deregister threshold is 24 hours since a service has gone unavailable
     protected static final long DEFAULT_DEREGISTER_UNAVAILABLE_MS = 86400000;
     // Check for deregister-able services every hour
     protected static final long DEREGISTER_UNAVAILABLE_INTERVAL_MS = 3600000;
->>>>>>> c836ab05
 
     protected TimerService timerService;
     protected ScheduledExecutorService scheduledExecutorService;
@@ -161,19 +140,9 @@
                 this::markExpiredInstancesAsUnavailable, 0,
                 MARK_EXPIRED_INSTANCES_INTERVAL_MS, TimeUnit.MILLISECONDS);
 
-<<<<<<< HEAD
-        // Periodically cleanup expired unavailable instances
-        cleanupExpiredUnavailableInstancesFuture = scheduledExecutorService.scheduleAtFixedRate(
-                this::purgeLongExpiredInstances, 0,
-                PURGE_UNAVAILABLE_INTERVAL_MS, TimeUnit.MILLISECONDS);
-
-        LOG.info("MicroserviceRegistryService started with lease duration: " + DEFAULT_LEASE_DURATION_MS
-                + "ms and purge interval: " + DEFAULT_PURGE_UNAVAILABLE_MS + "ms");
-=======
         deregisterExpiredUnavailableInstancesFuture = scheduledExecutorService.scheduleAtFixedRate(
                 this::deregisterLongExpiredInstances, 0,
                 DEREGISTER_UNAVAILABLE_INTERVAL_MS, TimeUnit.MILLISECONDS);
->>>>>>> c836ab05
     }
 
     @Override
@@ -196,9 +165,6 @@
      * @param microservice The microservice to register
      */
     public Microservice registerService(Microservice microservice) {
-<<<<<<< HEAD
-        LOG.fine("Registering microservice: " + microservice.getServiceId() + ", instanceId: "
-=======
         return registerService(microservice, false);
     }
 
@@ -213,7 +179,6 @@
      */
     public Microservice registerService(Microservice microservice, boolean isGlobal) {
         LOG.info("Registering microservice: " + microservice.getServiceId() + ", instanceId: "
->>>>>>> c836ab05
                 + microservice.getInstanceId());
 
         if (microservice.getInstanceId() == null) {
@@ -292,28 +257,6 @@
      * @param instanceId The instanceId of the microservice to deregister
      */
     public void deregisterService(String serviceId, String instanceId) {
-<<<<<<< HEAD
-        List<Microservice> instances = registry.get(serviceId);
-        if (instances == null) {
-            throw new NoSuchElementException("The given serviceId does not exist in the registry");
-        }
-
-        Microservice entry = instances.stream()
-                .filter(e -> e.getInstanceId().equals(instanceId))
-                .findFirst()
-                .orElse(null);
-
-        if (entry == null) {
-            throw new NoSuchElementException("The given instanceId does not exist in the registry");
-        }
-
-        instances.remove(entry);
-
-        // If no instances are left, remove the service from the registry
-        if (instances.isEmpty()) {
-            registry.remove(serviceId);
-        }
-=======
         registry.compute(serviceId, (unused, instanceMap) -> {
             if (instanceMap == null) {
                 throw new NoSuchElementException(
@@ -341,7 +284,6 @@
 
             return instanceMap;
         });
->>>>>>> c836ab05
     }
 
     /**
@@ -352,10 +294,6 @@
      * @param realm The realm to filter services by
      * @return An array of all registered microservices and their instances
      */
-<<<<<<< HEAD
-    public Microservice[] getServices() {
-        return registry.values().stream().flatMap(List::stream).toArray(Microservice[]::new);
-=======
     public Microservice[] getServices(String realm) {
         return registry.values().stream()
                 .flatMap(instanceMap -> instanceMap.values().stream())
@@ -390,7 +328,6 @@
                 .filter(entry -> entry.getServiceId().equals(serviceId) && entry.getInstanceId().equals(instanceId))
                 .findFirst()
                 .orElse(null);
->>>>>>> c836ab05
     }
 
     /**
@@ -416,22 +353,6 @@
                 });
     }
 
-<<<<<<< HEAD
-    protected void purgeLongExpiredInstances() {
-        long currentTime = timerService.getCurrentTimeMillis();
-        long purgeThreshold = currentTime - DEFAULT_PURGE_UNAVAILABLE_MS;
-
-        // Collect all services that are unavailable and have an expiration timestamp
-        // before the purge threshold
-        List<Microservice> toRemove = registry.values().stream()
-                .flatMap(List::stream)
-                .filter(entry -> entry.getStatus() == MicroserviceStatus.UNAVAILABLE
-                        && entry.getLeaseInfo().getExpirationTimestamp() < purgeThreshold)
-                .toList();
-
-        // Deregister long expired microservices0
-        toRemove.forEach(entry -> deregisterService(entry.getServiceId(), entry.getInstanceId()));
-=======
     /**
      * Deregister long expired microservices. This is used to remove microservice
      * instances that have been unavailable for longer than the configured
@@ -457,7 +378,6 @@
                                 + ", instanceId: " + ms.getInstanceId() + " - " + e.getMessage());
                     }
                 });
->>>>>>> c836ab05
     }
 
 }