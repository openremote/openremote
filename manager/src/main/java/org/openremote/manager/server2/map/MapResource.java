--- conflicted
+++ resolved
@@ -19,14 +19,8 @@
         this.mapService = mapService;
     }
 
-<<<<<<< HEAD
+    @RolesAllowed({"admin", "map:read"})
     public JsonObject getOptions() {
-=======
-    @GET
-    @Produces(MediaType.APPLICATION_JSON)
-    @RolesAllowed({"admin", "map:read"})
-    public ObjectNode getMapSettings() {
->>>>>>> 4fac6a09
         String tileUrl = uriInfo.getBaseUriBuilder().clone()
             .replacePath(getRealm()).path("map/tile").build().toString() + "/{z}/{x}/{y}";
         return mapService.getMapSettings(tileUrl);
