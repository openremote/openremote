--- conflicted
+++ resolved
@@ -107,13 +107,8 @@
     protected CalendarEvent validity;
     protected Pair<Long, Long> nextValidity;
 
-<<<<<<< HEAD
-    public RulesetDeployment(Ruleset ruleset, TimerService timerService,
+    public RulesetDeployment(Ruleset ruleset, RulesEngine<?> rulesEngine, TimerService timerService,
                              AssetStorageService assetStorageService, ExecutorService executorService, ScheduledExecutorService scheduledExecutorService,
-=======
-    public RulesetDeployment(Ruleset ruleset, RulesEngine<?> rulesEngine, TimerService timerService,
-                             AssetStorageService assetStorageService, ScheduledExecutorService executorService,
->>>>>>> cc1960a9
                              Assets assetsFacade, Users usersFacade, Notifications notificationsFacade, Webhooks webhooksFacade,
                              Alarms alarmsFacade, HistoricDatapoints historicDatapointsFacade, PredictedDatapoints predictedDatapointsFacade) {
         this.ruleset = ruleset;
@@ -294,11 +289,7 @@
     protected boolean compileRulesJson(Ruleset ruleset) {
 
         try {
-<<<<<<< HEAD
-            jsonRulesBuilder = new JsonRulesBuilder(LOG, ruleset, timerService, assetStorageService, assetsFacade, usersFacade, notificationsFacade, webhooksFacade, alarmsFacade, historicDatapointsFacade, predictedDatapointsFacade, this::scheduleRuleAction);
-=======
-            jsonRulesBuilder = new JsonRulesBuilder(LOG, ruleset, rulesEngine, timerService, assetStorageService, executorService, assetsFacade, usersFacade, notificationsFacade, webhooksFacade, alarmsFacade, historicDatapointsFacade, predictedDatapointsFacade, this::scheduleRuleAction);
->>>>>>> cc1960a9
+            jsonRulesBuilder = new JsonRulesBuilder(LOG, ruleset, rulesEngine, timerService, assetStorageService, assetsFacade, usersFacade, notificationsFacade, webhooksFacade, alarmsFacade, historicDatapointsFacade, predictedDatapointsFacade, this::scheduleRuleAction);
 
             for (Rule rule : jsonRulesBuilder.build()) {
                 LOG.finest("Registering JSON rule: " + rule.getName());
