/*
 * Copyright 2017, OpenRemote Inc.
 *
 * See the CONTRIBUTORS.txt file in the distribution for a
 * full listing of individual contributors.
 *
 * This program is free software: you can redistribute it and/or modify
 * it under the terms of the GNU Affero General Public License as
 * published by the Free Software Foundation, either version 3 of the
 * License, or (at your option) any later version.
 *
 * This program is distributed in the hope that it will be useful,
 * but WITHOUT ANY WARRANTY; without even the implied warranty of
 * MERCHANTABILITY or FITNESS FOR A PARTICULAR PURPOSE. See the
 * GNU Affero General Public License for more details.
 *
 * You should have received a copy of the GNU Affero General Public License
 * along with this program. If not, see <http://www.gnu.org/licenses/>.
 */
package org.openremote.manager.rules;

<<<<<<< HEAD
import io.micrometer.core.instrument.Metrics;
import io.micrometer.core.instrument.Tags;
import io.micrometer.core.instrument.Timer;
import org.apache.commons.lang3.time.DurationFormatUtils;
=======
>>>>>>> 527f852f
import org.jeasy.rules.api.Facts;
import org.jeasy.rules.api.Rule;
import org.jeasy.rules.api.RuleListener;
import org.jeasy.rules.api.RulesEngineParameters;
import org.jeasy.rules.core.AbstractRulesEngine;
import org.jeasy.rules.core.DefaultRulesEngine;
import org.openremote.container.timer.TimerService;
import org.openremote.manager.asset.AssetProcessingService;
import org.openremote.manager.asset.AssetStorageService;
import org.openremote.manager.datapoint.AssetDatapointService;
import org.openremote.manager.datapoint.AssetPredictedDatapointService;
import org.openremote.manager.event.ClientEventService;
import org.openremote.manager.notification.NotificationService;
import org.openremote.manager.rules.facade.*;
import org.openremote.manager.security.ManagerIdentityService;
import org.openremote.manager.webhook.WebhookService;
import org.openremote.model.PersistenceEvent;
import org.openremote.model.asset.Asset;
import org.openremote.model.query.filter.GeofencePredicate;
import org.openremote.model.query.filter.LocationAttributePredicate;
import org.openremote.model.rules.*;
import org.openremote.model.util.TextUtil;

import java.util.*;
import java.util.concurrent.ScheduledExecutorService;
import java.util.concurrent.ScheduledFuture;
import java.util.concurrent.TimeUnit;
<<<<<<< HEAD
import java.util.concurrent.atomic.AtomicLong;
import java.util.function.BiConsumer;
=======
>>>>>>> 527f852f
import java.util.logging.Level;
import java.util.logging.Logger;

import static org.openremote.model.rules.RulesetStatus.*;

public class RulesEngine<T extends Ruleset> {

    /**
     * Allows rule deployments to track changes to the {@link AssetState}s in scope
     */
    public static final class AssetStateChangeEvent {
        public PersistenceEvent.Cause cause;
        public AssetState<?> assetState;

        public AssetStateChangeEvent(PersistenceEvent.Cause cause, AssetState<?> assetState) {
            this.cause = cause;
            this.assetState = assetState;
        }
    }

    /**
     * Identifies a set of {@link LocationAttributePredicate}s associated with a particular {@link Asset}
     */
    public static final class AssetStateLocationPredicates {

        final String assetId;
        final Set<GeofencePredicate> locationPredicates;

        public AssetStateLocationPredicates(String assetId, Set<GeofencePredicate> locationPredicates) {
            this.assetId = assetId;
            this.locationPredicates = locationPredicates;
        }

        public String getAssetId() {
            return assetId;
        }

        public Set<GeofencePredicate> getLocationPredicates() {
            return locationPredicates;
        }
    }

    public static final Logger LOG = Logger.getLogger(RulesEngine.class.getName());

    // Separate logger for execution of rules
    public static final Logger RULES_LOG = Logger.getLogger("org.openremote.rules.Rules");

    // Separate logger for periodic stats printer
    public static final Logger STATS_LOG = Logger.getLogger("org.openremote.rules.RulesEngineStats");
    final protected TimerService timerService;
    final protected RulesService rulesService;
    final protected ScheduledExecutorService executorService;
    final protected AssetStorageService assetStorageService;
    final protected ClientEventService clientEventService;

    final protected RulesEngineId<T> id;
    final protected Assets assetsFacade;
    final protected Users usersFacade;
    final protected Notifications notificationFacade;
    final protected Webhooks webhooksFacade;
    final protected PredictedDatapoints predictedFacade;
    final protected HistoricDatapoints historicFacade;
    final protected AssetLocationPredicateProcessor assetLocationPredicatesConsumer;

    final protected Map<Long, RulesetDeployment> deployments = new LinkedHashMap<>();
    final protected Map<Long, RulesetStatus> deploymentStatusMap = new LinkedHashMap<>();
    final protected RulesFacts facts;
    final protected AbstractRulesEngine engine;

    protected boolean running;
    protected long lastFireTimestamp;
    protected boolean trackLocationPredicates;
    protected ScheduledFuture<?> fireTimer;
    protected ScheduledFuture<?> statsTimer;

    // Only used to optimize toString(), contains the details of this engine
    protected String deploymentInfo;

<<<<<<< HEAD
    // Only used in tests to prevent scheduled firing of engine
    protected boolean disableTemporaryFactExpiration = false;
    protected Timer rulesFiringTimer;

=======
>>>>>>> 527f852f
    public RulesEngine(TimerService timerService,
                       RulesService rulesService,
                       ManagerIdentityService identityService,
                       ScheduledExecutorService executorService,
                       AssetStorageService assetStorageService,
                       AssetProcessingService assetProcessingService,
                       NotificationService notificationService,
                       WebhookService webhookService,
                       ClientEventService clientEventService,
                       AssetDatapointService assetDatapointService,
                       AssetPredictedDatapointService assetPredictedDatapointService,
                       RulesEngineId<T> id,
                       AssetLocationPredicateProcessor assetLocationPredicatesConsumer,
                       boolean metricsEnabled) {
        this.timerService = timerService;
        this.rulesService = rulesService;
        this.executorService = executorService;
        this.assetStorageService = assetStorageService;
        this.clientEventService = clientEventService;
        this.id = id;
        AssetsFacade<T> assetsFacade = new AssetsFacade<>(id, assetStorageService, attributeEvent -> {
            try {
                assetProcessingService.sendAttributeEvent(attributeEvent);
            } catch (Exception e) {
                LOG.log(Level.SEVERE, "Failed to dispatch attribute event");
            }
        });
        this.assetsFacade = assetsFacade;
        this.usersFacade = new UsersFacade<>(id, assetStorageService, notificationService, identityService);
        this.notificationFacade = new NotificationsFacade<>(id, notificationService);
        this.webhooksFacade = new WebhooksFacade<>(id, webhookService);
        this.historicFacade = new HistoricFacade<>(id, assetDatapointService);
        this.predictedFacade = new PredictedFacade<>(id, assetPredictedDatapointService);
        this.assetLocationPredicatesConsumer = assetLocationPredicatesConsumer;

        this.facts = new RulesFacts(timerService, assetStorageService, assetsFacade, this, RULES_LOG);
        engine = new DefaultRulesEngine(
            // Skip any other rules after the first failed rule (exception thrown in condition or action)
            new RulesEngineParameters(false, true, false, RulesEngineParameters.DEFAULT_RULE_PRIORITY_THRESHOLD)
        );
        engine.registerRuleListener(facts);

        // Add listener to rethrow runtime exceptions which are otherwise swallowed by the DefaultRulesEngine
        engine.registerRuleListener(new RuleListener() {
            @Override
            public void onEvaluationError(Rule rule, Facts facts, Exception exception) {
                RuntimeException ex;
                if (exception instanceof RuntimeException) {
                    ex = (RuntimeException) exception;
                } else {
                    ex = new RuntimeException(exception);
                }
                throw ex;
            }

            @Override
            public void onFailure(Rule rule, Facts facts, Exception exception) {
                RuntimeException ex;
                if (exception instanceof RuntimeException) {
                    ex = (RuntimeException) exception;
                } else {
                    ex = new RuntimeException(exception);
                }
                throw ex;
            }
        });

        if (metricsEnabled) {
            Metrics.gauge("or.rules.facts", Tags.of("type", id.getScope().getSimpleName(), "id", getEngineId()), facts, (facts) -> (double) facts.getFactCount());
            rulesFiringTimer = Metrics.timer("or.rules.firing", Tags.of("type", id.getScope().getSimpleName(), "id", getEngineId()));
        }
    }

    public RulesEngineId<T> getId() {
        return id;
    }

    /**
     * @return a shallow copy of the asset state facts.
     */
    public synchronized Set<AssetState<?>> getAssetStates() {
        return new HashSet<>(facts.getAssetStates());
    }

    /**
     * @return a shallow copy of the asset event facts.
     */
    public synchronized List<TemporaryFact<AssetState<?>>> getAssetEvents() {
        return new ArrayList<>(facts.getAssetEvents());
    }

    public boolean isRunning() {
        return running;
    }

    public boolean isError() {
        for (RulesetDeployment deployment : deployments.values()) {
            if (deployment.isError() || deployment.getError() instanceof RulesLoopException) {
                return true;
            }
        }
        return false;
    }

    public int getExecutionErrorDeploymentCount() {
        return (int) deployments.values().stream().filter(deployment -> deployment.getStatus() == EXECUTION_ERROR || deployment.getStatus() == LOOP_ERROR).count();
    }

    public int getCompilationErrorDeploymentCount() {
        return (int) deployments.values().stream().filter(deployment -> deployment.getStatus() == COMPILATION_ERROR).count();
    }

    public RuntimeException getError() {
        long executionErrorCount = getExecutionErrorDeploymentCount();
        long compilationErrorCount = getCompilationErrorDeploymentCount();

        if (executionErrorCount > 0 || compilationErrorCount > 0) {
            return new RuntimeException(
                "Ruleset deployments have errors, failed compilation: "
                    + compilationErrorCount
                    + ", failed execution: "
                    + executionErrorCount + " - on: " + this
            );
        }
        return null;
    }

    /**
     * @return <code>true</code> if all rulesets are not in an error state.
     */
    public boolean canStart() {
        return deployments.values().stream().noneMatch(rd -> rd.getStatus() == COMPILATION_ERROR && !rd.isContinueOnError());
    }

    public void addRuleset(T ruleset) {

        // Check for previous version of this ruleset
        RulesetDeployment deployment = deployments.get(ruleset.getId());
        boolean wasRunning = this.running;

        stop();

        if (deployment != null) {
            removeRuleset(deployment.ruleset);
        }


        deployment = new RulesetDeployment(ruleset, timerService, assetStorageService, executorService, assetsFacade, usersFacade, notificationFacade, webhooksFacade, historicFacade, predictedFacade);
        boolean compiled;

        try {
            deployment.init();

            if (TextUtil.isNullOrEmpty(ruleset.getRules())) {
                LOG.finest("Ruleset is empty so no rules to deploy: " + ruleset.getName());
                deployment.setStatus(EMPTY);
                publishRulesetStatus(deployment);
            } else if (!ruleset.isEnabled()) {
                LOG.finest("Ruleset is disabled: " + ruleset.getName());
                deployment.setStatus(DISABLED);
                publishRulesetStatus(deployment);
            } else {
                compiled = deployment.compile();

                if (!compiled) {
                    LOG.log(Level.SEVERE, "Ruleset compilation error: " + ruleset.getName(), deployment.getError());
                    deployment.setStatus(COMPILATION_ERROR);
                    publishRulesetStatus(deployment);
                } else if (running) {
                    startRuleset(deployment);
                }
            }
        } catch (IllegalStateException e) {
            LOG.log(Level.WARNING, e.getMessage());
            deployment.setStatus(VALIDITY_PERIOD_ERROR);
            publishRulesetStatus(deployment);
        }

        deployments.put(ruleset.getId(), deployment);
        updateDeploymentInfo();

        if (wasRunning) {
            start();
        }
    }

    /**
     * @return <code>true</code> if this rules engine has no deployments.
     */
    public boolean removeRuleset(Ruleset ruleset) {
        RulesetDeployment deployment = deployments.get(ruleset.getId());

        if (deployment == null) {
            LOG.finest("Ruleset cannot be retracted as it was never deployed: " + ruleset);
            return deployments.size() == 0;
        }

        stopRuleset(deployment);

        deployment.setStatus(REMOVED);
        publishRulesetStatus(deployment);
        deployments.remove(ruleset.getId());
        updateDeploymentInfo();
        start();

        return deployments.size() == 0;
    }

    public void start() {
        if (running) {
            return;
        }

        if (deployments.size() == 0) {
            LOG.finest("No rulesets so nothing to start");
            return;
        }

        if (!canStart()) {
            LOG.info("Cannot start rules engine one or more rulesets in an error state");
            return;
        }

        LOG.info("Starting: " + this);
        running = true;
        trackLocationPredicates(true);

        deployments.values().forEach(this::startRuleset);

        updateDeploymentInfo();
        publishRulesEngineStatus();
        scheduleFire(true);

        // Start a background stats printer if INFO level logging is enabled
        if (STATS_LOG.isLoggable(Level.FINE) || STATS_LOG.isLoggable(Level.FINEST)) {
            if (STATS_LOG.isLoggable(Level.FINEST)) {
                LOG.info("On " + this + ", enabling periodic statistics output at FINEST level every 30 seconds on category: " + STATS_LOG.getName());
            } else {
                LOG.info("On " + this + ", enabling periodic full memory dump at FINE level every 30 seconds on category: " + STATS_LOG.getName());
            }
            statsTimer = executorService.scheduleAtFixedRate(this::printSessionStats, 3, 30, TimeUnit.SECONDS);
        }
    }

    protected synchronized void trackLocationPredicates(boolean track) {
        if (trackLocationPredicates == track) {
            return;
        }

        trackLocationPredicates = track;
        if (track) {
            facts.startTrackingLocationRules();
        } else {
            if (assetLocationPredicatesConsumer != null) {
                processLocationRules(facts.stopTrackingLocationRules());
            }
        }
    }

    public void stop() {
        stop(false);
    }

    public void stop(boolean systemShutdownInProgress) {
        if (!running) {
            return;
        }
        LOG.info("Stopping: " + this);
        if (fireTimer != null) {
            fireTimer.cancel(true);
            fireTimer = null;
        }
        if (statsTimer != null) {
            statsTimer.cancel(true);
            statsTimer = null;
        }

        deployments.values().forEach(this::stopRuleset);
        running = false;

        if (!systemShutdownInProgress && assetLocationPredicatesConsumer != null) {
            assetLocationPredicatesConsumer.accept(this, null);
        }

        updateDeploymentInfo();
        publishRulesEngineStatus();
    }

    protected synchronized void startRuleset(RulesetDeployment deployment) {
        if (!running) {
            return;
        }

        RulesetStatus status = deployment.getStatus();

        if (status == COMPILATION_ERROR || status == DISABLED || status == EXPIRED) {
            LOG.finest("Ruleset '" + deployment.getName() + "': status=" + status);
            publishRulesetStatus(deployment);
            return;
        }

        deployment.setStatus(DEPLOYED);
        deployment.start(facts);
        publishRulesetStatus(deployment);
    }

    protected synchronized void stopRuleset(RulesetDeployment deployment) {
        if (!running) {
            return;
        }

        if (deployment.getStatus() == DEPLOYED) {
            deployment.stop(facts);
            deployment.setStatus(READY);
            publishRulesetStatus(deployment);
        }
    }

    // TODO: Add ability to subscribe to specific events from a ruleset so the ruleset triggers only when appropriate
    /**
     * Queues actual firing of rules; if facts have changed then firing occurs in a shorter time frame than if we just
     * need to re-evaluate {@link TemporaryFact}s. This effectively limits how often the rules engine will fire, only
     * once within the guaranteed minimum expiration time.
     */
    protected synchronized void scheduleFire(boolean quickFire) {
        boolean timerRunning = fireTimer != null && !fireTimer.isDone();

        if (timerRunning) {
            if (!quickFire) {
                // Firing is already scheduled
                return;
            } else {
                if (fireTimer.getDelay(TimeUnit.MILLISECONDS) <= rulesService.quickFireMillis) {
                    // Firing is already going to occur within time frame
                    return;
                } else {
                    // Cancel the existing timer
                    fireTimer.cancel(false);
                }
            }
        }

        long fireTimeMillis = quickFire ? rulesService.quickFireMillis : rulesService.tempFactExpirationMillis;

        LOG.finest("Scheduling rules firing in " + fireTimeMillis + "ms on: " + this);
        fireTimer = executorService.schedule(
            () -> {
                synchronized (RulesEngine.this) {
                    // Process rules for all deployments
                    fireAllDeployments();
                    fireTimer = null;
                    scheduleFire(false);
                }
            },
            fireTimeMillis,
            TimeUnit.MILLISECONDS
        );
    }

    protected void fireAllDeployments() {
        if (!running) {
            return;
        }

        if (trackLocationPredicates && assetLocationPredicatesConsumer != null) {
            facts.startTrackingLocationRules();
        }

        // Remove any expired temporary facts
        facts.removeExpiredTemporaryFacts();
        AtomicLong executionTotalMillis = new AtomicLong(0L);

<<<<<<< HEAD
        rulesFiringTimer.record(() -> {
            for (RulesetDeployment deployment : deploymentList) {
                try {

                    if (deployment.getStatus() == DEPLOYED) {
=======
        for (RulesetDeployment deployment : deployments.values()) {
            try {

                RulesetStatus status = deployment.getStatus();
                publishRulesetStatus(deployment);

                if (status == DEPLOYED) {
>>>>>>> 527f852f

                        LOG.finest("Executing rules of: " + deployment);

                        // If full detail logging is enabled
                        // Log asset states and events before firing
                        facts.logFacts(RULES_LOG, Level.FINEST);

                        // Reset facts for this firing (loop detection etc.)
                        facts.reset();

<<<<<<< HEAD
                        long startTimestamp = timerService.getCurrentTimeMillis();
                        lastFireTimestamp = startTimestamp;
                        engine.fire(deployment.getRules(), facts);
                        long executionMillis = (timerService.getCurrentTimeMillis() - startTimestamp);
                        executionTotalMillis.getAndAdd(executionMillis);
                        LOG.fine("Rules deployment '" + deployment.getName() + "' executed in: " + executionMillis + "ms");
                    } else {
                        LOG.finest("Rules deployment '" + deployment.getName() + "' skipped as status is: " + deployment.getStatus());
                    }
                } catch (Exception ex) {
                    LOG.log(Level.SEVERE, "On " + RulesEngine.this + ", error executing rules of: " + deployment, ex);
=======
                    long startTimestamp = timerService.getCurrentTimeMillis();
                    engine.fire(deployment.getRules(), facts);
                    long executionMillis = (timerService.getCurrentTimeMillis() - startTimestamp);
                    executionTotalMillis += executionMillis;
                    LOG.fine("Rules deployment '" + deployment.getName() + "' executed in: " + executionMillis + "ms");
                } else {
                    LOG.fine("Rules deployment '" + deployment.getName() + "' skipped as status is: " + status);
                }
            } catch (Exception ex) {
                LOG.log(Level.SEVERE, "On " + RulesEngine.this + ", error executing rules of: " + deployment, ex);
>>>>>>> 527f852f

                    deployment.setStatus(ex instanceof RulesLoopException ? LOOP_ERROR : EXECUTION_ERROR);
                    deployment.setError(ex);
                    publishRulesetStatus(deployment);

                    // TODO We only get here on LHS runtime errors, RHS runtime errors are in RuleFacts.onFailure()
                    if (ex instanceof RulesLoopException || !deployment.ruleset.isContinueOnError()) {
                        stop();
                        break;
                    }
                } finally {
                    // Reset facts after this firing (loop detection etc.)
                    facts.reset();
                }
<<<<<<< HEAD
=======
            } finally {
                // Reset facts after this firing (loop detection etc.)
                facts.reset();
                lastFireTimestamp = timerService.getCurrentTimeMillis();
>>>>>>> 527f852f
            }

            trackLocationPredicates(false);
        });

<<<<<<< HEAD
        if (executionTotalMillis.get() > 100) {
=======
        if (executionTotalMillis > 500) {
>>>>>>> 527f852f
            LOG.warning("Rules firing took " + executionTotalMillis + "ms on: " + this);
        } else {
            LOG.finer("Rules firing took " + executionTotalMillis + "ms on: " + this);
        }
    }

<<<<<<< HEAD
    protected String getEngineId() {
        if (id.scope == GlobalRuleset.class) {
            return "";
        }
        if (id.scope == RealmRuleset.class) {
            return id.realm;
        }
        return id.realm + ":" + id.assetId;
    }

    protected void fireAllDeployments() {
        doFire(deployments.values());
    }

=======
>>>>>>> 527f852f
    protected synchronized void notifyAssetStatesChanged(AssetStateChangeEvent event) {
        for (RulesetDeployment deployment : deployments.values()) {
            if (!deployment.isError()) {
                deployment.onAssetStatesChanged(facts, event);
            }
        }
    }

    public synchronized void updateOrInsertAssetState(AssetState<?> assetState, boolean insert) {
        facts.putAssetState(assetState);
        // Make sure location predicate tracking is activated before notifying the deployments otherwise they won't report location predicates
        trackLocationPredicates(trackLocationPredicates || (insert && assetState.getName().equals(Asset.LOCATION.getName())));
        notifyAssetStatesChanged(new AssetStateChangeEvent(insert ? PersistenceEvent.Cause.CREATE : PersistenceEvent.Cause.UPDATE, assetState));
        if (running) {
            scheduleFire(true);
        }
    }

    public synchronized void removeAssetState(AssetState<?> assetState) {
        facts.removeAssetState(assetState);
        // Make sure location predicate tracking is activated before notifying the deployments otherwise they won't report location predicates
        trackLocationPredicates(trackLocationPredicates || assetState.getName().equals(Asset.LOCATION.getName()));
        notifyAssetStatesChanged(new AssetStateChangeEvent(PersistenceEvent.Cause.DELETE, assetState));
        if (running) {
            scheduleFire(true);
        }
    }

    public synchronized void insertAssetEvent(long expiresMillis, AssetState<?> assetState) {
        facts.insertAssetEvent(expiresMillis, assetState);
        if (running) {
            scheduleFire(true);
        }
    }

    protected void updateDeploymentInfo() {
        deploymentInfo = Arrays.toString(
            deployments.values().stream()
                .map(RulesetDeployment::toString)
                .toArray(String[]::new)
        );
    }

    protected synchronized void printSessionStats() {
        Collection<AssetState<?>> assetStateFacts = facts.getAssetStates();
        Collection<TemporaryFact<AssetState<?>>> assetEventFacts = facts.getAssetEvents();
        Map<String, Object> namedFacts = facts.getNamedFacts();
        Collection<Object> anonFacts = facts.getAnonymousFacts();
        long temporaryFactsCount = facts.getTemporaryFacts().count();
        long total = assetStateFacts.size() + assetEventFacts.size() + namedFacts.size() + anonFacts.size();
        STATS_LOG.fine("Engine stats for '" + this + "', in memory facts are Total: " + total
            + ", AssetState: " + assetStateFacts.size()
            + ", AssetEvent: " + assetEventFacts.size()
            + ", Named: " + namedFacts.size()
            + ", Anonymous: " + anonFacts.size()
            + ", Temporary: " + temporaryFactsCount);

        // Additional details if FINEST is enabled
        facts.logFacts(STATS_LOG, Level.FINEST);
    }

    /**
     * This is called with all the asset's that have a location attribute currently loaded into this engine.
     */
    protected void processLocationRules(List<AssetStateLocationPredicates> assetStateLocationPredicates) {
        if (assetLocationPredicatesConsumer != null) {
            assetLocationPredicatesConsumer.accept(this, assetStateLocationPredicates);
        }
    }

    protected RulesEngineStatus getStatus() {
        if (isRunning()) {
            return RulesEngineStatus.RUNNING;
        }

        return deployments.values().stream().anyMatch(RulesetDeployment::isError) ? RulesEngineStatus.ERROR : RulesEngineStatus.STOPPED;
    }

    protected void publishRulesEngineStatus() {
        String engineId = id == null ? null : id.getRealm().orElse(id.getAssetId().orElse(null));
        int compilationErrors = getCompilationErrorDeploymentCount();
        int executionErrors = getExecutionErrorDeploymentCount();
        RulesEngineInfo engineInfo = new RulesEngineInfo(
            getStatus(),
            compilationErrors,
            executionErrors);

        RulesEngineStatusEvent event = new RulesEngineStatusEvent(
            timerService.getCurrentTimeMillis(),
            engineId,
            engineInfo
        );

        LOG.finest("Publishing rules engine status event: " + event);

        // Notify clients
        clientEventService.publishEvent(event);
    }

    protected void publishRulesetStatus(RulesetDeployment deployment) {
        Ruleset ruleset = deployment.ruleset;
        RulesetStatus previousStatus = deploymentStatusMap.get(ruleset.getId());
        String engineId = id == null ? null : id.getRealm().orElse(id.getAssetId().orElse(null));
        RulesetStatus currentStatus = deployment.getStatus();

        if (currentStatus != previousStatus) {
            deploymentStatusMap.put(ruleset.getId(), currentStatus);
            ruleset.setStatus(deployment.getStatus());
            ruleset.setError(deployment.getErrorMessage());

            RulesetChangedEvent event = new RulesetChangedEvent(
                timerService.getCurrentTimeMillis(),
                engineId,
                ruleset
            );

            LOG.finest("Ruleset '" + deployment.getName() + "': status=" + currentStatus);

            // Notify clients
            clientEventService.publishEvent(event);
        }
    }

    @Override
    public String toString() {
        return getClass().getSimpleName() + "{" +
            "id='" + id + '\'' +
            ", running='" + isRunning() + '\'' +
            ", deployments='" + deploymentInfo + '\'' +
            '}';
    }
}<|MERGE_RESOLUTION|>--- conflicted
+++ resolved
@@ -19,13 +19,7 @@
  */
 package org.openremote.manager.rules;
 
-<<<<<<< HEAD
-import io.micrometer.core.instrument.Metrics;
-import io.micrometer.core.instrument.Tags;
 import io.micrometer.core.instrument.Timer;
-import org.apache.commons.lang3.time.DurationFormatUtils;
-=======
->>>>>>> 527f852f
 import org.jeasy.rules.api.Facts;
 import org.jeasy.rules.api.Rule;
 import org.jeasy.rules.api.RuleListener;
@@ -53,11 +47,7 @@
 import java.util.concurrent.ScheduledExecutorService;
 import java.util.concurrent.ScheduledFuture;
 import java.util.concurrent.TimeUnit;
-<<<<<<< HEAD
 import java.util.concurrent.atomic.AtomicLong;
-import java.util.function.BiConsumer;
-=======
->>>>>>> 527f852f
 import java.util.logging.Level;
 import java.util.logging.Logger;
 
@@ -135,14 +125,8 @@
 
     // Only used to optimize toString(), contains the details of this engine
     protected String deploymentInfo;
-
-<<<<<<< HEAD
-    // Only used in tests to prevent scheduled firing of engine
-    protected boolean disableTemporaryFactExpiration = false;
     protected Timer rulesFiringTimer;
 
-=======
->>>>>>> 527f852f
     public RulesEngine(TimerService timerService,
                        RulesService rulesService,
                        ManagerIdentityService identityService,
@@ -515,93 +499,61 @@
         facts.removeExpiredTemporaryFacts();
         AtomicLong executionTotalMillis = new AtomicLong(0L);
 
-<<<<<<< HEAD
         rulesFiringTimer.record(() -> {
-            for (RulesetDeployment deployment : deploymentList) {
-                try {
-
-                    if (deployment.getStatus() == DEPLOYED) {
-=======
-        for (RulesetDeployment deployment : deployments.values()) {
-            try {
-
-                RulesetStatus status = deployment.getStatus();
-                publishRulesetStatus(deployment);
-
-                if (status == DEPLOYED) {
->>>>>>> 527f852f
-
-                        LOG.finest("Executing rules of: " + deployment);
-
-                        // If full detail logging is enabled
-                        // Log asset states and events before firing
-                        facts.logFacts(RULES_LOG, Level.FINEST);
-
-                        // Reset facts for this firing (loop detection etc.)
+                for (RulesetDeployment deployment : deployments.values()) {
+                    try {
+
+                        RulesetStatus status = deployment.getStatus();
+                        publishRulesetStatus(deployment);
+
+                        if (status == DEPLOYED) {
+
+                            LOG.finest("Executing rules of: " + deployment);
+
+                            // If full detail logging is enabled
+                            // Log asset states and events before firing
+                            facts.logFacts(RULES_LOG, Level.FINEST);
+
+                            // Reset facts for this firing (loop detection etc.)
+                            facts.reset();
+
+                            long startTimestamp = timerService.getCurrentTimeMillis();
+                            engine.fire(deployment.getRules(), facts);
+                            long executionMillis = (timerService.getCurrentTimeMillis() - startTimestamp);
+                            executionTotalMillis.getAndAdd(executionMillis);
+                            LOG.fine("Rules deployment '" + deployment.getName() + "' executed in: " + executionMillis + "ms");
+                        } else {
+                            LOG.fine("Rules deployment '" + deployment.getName() + "' skipped as status is: " + status);
+                        }
+                    } catch (Exception ex) {
+                        LOG.log(Level.SEVERE, "On " + RulesEngine.this + ", error executing rules of: " + deployment, ex);
+
+                        deployment.setStatus(ex instanceof RulesLoopException ? LOOP_ERROR : EXECUTION_ERROR);
+                        deployment.setError(ex);
+                        publishRulesetStatus(deployment);
+
+                        // TODO We only get here on LHS runtime errors, RHS runtime errors are in RuleFacts.onFailure()
+                        if (ex instanceof RulesLoopException || !deployment.ruleset.isContinueOnError()) {
+                            stop();
+                            break;
+                        }
+                    } finally {
+                        // Reset facts after this firing (loop detection etc.)
                         facts.reset();
-
-<<<<<<< HEAD
-                        long startTimestamp = timerService.getCurrentTimeMillis();
-                        lastFireTimestamp = startTimestamp;
-                        engine.fire(deployment.getRules(), facts);
-                        long executionMillis = (timerService.getCurrentTimeMillis() - startTimestamp);
-                        executionTotalMillis.getAndAdd(executionMillis);
-                        LOG.fine("Rules deployment '" + deployment.getName() + "' executed in: " + executionMillis + "ms");
-                    } else {
-                        LOG.finest("Rules deployment '" + deployment.getName() + "' skipped as status is: " + deployment.getStatus());
+                        lastFireTimestamp = timerService.getCurrentTimeMillis();
                     }
-                } catch (Exception ex) {
-                    LOG.log(Level.SEVERE, "On " + RulesEngine.this + ", error executing rules of: " + deployment, ex);
-=======
-                    long startTimestamp = timerService.getCurrentTimeMillis();
-                    engine.fire(deployment.getRules(), facts);
-                    long executionMillis = (timerService.getCurrentTimeMillis() - startTimestamp);
-                    executionTotalMillis += executionMillis;
-                    LOG.fine("Rules deployment '" + deployment.getName() + "' executed in: " + executionMillis + "ms");
-                } else {
-                    LOG.fine("Rules deployment '" + deployment.getName() + "' skipped as status is: " + status);
                 }
-            } catch (Exception ex) {
-                LOG.log(Level.SEVERE, "On " + RulesEngine.this + ", error executing rules of: " + deployment, ex);
->>>>>>> 527f852f
-
-                    deployment.setStatus(ex instanceof RulesLoopException ? LOOP_ERROR : EXECUTION_ERROR);
-                    deployment.setError(ex);
-                    publishRulesetStatus(deployment);
-
-                    // TODO We only get here on LHS runtime errors, RHS runtime errors are in RuleFacts.onFailure()
-                    if (ex instanceof RulesLoopException || !deployment.ruleset.isContinueOnError()) {
-                        stop();
-                        break;
-                    }
-                } finally {
-                    // Reset facts after this firing (loop detection etc.)
-                    facts.reset();
-                }
-<<<<<<< HEAD
-=======
-            } finally {
-                // Reset facts after this firing (loop detection etc.)
-                facts.reset();
-                lastFireTimestamp = timerService.getCurrentTimeMillis();
->>>>>>> 527f852f
-            }
-
-            trackLocationPredicates(false);
-        });
-
-<<<<<<< HEAD
-        if (executionTotalMillis.get() > 100) {
-=======
-        if (executionTotalMillis > 500) {
->>>>>>> 527f852f
+            });
+
+        trackLocationPredicates(false);
+
+        if (executionTotalMillis.get() > 500) {
             LOG.warning("Rules firing took " + executionTotalMillis + "ms on: " + this);
         } else {
-            LOG.finer("Rules firing took " + executionTotalMillis + "ms on: " + this);
-        }
-    }
-
-<<<<<<< HEAD
+            LOG.fine("Rules firing took " + executionTotalMillis + "ms on: " + this);
+        }
+    }
+
     protected String getEngineId() {
         if (id.scope == GlobalRuleset.class) {
             return "";
@@ -616,8 +568,6 @@
         doFire(deployments.values());
     }
 
-=======
->>>>>>> 527f852f
     protected synchronized void notifyAssetStatesChanged(AssetStateChangeEvent event) {
         for (RulesetDeployment deployment : deployments.values()) {
             if (!deployment.isError()) {
