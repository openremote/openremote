/*
 * Copyright 2018, OpenRemote Inc.
 *
 * See the CONTRIBUTORS.txt file in the distribution for a
 * full listing of individual contributors.
 *
 * This program is free software: you can redistribute it and/or modify
 * it under the terms of the GNU Affero General Public License as
 * published by the Free Software Foundation, either version 3 of the
 * License, or (at your option) any later version.
 *
 * This program is distributed in the hope that it will be useful,
 * but WITHOUT ANY WARRANTY; without even the implied warranty of
 * MERCHANTABILITY or FITNESS FOR A PARTICULAR PURPOSE. See the
 * GNU Affero General Public License for more details.
 *
 * You should have received a copy of the GNU Affero General Public License
 * along with this program. If not, see <http://www.gnu.org/licenses/>.
 */
package org.openremote.manager.rules;

import jakarta.ws.rs.core.MediaType;
import org.openremote.container.timer.TimerService;
import org.openremote.manager.asset.AssetStorageService;
import org.openremote.model.PersistenceEvent;
import org.openremote.model.alarm.Alarm;
import org.openremote.model.asset.Asset;
import org.openremote.model.asset.UserAssetLink;
import org.openremote.model.attribute.AttributeEvent;
import org.openremote.model.attribute.AttributeInfo;
import org.openremote.model.attribute.AttributeRef;
import org.openremote.model.geo.GeoJSONPoint;
import org.openremote.model.notification.EmailNotificationMessage;
import org.openremote.model.notification.Notification;
import org.openremote.model.notification.PushNotificationMessage;
import org.openremote.model.query.AssetQuery;
import org.openremote.model.query.LogicGroup;
import org.openremote.model.query.UserQuery;
import org.openremote.model.query.filter.AttributePredicate;
import org.openremote.model.rules.*;
import org.openremote.model.rules.json.*;
import org.openremote.model.util.EnumUtil;
import org.openremote.model.util.TextUtil;
import org.openremote.model.util.TimeUtil;
import org.openremote.model.util.ValueUtil;
import org.openremote.model.value.MetaItemType;
import org.openremote.model.webhook.Webhook;
import org.quartz.CronExpression;
import org.shredzone.commons.suncalc.SunTimes;

import java.time.ZonedDateTime;
import java.time.temporal.ChronoUnit;
import java.util.*;
import java.util.concurrent.ConcurrentHashMap;
import java.util.concurrent.atomic.AtomicInteger;
import java.util.concurrent.atomic.AtomicLong;
import java.util.concurrent.atomic.AtomicReference;
import java.util.function.BiConsumer;
import java.util.function.Function;
import java.util.function.Predicate;
import java.util.function.Supplier;
import java.util.logging.Level;
import java.util.logging.Logger;
import java.util.stream.Collectors;
import java.util.stream.Stream;

import static org.openremote.manager.rules.AssetQueryPredicate.groupIsEmpty;
import static org.openremote.model.query.filter.LocationAttributePredicate.getLocationPredicates;
import static org.openremote.model.util.ValueUtil.distinctByKey;

public class JsonRulesBuilder extends RulesBuilder {

    static class RuleActionExecution {
        Runnable runnable;
        long delay;

        public RuleActionExecution(Runnable runnable, long delay) {
            this.runnable = runnable;
            this.delay = delay;
        }
    }


    /**
     * Stores all state for a given {@link RuleCondition} and calculates which {@link AttributeInfo}s match and don't
     * match the condition.
     */
    class RuleConditionState {

        RuleCondition ruleCondition;
        final TimerService timerService;
        boolean trackUnmatched;
        AssetQuery.OrderBy orderBy;
        int limit;
        LogicGroup<AttributePredicate> attributePredicates = null;
        Function<Collection<AttributeInfo>, Set<AttributeInfo>> assetPredicate = null;
        Set<AttributeInfo> unfilteredAssetStates = new HashSet<>();
        Set<AttributeInfo> previouslyMatchedAssetStates = new HashSet<>();
        Set<AttributeInfo> previouslyUnmatchedAssetStates;
        Predicate<Long> timePredicate;
        RuleConditionEvaluationResult lastEvaluationResult;

        @SuppressWarnings("ConstantConditions")
        public RuleConditionState(RuleCondition ruleCondition, boolean trackUnmatched, TimerService timerService) throws Exception {
            this.timerService = timerService;
            this.ruleCondition = ruleCondition;
            this.trackUnmatched = trackUnmatched;

            if (trackUnmatched) {
                previouslyUnmatchedAssetStates = new HashSet<>();
            }

            if (!TextUtil.isNullOrEmpty(ruleCondition.duration)) {
                try {
                    final long duration = TimeUtil.parseTimeDuration(ruleCondition.duration);
                    AtomicLong nextExecuteMillis = new AtomicLong(timerService.getCurrentTimeMillis());

                    timePredicate = (time) -> {
                        long nextExecute = nextExecuteMillis.get();
                        if (time >= nextExecute) {
                            nextExecuteMillis.set(nextExecute + duration);
                            return true;
                        }
                        return false;
                    };
                } catch (Exception e) {
                    log(Level.SEVERE, "Failed to parse rule condition duration expression: " + ruleCondition.duration, e);
                    throw e;
                }
            } else if (!TextUtil.isNullOrEmpty(ruleCondition.cron)) {
                try {
                    CronExpression timerExpression = new CronExpression(ruleCondition.cron);
                    timerExpression.setTimeZone(TimeZone.getTimeZone("UTC"));
                    AtomicLong nextExecuteMillis = new AtomicLong(timerExpression.getNextValidTimeAfter(new Date(timerService.getCurrentTimeMillis())).getTime());

                    timePredicate = (time) -> {
                        long nextExecute = nextExecuteMillis.get();
                        if (time >= nextExecute) {
                            nextExecuteMillis.set(timerExpression.getNextValidTimeAfter(timerExpression.getNextInvalidTimeAfter(new Date(nextExecute))).getTime());
                            return true;
                        }
                        return false;
                    };
                } catch (Exception e) {
                    log(Level.SEVERE, "Failed to parse rule condition cron expression: " + ruleCondition.cron, e);
                    throw e;
                }
            } else if (ruleCondition.sun != null) {
                SunTimes.Parameters sunCalculator = getSunCalculator(jsonRuleset, ruleCondition.sun, timerService);
                final long offsetMillis = ruleCondition.sun.getOffsetMins() != null ? ruleCondition.sun.getOffsetMins() * 60000 : 0;
                final boolean useRiseTime = ruleCondition.sun.getPosition() == SunPositionTrigger.Position.SUNRISE || ruleCondition.sun.getPosition().toString().startsWith(SunPositionTrigger.MORNING_TWILIGHT_PREFIX);

                // Calculate the next occurrence
                AtomicReference<SunTimes> sunTimes = new AtomicReference<>(sunCalculator.execute());

                Function<Long, Long> nextExecuteMillisCalculator = (time) -> {
                    ZonedDateTime occurrence = useRiseTime ? sunTimes.get().getRise() : sunTimes.get().getSet();

                    if (occurrence == null) {
                        log(Level.WARNING, "Rule condition requested sun position never occurs at the specified location: " + ruleCondition.sun);
                        return Long.MAX_VALUE;
                    }

                    long nextMillis = occurrence.toInstant().toEpochMilli() + offsetMillis;

                    // If occurrence is before requested time then advance the sun calculator to either reset occurrence or 5 mins before requested time (whichever is later)
                    if (nextMillis < time) {
                        // Move to the next day
                        ZonedDateTime resetOccurrence = sunTimes.get().getSet().isBefore(sunTimes.get().getRise()) ? sunTimes.get().getSet() : sunTimes.get().getRise();
                        resetOccurrence = resetOccurrence.truncatedTo(ChronoUnit.DAYS).plusDays(1);
                        sunTimes.set(sunCalculator.on(new Date(Math.max(resetOccurrence.toInstant().toEpochMilli(), time - 300000))).execute());
                    }

                    return nextMillis;
                };

                timePredicate = (time) -> {
                    long nextExecute = nextExecuteMillisCalculator.apply(time);

                    // Next execute must be within a minute of requested time
                    if (time >= nextExecute && time - nextExecute < 60000) {
                        log(Level.INFO, "Rule condition sun position has triggered at: " + timerService.getCurrentTimeMillis());
                        return true;
                    }
                    return false;
                };
            } else if (ruleCondition.assets != null) {

                // Pull out order, limit and attribute predicates so they can be applied at required times
                orderBy = ruleCondition.assets.orderBy;
                limit = ruleCondition.assets.limit;
                attributePredicates = ruleCondition.assets.attributes;

                if (attributePredicates != null && attributePredicates.items != null) {
                    // Only supports a single level or logic group for attributes (i.e. cannot nest groups in the UI so
                    // don't support it here either)
                    attributePredicates.groups = null;
                    assetPredicate = AssetQueryPredicate.asAttributeMatcher(timerService::getCurrentTimeMillis, attributePredicates);
                }
                ruleCondition.assets.orderBy = null;
                ruleCondition.assets.limit = 0;
                ruleCondition.assets.attributes = null;
            } else {
                throw new IllegalStateException("Invalid rule condition either timer or asset query must be set");
            }
        }

        void updateUnfilteredAssetStates(RulesFacts facts, RulesEngine.AssetStateChangeEvent event) {

            // Only interested in this when condition is of type asset query
            if (ruleCondition.assets != null) {
                // Clear last trigger to ensure update runs again
                lastEvaluationResult = null;

                if (event == null || event.cause == PersistenceEvent.Cause.CREATE) {
                    // Do a complete refresh of unfiltered asset states based on the asset query (without attribute predicates)
                    unfilteredAssetStates = facts.matchAssetState(ruleCondition.assets).collect(Collectors.toSet());
                } else {
                    // Replace or remove asset state as required
                    switch (event.cause) {
                        case UPDATE -> {
                            // Only insert if fact was already in there (i.e. it matches the asset type constraints)
                            if (unfilteredAssetStates.remove(event.assetState)) {
                                unfilteredAssetStates.add(event.assetState);
                            }
                        }
                        case DELETE -> unfilteredAssetStates.remove(event.assetState);
                    }
                }

                // Replace any potentially stale asset states (values may have changed)
                // only need up to date values in the previously matched asset states previously unmatched asset states is only
                // used to compare asset ID and attribute name.
                if (event != null) {
                    if (previouslyMatchedAssetStates.remove(event.assetState)) {
                        previouslyMatchedAssetStates.add(event.assetState);
                    }
                }

                // During startup notify RulesFacts about any location predicates
                if (facts.trackLocationRules) {
                    facts.storeLocationPredicates(getLocationPredicates(attributePredicates));
                }
            }
        }

        void update(Map<String, Long> nextRecurAssetIdMap) {

            // Last trigger is cleared by rule RHS execution if a match is already found then skip the update
            if (lastEvaluationResult != null && lastEvaluationResult.matches) {
                return;
            }

            // Apply time condition if it exists
            if (timePredicate != null) {
                lastEvaluationResult = null;

                if (timePredicate.test(timerService.getCurrentTimeMillis())) {
                    lastEvaluationResult = new RuleConditionEvaluationResult(true, Collections.emptyList(), Collections.emptyList(), Collections.emptyList(), Collections.emptyList());
                }

                return;
            }

            if (unfilteredAssetStates.isEmpty()) {
                // Maybe assets have been deleted so remove any previous match data
                previouslyMatchedAssetStates.clear();
                if (trackUnmatched) {
                    previouslyUnmatchedAssetStates.clear();
                }
                log(Level.FINEST, "Rule trigger has no unfiltered asset states so no match");
                lastEvaluationResult = new RuleConditionEvaluationResult(false, Collections.emptyList(), Collections.emptyList(), Collections.emptyList(), Collections.emptyList());
                return;
            }

            List<AttributeInfo> matchedAssetStates;
            List<AttributeInfo> unmatchedAssetStates = Collections.emptyList();
            Collection<String> unmatchedAssetIds = Collections.emptyList();

            if (attributePredicates == null) {
                matchedAssetStates = new ArrayList<>(unfilteredAssetStates);
            } else {

                Map<Boolean, List<AttributeInfo>> results = new HashMap<>();
                List<AttributeInfo> matched = new ArrayList<>();
                List<AttributeInfo> unmatched = new ArrayList<>();
                results.put(true, matched);
                results.put(false, unmatched);

                unfilteredAssetStates.stream().collect(Collectors.groupingBy(AttributeInfo::getId)).forEach((id, states) -> {
                    Set<AttributeInfo> matches = assetPredicate.apply(states);
                    if (matches != null) {
                        matched.addAll(matches);
                        unmatched.addAll(states.stream().filter(matches::contains).collect(Collectors.toSet()));
                    } else {
                        unmatched.addAll(states);
                    }
                });

                matchedAssetStates = results.getOrDefault(true, Collections.emptyList());
                unmatchedAssetStates = results.getOrDefault(false, Collections.emptyList());

                if (trackUnmatched) {

                    // Clear out previous unmatched that now match
                    previouslyUnmatchedAssetStates.removeIf(matchedAssetStates::contains);

                    // Filter out previous un-matches to avoid re-triggering
                    unmatchedAssetStates.removeIf(previouslyUnmatchedAssetStates::contains);

                }
            }

            // Remove previous matches where the asset state no longer matches
            previouslyMatchedAssetStates.removeIf(previousAssetState -> {

                Optional<AttributeInfo> matched = matchedAssetStates.stream()
                    .filter(matchedAssetState -> Objects.equals(previousAssetState, matchedAssetState))
                    .findFirst();

                boolean noLongerMatches = matched.isEmpty();

                if (!noLongerMatches) {
                    noLongerMatches = matched.map(matchedAssetState -> {
                        // If reset immediate meta item is set then remove previous state if timestamp is greater
                        boolean resetImmediately = matchedAssetState.getMeta().getValue(MetaItemType.RULE_RESET_IMMEDIATE).orElse(false);
                        return resetImmediately && matchedAssetState.getTimestamp() > previousAssetState.getTimestamp();
                    }).orElse(false);
                }

                if (noLongerMatches) {
                    log(Level.FINEST, "Rule trigger previously matched asset state no longer matches so resetting: " + previousAssetState);
                }

                return noLongerMatches;
            });

            // Remove matches that have an active recurrence timer
            matchedAssetStates.removeIf(matchedAssetState -> nextRecurAssetIdMap.containsKey(matchedAssetState.getId())
                && nextRecurAssetIdMap.get(matchedAssetState.getId()) > timerService.getCurrentTimeMillis());

            // Filter out previous matches to avoid re-triggering
            matchedAssetStates.removeIf(previouslyMatchedAssetStates::contains);

            // Select unique asset states based on asset id
            Stream<AttributeInfo> matchedAssetStateStream = matchedAssetStates.stream().filter(distinctByKey(AttributeInfo::getId));

            // Order asset states before applying limit
            if (orderBy != null) {
                matchedAssetStateStream = matchedAssetStateStream.sorted(RulesFacts.asComparator(orderBy));
            }
            if (limit > 0) {
                matchedAssetStateStream = matchedAssetStateStream.limit(limit);
            }

            Collection<String> matchedAssetIds = matchedAssetStateStream.map(AttributeInfo::getId).collect(Collectors.toList());

            if (trackUnmatched) {
                // Select unique asset states based on asset id
                Stream<AttributeInfo> unmatchedAssetStateStream = unmatchedAssetStates.stream().filter(distinctByKey(AttributeInfo::getId));

                // Filter out unmatched asset ids that are in the matched list
                unmatchedAssetIds = unmatchedAssetStateStream
                        .map(AttributeInfo::getId)
                        .filter(id -> !matchedAssetIds.contains(id))
                        .collect(Collectors.toList());
            }

            lastEvaluationResult = new RuleConditionEvaluationResult((!matchedAssetIds.isEmpty() || (trackUnmatched && !unmatchedAssetIds.isEmpty())), matchedAssetStates, matchedAssetIds, unmatchedAssetStates, unmatchedAssetIds);
            log(Level.FINEST, "Rule evaluation result: " + lastEvaluationResult);
        }

        Collection<String> getMatchedAssetIds() {

            if (lastEvaluationResult == null) {
                return Collections.emptyList();
            }
            return lastEvaluationResult.matchedAssetIds;
        }

        Collection<String> getUnmatchedAssetIds() {
            if (lastEvaluationResult == null) {
                return Collections.emptyList();
            }

            return lastEvaluationResult.unmatchedAssetIds;
        }
    }

    /**
     * This contains the results of a rule condition trigger evaluation.
     */
    static class RuleConditionEvaluationResult {
        boolean matches;
        Collection<AttributeInfo> matchedAssetStates;
        Collection<AttributeInfo> unmatchedAssetStates;
        Collection<String> matchedAssetIds;
        Collection<String> unmatchedAssetIds;

        public RuleConditionEvaluationResult(boolean matches, Collection<AttributeInfo> matchedAssetStates, Collection<String> matchedAssetIds, Collection<AttributeInfo> unmatchedAssetStates, Collection<String> unmatchedAssetIds) {
            this.matches = matches;
            this.matchedAssetStates = matchedAssetStates;
            this.matchedAssetIds = matchedAssetIds;
            this.unmatchedAssetStates = unmatchedAssetStates;
            this.unmatchedAssetIds = unmatchedAssetIds;
        }

        @Override
        public String toString() {
            return RuleConditionEvaluationResult.class.getSimpleName() + "{" +
                    "matches=" + matches +
                    ", matchedAssetStates=" + matchedAssetStates.size() +
                    ", unmatchedAssetStates=" + unmatchedAssetStates.size() +
                    ", matchedAssetIds=" + matchedAssetIds.size() +
                    ", unmatchedAssetIds=" + unmatchedAssetIds.size() +
                    '}';
        }
    }

    /**
     * Stores the state of the overall rule and each {@link RuleCondition}.
     */
    class RuleState {

        protected JsonRule rule;
        protected Map<String, RuleConditionState> conditionStateMap = new HashMap<>();
        protected Set<String> thenMatchedAssetIds;
        protected Set<String> otherwiseMatchedAssetIds;
        protected long nextRecur;
        protected boolean matched;
        protected Map<String, Long> nextRecurAssetIdMap = new HashMap<>();

        public RuleState(JsonRule rule) {
            this.rule = rule;
        }

        public void update(Supplier<Long> currentMillisSupplier) {

            matched = false;

            // Check if next recurrence in the future
            if (nextRecur > currentMillisSupplier.get()) {
                return;
            }

            // Clear out expired recurrence timers
            nextRecurAssetIdMap.entrySet().removeIf(entry -> entry.getValue() <= currentMillisSupplier.get());

            // Update each condition state
            log(Level.FINEST, "Updating rule condition states for rule: " + rule.name);
            conditionStateMap.values().forEach(ruleConditionState -> ruleConditionState.update(nextRecurAssetIdMap));

            thenMatchedAssetIds = new HashSet<>();
            otherwiseMatchedAssetIds = rule.otherwise != null ? new HashSet<>() : null;

            matched = updateMatches(rule.when, thenMatchedAssetIds, otherwiseMatchedAssetIds);

            if (!matched) {
                thenMatchedAssetIds.clear();
                if (otherwiseMatchedAssetIds != null) {
                    otherwiseMatchedAssetIds.clear();
                }
            }
        }

        public boolean thenMatched() {
            return (thenMatchedAssetIds != null && !thenMatchedAssetIds.isEmpty()) || !otherwiseMatched();
        }

        public boolean otherwiseMatched() {
            return otherwiseMatchedAssetIds != null && !otherwiseMatchedAssetIds.isEmpty();
        }

        protected boolean updateMatches(LogicGroup<RuleCondition> ruleConditionGroup, Set<String> thenMatchedAssetIds, Set<String> otherwiseMatchedAssetIds) {

            if (groupIsEmpty(ruleConditionGroup)) {
                return false;
            }

            LogicGroup.Operator operator = ruleConditionGroup.operator == null ? LogicGroup.Operator.AND : ruleConditionGroup.operator;
            boolean groupMatches = false;

            if (!ruleConditionGroup.getItems().isEmpty()) {

                if (operator == LogicGroup.Operator.AND) {
                    groupMatches = ruleConditionGroup.getItems().stream()
                        .map(ruleCondition -> conditionStateMap.get(ruleCondition.tag))
                        .allMatch(ruleConditionState -> ruleConditionState.lastEvaluationResult != null && ruleConditionState.lastEvaluationResult.matches);
                } else {
                    groupMatches = ruleConditionGroup.getItems().stream()
                        .map(ruleCondition -> conditionStateMap.get(ruleCondition.tag))
                        .anyMatch(ruleConditionState -> ruleConditionState.lastEvaluationResult != null && ruleConditionState.lastEvaluationResult.matches);
                }

                thenMatchedAssetIds.addAll(ruleConditionGroup.getItems().stream()
                    .map(ruleCondition -> conditionStateMap.get(ruleCondition.tag))
                    .filter(ruleConditionState -> ruleConditionState.lastEvaluationResult != null && ruleConditionState.lastEvaluationResult.matches)
                    .map(RuleConditionState::getMatchedAssetIds)//Get all matched assetIds
                    .flatMap(Collection::stream)
                    .collect(Collectors.toSet()));

                if (otherwiseMatchedAssetIds != null) {
                    otherwiseMatchedAssetIds.addAll(ruleConditionGroup.getItems().stream()
                        .map(ruleCondition -> conditionStateMap.get(ruleCondition.tag))
                        .filter(ruleConditionState -> ruleConditionState.trackUnmatched && ruleConditionState.lastEvaluationResult != null && ruleConditionState.lastEvaluationResult.matches)
                        .map(RuleConditionState::getUnmatchedAssetIds)//Get all unmatched assetIds
                        .flatMap(Collection::stream)
                        .collect(Collectors.toSet()));
                }
            }

            if (ruleConditionGroup.groups != null) {

                if (operator == LogicGroup.Operator.AND) {
                    if (!ruleConditionGroup.items.isEmpty() && !groupMatches) {
                        return false;
                    }

                    groupMatches = ruleConditionGroup.groups.stream()
                        .allMatch(group -> updateMatches(group, thenMatchedAssetIds, otherwiseMatchedAssetIds));

                } else {

                    // updateMatches has side effects which we need (inserts into then and otherwise)
                    //noinspection ReplaceInefficientStreamCount
                    groupMatches = ruleConditionGroup.groups.stream()
                        .filter(group -> updateMatches(group, thenMatchedAssetIds, otherwiseMatchedAssetIds))
                        .count() > 0;

                }
            }

            return groupMatches;
        }
    }

    public static final String PLACEHOLDER_RULESET_ID = "%RULESET_ID%";
    public static final String PLACEHOLDER_RULESET_NAME = "%RULESET_NAME%";
    public static final String PLACEHOLDER_TRIGGER_ASSETS = "%TRIGGER_ASSETS%";
    final static String TIMER_TEMPORAL_FACT_NAME_PREFIX = "TimerTemporalFact-";
    final static String LOG_PREFIX = "JSON Rule '";
    final protected AssetStorageService assetStorageService;
    final protected RulesEngine<?> rulesEngine;
    final protected TimerService timerService;
    final protected Assets assetsFacade;
    final protected Users usersFacade;
    final protected Notifications notificationsFacade;
    final protected Webhooks webhooksFacade;
    final protected Alarms alarmsFacade;
    final protected HistoricDatapoints historicDatapointsFacade;
    final protected PredictedDatapoints predictedDatapointsFacade;
    final protected BiConsumer<Runnable, Long> scheduledActionConsumer;
    final protected Map<String, RuleState> ruleStateMap = new ConcurrentHashMap<>();
    final protected JsonRule[] jsonRules;
    final protected Ruleset jsonRuleset;
    protected static Logger LOG;

<<<<<<< HEAD
    public JsonRulesBuilder(Logger logger, Ruleset ruleset, TimerService timerService, AssetStorageService assetStorageService,
                            Assets assetsFacade, Users usersFacade, Notifications notificationsFacade, Webhooks webhooksFacade,
=======
    public JsonRulesBuilder(Logger logger, Ruleset ruleset, RulesEngine<?> rulesEngine, TimerService timerService,
                            AssetStorageService assetStorageService, ScheduledExecutorService executorService,
                                    Assets assetsFacade, Users usersFacade, Notifications notificationsFacade, Webhooks webhooksFacade,
>>>>>>> cc1960a9
                            Alarms alarmsFacade, HistoricDatapoints historicDatapoints, PredictedDatapoints predictedDatapoints,
                            BiConsumer<Runnable, Long> scheduledActionConsumer) throws Exception {
        this.rulesEngine = rulesEngine;
        this.timerService = timerService;
        this.assetStorageService = assetStorageService;
        this.assetsFacade = assetsFacade;
        this.usersFacade = usersFacade;
        this.notificationsFacade = notificationsFacade;
        this.webhooksFacade = webhooksFacade;
        this.alarmsFacade = alarmsFacade;
        this.historicDatapointsFacade= historicDatapoints;
        this.predictedDatapointsFacade = predictedDatapoints;
        this.scheduledActionConsumer = scheduledActionConsumer;
        LOG = logger;

        jsonRuleset = ruleset;
        String rulesStr = ruleset.getRules();
        rulesStr = rulesStr.replace(PLACEHOLDER_RULESET_ID, Long.toString(ruleset.getId()));
        rulesStr = rulesStr.replace(PLACEHOLDER_RULESET_NAME, ruleset.getName());

        JsonRulesetDefinition jsonRulesetDefinition = ValueUtil.parse(rulesStr, JsonRulesetDefinition.class).orElse(null);

        if (jsonRulesetDefinition == null || jsonRulesetDefinition.rules == null || jsonRulesetDefinition.rules.length == 0) {
            throw new IllegalArgumentException("No rules within ruleset so nothing to start: " + ruleset);
        }

        jsonRules = jsonRulesetDefinition.rules;

        for (JsonRule jsonRule : jsonRules) {
            add(jsonRule);
        }
    }

    public void stop(RulesFacts facts) {
        Arrays.stream(jsonRules).forEach(jsonRule ->
            executeRuleActions(jsonRule, jsonRule.onStop, "onStop", false, facts, null, assetsFacade, usersFacade, notificationsFacade, webhooksFacade, alarmsFacade, predictedDatapointsFacade, this.scheduledActionConsumer));

        // Remove temporal fact for timer rule evaluation
        String tempFactName = TIMER_TEMPORAL_FACT_NAME_PREFIX + jsonRuleset.getId();
        facts.remove(tempFactName);
    }

    public void start(RulesFacts facts) {

        Arrays.stream(jsonRules).forEach(jsonRule -> {
            executeRuleActions(jsonRule, jsonRule.onStart, "onStart", false, facts, null, assetsFacade, usersFacade, notificationsFacade, webhooksFacade, alarmsFacade, predictedDatapointsFacade, this.scheduledActionConsumer);
        });

        // Initialise asset states
        onAssetStatesChanged(facts, null);
    }

    public void onAssetStatesChanged(RulesFacts facts, RulesEngine.AssetStateChangeEvent event) {
        ruleStateMap.values().forEach(triggerStateMap -> triggerStateMap.conditionStateMap.values().forEach(ruleConditionState -> ruleConditionState.updateUnfilteredAssetStates(facts, event)));
    }

    protected JsonRulesBuilder add(JsonRule rule) throws Exception {

        if (ruleStateMap.containsKey(rule.name)) {
            throw new IllegalArgumentException("Rules must have a unique name within a ruleset, rule name '" + rule.name + "' already used");
        }

        RuleState ruleState = new RuleState(rule);
        ruleStateMap.put(rule.name, ruleState);
        addRuleConditionStates(rule.when, rule.otherwise != null, new AtomicInteger(0), ruleState.conditionStateMap);

        Condition condition = buildLhsCondition(rule, ruleState);
        Action action = buildRhsAction(rule, ruleState);

        if (condition == null || action == null) {
            throw new IllegalArgumentException("Error building JSON rule when or then is not defined: " + rule.name);
        }

        add().name(rule.name)
                .description(rule.description)
                .priority(rule.priority)
                .when(condition)
                .then(action);

        return this;
    }

    protected void addRuleConditionStates(LogicGroup<RuleCondition> ruleConditionGroup, boolean trackUnmatched, AtomicInteger index, Map<String, RuleConditionState> triggerStateMap) throws Exception {
        if (ruleConditionGroup != null) {
            if (!ruleConditionGroup.getItems().isEmpty()) {
                for (RuleCondition ruleCondition : ruleConditionGroup.getItems()) {
                    if (TextUtil.isNullOrEmpty(ruleCondition.tag)) {
                        ruleCondition.tag = index.toString();
                    }

                    triggerStateMap.put(ruleCondition.tag, new RuleConditionState(ruleCondition, trackUnmatched, timerService));
                    index.incrementAndGet();
                }
            }
            if (ruleConditionGroup.groups != null && !ruleConditionGroup.groups.isEmpty()) {
                for (LogicGroup<RuleCondition> childRuleTriggerCondition : ruleConditionGroup.groups) {
                    addRuleConditionStates(childRuleTriggerCondition, trackUnmatched, index, triggerStateMap);
                }
            }
        }
    }

    protected Condition buildLhsCondition(JsonRule rule, RuleState ruleState) {
        if (rule.when == null) {
            return null;
        }

        return facts -> {
            ruleState.update(timerService::getCurrentTimeMillis);
            return ruleState.matched;
        };
    }

    protected Action buildRhsAction(JsonRule rule, RuleState ruleState) {

        if (rule.then == null) {
            return null;
        }

        return facts -> {

            try {
                // Execute actions only when the rules engine has already fired to prevent execution during startup
                if (rulesEngine.hasPreviouslyFired()) {
                    if (ruleState.thenMatched()) {
                        log(Level.FINEST, "Triggered rule so executing 'then' actions for rule: " + rule.name);
                        executeRuleActions(rule, rule.then, "then", false, facts, ruleState, assetsFacade, usersFacade, notificationsFacade, webhooksFacade, alarmsFacade, predictedDatapointsFacade, scheduledActionConsumer);
                    }

                    if (rule.otherwise != null && ruleState.otherwiseMatched()) {
                        log(Level.FINEST, "Triggered rule so executing 'otherwise' actions for rule: " + rule.name);
                        executeRuleActions(rule, rule.otherwise, "otherwise", true, facts, ruleState, assetsFacade, usersFacade, notificationsFacade, webhooksFacade, alarmsFacade, predictedDatapointsFacade, scheduledActionConsumer);
                    }
                }
            } catch (Exception e) {
                log(Level.SEVERE, "Exception thrown during rule RHS execution", e);
                throw e;
            } finally {
                // Store recurrence times as required
                boolean recurPerAsset = rule.recurrence == null || rule.recurrence.scope != RuleRecurrence.Scope.GLOBAL;
                long currentTime = timerService.getCurrentTimeMillis();
                long nextRecur = rule.recurrence == null || rule.recurrence.mins == null ? Long.MAX_VALUE : currentTime + (rule.recurrence.mins * 60000);

                if (nextRecur > currentTime) {
                    if (recurPerAsset) {
                        ruleState.thenMatchedAssetIds.forEach(assetId -> ruleState.nextRecurAssetIdMap.put(assetId, nextRecur));
                    } else {
                        ruleState.nextRecur = nextRecur;
                    }
                }

                ruleState.conditionStateMap.values().forEach(ruleConditionState -> {
                    // Store last evaluation results in state
                    if (ruleConditionState.lastEvaluationResult != null) {

                        ruleConditionState.previouslyMatchedAssetStates.addAll(ruleConditionState.lastEvaluationResult.matchedAssetStates);

                        if (ruleConditionState.trackUnmatched) {
                            ruleConditionState.previouslyUnmatchedAssetStates.addAll(ruleConditionState.lastEvaluationResult.unmatchedAssetStates);
                        }
                    }

                    // Clear last results
                    ruleConditionState.lastEvaluationResult = null;
                });
            }
        };
    }

    public void executeRuleActions(JsonRule rule, RuleAction[] ruleActions, String actionsName, boolean useUnmatched, RulesFacts facts, RuleState ruleState, Assets assetsFacade, Users usersFacade, Notifications notificationsFacade, Webhooks webhooksFacade, Alarms alarmsFacade, PredictedDatapoints predictedDatapointsFacade, BiConsumer<Runnable, Long> scheduledActionConsumer) {

        if (ruleActions != null && ruleActions.length > 0) {

            long delay = 0L;

            for (int i = 0; i < ruleActions.length; i++) {

                RuleAction ruleAction = ruleActions[i];
                JsonRulesBuilder.RuleActionExecution actionExecution = buildRuleActionExecution(
                    rule,
                    ruleAction,
                    actionsName,
                    i,
                    useUnmatched,
                    facts,
                    ruleState,
                    assetsFacade,
                    usersFacade,
                    notificationsFacade,
                    webhooksFacade,
                    alarmsFacade,
                    predictedDatapointsFacade
                );

                if (actionExecution != null) {
                    delay += actionExecution.delay;

                    if (delay > 0L) {
                        log(Level.FINE, "Delaying rule action for " + delay + "ms for rule action: " + rule.name + " '" + actionsName + "' action index " + i);
                        scheduledActionConsumer.accept(actionExecution.runnable, delay);
                    } else {
                        actionExecution.runnable.run();
                    }
                }
            }
        }
    }

    protected static Collection<String> getUserIds(Users users, UserQuery userQuery) {
        return users.getResults(userQuery).collect(Collectors.toList());
    }

    protected static Collection<String> getAssetIds(Assets assets, AssetQuery assetQuery) {
        return assets.getResults(assetQuery)
            .map(Asset::getId)
            .collect(Collectors.toList());
    }

    @SuppressWarnings({"rawtypes", "unchecked"})
    protected RuleActionExecution buildRuleActionExecution(JsonRule rule, RuleAction ruleAction, String actionsName, int index, boolean useUnmatched, RulesFacts facts, RuleState ruleState, Assets assetsFacade, Users usersFacade, Notifications notificationsFacade, Webhooks webhooksFacade, Alarms alarmsFacade, PredictedDatapoints predictedDatapointsFacade) {

        if (ruleAction instanceof RuleActionNotification notificationAction) {

            if (notificationAction.notification == null || notificationAction.notification.getMessage() == null) {
                LOG.info("Notification action has no notification and/or message set so cannot complete action: " + jsonRuleset);
                return null;
            }

            Notification notification = ValueUtil.clone(notificationAction.notification);
            String body;
            boolean linkedUsersTarget = ruleAction.target != null && ruleAction.target.linkedUsers != null && ruleAction.target.linkedUsers;
            boolean isEmail = Objects.equals(notification.getMessage().getType(), EmailNotificationMessage.TYPE);
            boolean isPush = Objects.equals(notification.getMessage().getType(), PushNotificationMessage.TYPE);
            boolean isHtml;

            if (isEmail) {
                EmailNotificationMessage email = (EmailNotificationMessage) notification.getMessage();
                isHtml = !TextUtil.isNullOrEmpty(email.getHtml());
                body = isHtml ? email.getHtml() : email.getText();
            } else {
                isHtml = false;
                if (isPush) {
                    PushNotificationMessage pushNotificationMessage = (PushNotificationMessage) notification.getMessage();
                    body = pushNotificationMessage.getBody();
                } else {
                    body = null;
                }
            }

            // Transfer the rule action target into notification targets
            Notification.TargetType targetType = Notification.TargetType.ASSET;
            if (ruleAction.target != null) {
                if (ruleAction.target.users != null
                    && ruleAction.target.conditionAssets == null
                    && ruleAction.target.assets == null
                    && ruleAction.target.matchedAssets == null) {
                    targetType = Notification.TargetType.USER;
                } else if (ruleAction.target.custom != null
                    && ruleAction.target.conditionAssets == null
                    && ruleAction.target.assets == null
                    && ruleAction.target.matchedAssets == null) {
                    targetType = Notification.TargetType.CUSTOM;
                }
            }

            Collection<String> targetIds;
            boolean bodyContainsTriggeredAssetInfo = !TextUtil.isNullOrEmpty(body) && body.contains(PLACEHOLDER_TRIGGER_ASSETS);

            if (linkedUsersTarget) {
                targetType = Notification.TargetType.USER;

                // Find users linked to the matched assets
                Set<String> assetIds = useUnmatched ? ruleState.otherwiseMatchedAssetIds : ruleState.thenMatchedAssetIds;
                List<String> userIds = assetIds == null || assetIds.isEmpty()
                    ? Collections.emptyList()
                    : usersFacade.getResults(new UserQuery().assets(assetIds.toArray(String[]::new))).toList();

                if (userIds.isEmpty()) {
                    LOG.info("No users linked to matched assets for triggered rule so nothing to do: " + jsonRuleset);
                    return null;
                }

                if (!bodyContainsTriggeredAssetInfo) {
                    // Nothing user specific in the notification body so same notification can be sent to all users
                    targetIds = userIds;
                } else {
                    // Linked users target requires special handling when asset trigger info is included in the body, in this
                    // situation a notification is produced for each linked user with the body containing only assets that they are linked to.
                    LOG.finer(() -> "Mapped target user IDs: " + String.join(",", userIds));

                    // Get the user(s) asset links so we can group the matched assets by user
                    String realm = getRealm();
                    List<UserAssetLink> userAssetLinks = assetStorageService.findUserAssetLinks(realm, userIds, assetIds);

                    // Generate a custom notification for each linked user
                    String finalBody = body;
                    Collection<Notification> customNotifications = userIds.stream().map(userId -> {
                        // Extract asset states for matched asset IDs that are linked to this user
                        Map<String, Set<AttributeInfo>> assetStates = getMatchedAssetStates(ruleState, useUnmatched, userAssetLinks, userId);

                        Notification customNotification = ValueUtil.clone(notification);
                        String newBody = insertTriggeredAssetInfo(finalBody, assetStates, isHtml, false);

                        if (isEmail) {
                            EmailNotificationMessage email = (EmailNotificationMessage) customNotification.getMessage();
                            if (isHtml) {
                                email.setHtml(newBody);
                            } else {
                                email.setText(newBody);
                            }
                        } else if (isPush) {
                            PushNotificationMessage pushNotificationMessage = (PushNotificationMessage) customNotification.getMessage();
                            pushNotificationMessage.setBody(newBody);
                        }

                        customNotification.setTargets(new Notification.Target(Notification.TargetType.USER, userId));
                        return customNotification;
                    }).toList();

                    return new RuleActionExecution(() ->
                        customNotifications.forEach(customNotification -> {
                            log(Level.FINE, "Sending custom user notification for rule action: " + rule.name + " '" + actionsName + "' action index " + index + " [Targets=" + (customNotification.getTargets() != null ? customNotification.getTargets().stream().map(Object::toString).collect(Collectors.joining(",")) : "null") + "]");
                            notificationsFacade.send(customNotification);
                    }), 0);
                }
            } else {
                targetIds = getRuleActionTargetIds(ruleAction.target, useUnmatched, ruleState, assetsFacade, usersFacade, facts);
            }

            if (targetIds == null) {
                notification.setTargets((List<Notification.Target>)null);
            } else {
                Notification.TargetType finalTargetType = targetType;
                notification.setTargets(targetIds.stream().map(id -> new Notification.Target(finalTargetType, id)).collect(Collectors.toList()));
            }

            // Inject triggered asset info if needed
            if (bodyContainsTriggeredAssetInfo) {
                // Extract asset states for matched asset IDs
                Map<String, Set<AttributeInfo>> assetStates = getMatchedAssetStates(ruleState, useUnmatched, null, null);
                body = insertTriggeredAssetInfo(body, assetStates, isHtml, false);

                if (isEmail) {
                    EmailNotificationMessage email = (EmailNotificationMessage) notification.getMessage();
                    if (isHtml) {
                        email.setHtml(body);
                    } else {
                        email.setText(body);
                    }
                } else if (isPush) {
                    PushNotificationMessage pushNotificationMessage = (PushNotificationMessage) notification.getMessage();
                    pushNotificationMessage.setBody(body);
                }
            }

            log(Level.FINE, "Sending notification for rule action: " + rule.name + " '" + actionsName + "' action index " + index + " [Targets=" + (notification.getTargets() != null ? notification.getTargets().stream().map(Object::toString).collect(Collectors.joining(",")) : "null") + "]");
            return new RuleActionExecution(() -> notificationsFacade.send(notification), 0);
        }

        if (ruleAction instanceof RuleActionWebhook webhookAction) {
            if (webhookAction.webhook.getUrl() == null || webhookAction.webhook.getHttpMethod() == null) {
                LOG.info("Webhook action has no URL and/or HTTP method set so cannot complete action: " + jsonRuleset);
                return null;
            }

            // Clone webhook due to mutation
            Webhook webhook = ValueUtil.clone(webhookAction.webhook);

            // Replace %TRIGGER_ASSETS% with the triggered assets in JSON format.
            if (!TextUtil.isNullOrEmpty(webhook.getPayload()) && webhook.getPayload().contains(PLACEHOLDER_TRIGGER_ASSETS)) {
                Map<String, Set<AttributeInfo>> assetStates = getMatchedAssetStates(ruleState, useUnmatched, null, null);
                String triggeredAssetInfoPayload = insertTriggeredAssetInfo(webhook.getPayload(), assetStates, false, true);
                webhook.setPayload(triggeredAssetInfoPayload);
            }

            if (webhookAction.mediaType == null) {
                Optional<Map.Entry<String, List<String>>> contentTypeHeader = webhook.getHeaders().entrySet().stream().filter((entry) -> entry.getKey().equalsIgnoreCase("content-type")).findFirst();
                String contentType = contentTypeHeader.isPresent() ? contentTypeHeader.get().getValue().get(0) : MediaType.APPLICATION_JSON;
                webhookAction.mediaType = MediaType.valueOf(contentType);
            }

            if(webhookAction.target == null) {
                webhookAction.target = webhooksFacade.buildTarget(webhook);
            }

            return new RuleActionExecution(() -> webhooksFacade.send(webhook, webhookAction.mediaType, webhookAction.target), 0);
        }

        if (ruleAction instanceof RuleActionAlarm alarmAction && (alarmAction.alarm != null)) {
            Alarm alarm = alarmAction.alarm;
            List<String> assetIds = new ArrayList<>(getRuleActionTargetIds(ruleAction.target, useUnmatched, ruleState, assetsFacade, usersFacade, facts));
            if (alarm.getContent() != null) {
                String content = alarm.getContent();
                if (!TextUtil.isNullOrEmpty(content) && (content.contains(PLACEHOLDER_TRIGGER_ASSETS))) {
                    // Need to clone the alarm
                    alarm = ValueUtil.clone(alarm);
                    Map<String, Set<AttributeInfo>> assetStates = getMatchedAssetStates(ruleState, useUnmatched, null, null);
                    alarm.setContent(getAlarmContent(content, assetStates));
                }
            }
            else {
                log(Level.WARNING, "Alarm content is missing for rule action: " + rule.name + " '" + actionsName + "' action index " + index);
                return null;
            }
            if (alarm.getSeverity() == null) {
                log(Level.WARNING, "Alarm severity is missing for rule action: " + rule.name + " '" + actionsName + "' action index " + index);
                return null;
            }
            if (alarm.getTitle() == null) {
                log(Level.WARNING, "Alarm title is missing for rule action: " + rule.name + " '" + actionsName + "' action index " + index);
                return null;
            }

            alarm.setAssigneeId(alarmAction.assigneeId);
            alarm.setSourceId(Long.toString(jsonRuleset.getId()));

            Alarm finalAlarm = alarm;
            return new RuleActionExecution(() -> alarmsFacade.create(finalAlarm, assetIds), 0);
        }

        if (ruleAction instanceof RuleActionWriteAttribute attributeAction) {

            if (targetIsNotAssets(ruleAction.target)) {
                return null;
            }

            if (TextUtil.isNullOrEmpty(attributeAction.attributeName)) {
                log(Level.WARNING, "Attribute name is missing for rule action: " + rule.name + " '" + actionsName + "' action index " + index);
                return null;
            }

            Collection<String> ids = getRuleActionTargetIds(ruleAction.target, useUnmatched, ruleState, assetsFacade, usersFacade, facts);

            if (ids == null || ids.isEmpty()) {
                log(Level.INFO, "No targets for write attribute rule action so skipping: " + rule.name + " '" + actionsName + "' action index " + index);
                return null;
            }

            log(Level.FINE, "Writing attribute '" + attributeAction.attributeName + "' for " + ids.size() + " asset(s) for rule action: " + rule.name + " '" + actionsName + "' action index " + index);
            return new RuleActionExecution(() ->
                    ids.forEach(id ->
                            assetsFacade.dispatch(id, attributeAction.attributeName, attributeAction.value)), 0);
        }

        if (ruleAction instanceof RuleActionWait) {
            long millis = ((RuleActionWait) ruleAction).millis;
            if (millis > 0) {
                return new RuleActionExecution(null, millis);
            }
            log(Level.FINEST, "Invalid delay for wait rule action so skipping: " + rule.name + " '" + actionsName + "' action index " + index);
        }

        if (ruleAction instanceof RuleActionUpdateAttribute attributeUpdateAction) {

            if (targetIsNotAssets(ruleAction.target)) {
                log(Level.FINEST, "Invalid target update attribute rule action so skipping: " + rule.name + " '" + actionsName + "' action index " + index);
                return null;
            }

            if (TextUtil.isNullOrEmpty(attributeUpdateAction.attributeName)) {
                log(Level.WARNING, "Attribute name is missing for rule action: " + rule.name + " '" + actionsName + "' action index " + index);
                return null;
            }

            List<String> matchingAssetIds;

            if (ruleAction.target == null || ruleAction.target.assets == null) {
                if (targetIsNotAssets(ruleAction.target)) {
                    throw new IllegalStateException("Cannot use action type '" + RuleActionUpdateAttribute.class.getSimpleName() + "' with user target");
                }
                matchingAssetIds = new ArrayList<>(getRuleActionTargetIds(ruleAction.target, useUnmatched, ruleState, assetsFacade, usersFacade, facts));
            } else {
                matchingAssetIds = facts
                    .matchAssetState(ruleAction.target.assets)
                    .map(AttributeInfo::getId)
                    .distinct()
                    .collect(Collectors.toList());
            }

            if (matchingAssetIds.isEmpty()) {
                log(Level.INFO, "No targets for update attribute rule action so skipping: " + rule.name + " '" + actionsName + "' action index " + index);
                return null;
            }

            // Look for the current value within the asset state facts (asset/attribute has to be in scope of this rule engine and have a rule state meta item)
            List<AttributeInfo> matchingAssetStates = matchingAssetIds
                .stream()
                .map(assetId ->
                        facts.getAssetStates()
                                .stream()
                                .filter(state -> state.getId().equals(assetId) && state.getName().equals(attributeUpdateAction.attributeName))
                                .findFirst().orElseGet(() -> {
                                    log(Level.WARNING, "Failed to find attribute in rule states for attribute update: " + new AttributeRef(assetId, attributeUpdateAction.attributeName));
                                    return null;
                        }))
                .filter(Objects::nonNull)
                .collect(Collectors.toList());

            if (matchingAssetStates.isEmpty()) {
                log(Level.WARNING, "No asset states matched to apply update attribute action to");
                return null;
            }

            return new RuleActionExecution(() ->

                matchingAssetStates.forEach(assetState -> {
                    Object value = assetState.getValue().orElse(null);
                    Class<?> valueType = assetState.getTypeClass();
                    boolean isArray = ValueUtil.isArray(valueType);

                    if (!isArray && !ValueUtil.isMap(valueType)) {
                        log(Level.WARNING, "Rule action target asset cannot determine value type or incompatible value type for attribute: " + assetState);
                    } else {
                        if (isArray) {
                            List<Object> list = new ArrayList<>();
                            if (value != null) {
                                Collections.addAll(list, value);
                            }

                            switch (attributeUpdateAction.updateAction) {
                                case ADD -> {
                                    list.add(attributeUpdateAction.value);
                                }
                                case ADD_OR_REPLACE, REPLACE -> {
                                    if (attributeUpdateAction.index != null && list.size() >= attributeUpdateAction.index) {
                                        list.set(attributeUpdateAction.index, attributeUpdateAction.value);
                                    } else {
                                        list.add(attributeUpdateAction.value);
                                    }
                                }
                                case DELETE -> {
                                    if (attributeUpdateAction.index != null && list.size() >= attributeUpdateAction.index) {
                                        list.remove(attributeUpdateAction.index);
                                    }
                                }
                                case CLEAR -> {
                                    value = Collections.emptyList();
                                }
                            }

                            value = list;
                        } else {
                            Map map = new HashMap();
                            if (value != null) {
                                map.putAll((Map)value);
                            }

                            switch (attributeUpdateAction.updateAction) {
                                case ADD -> {
                                    map.put(attributeUpdateAction.key, attributeUpdateAction.value);
                                }
                                case ADD_OR_REPLACE, REPLACE -> {
                                    if (!TextUtil.isNullOrEmpty(attributeUpdateAction.key)) {
                                        map.put(attributeUpdateAction.key, attributeUpdateAction.value);
                                    } else {
                                        log(Level.WARNING, "JSON Rule: Rule action missing required 'key': " + ValueUtil.asJSON(attributeUpdateAction));
                                    }
                                }
                                case DELETE -> {
                                    map.remove(attributeUpdateAction.key);
                                }
                                case CLEAR -> {
                                    map = Collections.emptyMap();
                                }
                            }

                            value = map;
                        }

                        log(Level.FINE, "Updating attribute for rule action: " + rule.name + " '" + actionsName + "' action index " + index + ": " + assetState);
                        assetsFacade.dispatch(assetState.getId(), attributeUpdateAction.attributeName, value);
                    }
                }),
            0);
        }

        log(Level.FINE, "Unsupported rule action: " + rule.name + " '" + actionsName + "' action index " + index);
        return null;
    }

    protected Map<String, Set<AttributeInfo>> getMatchedAssetStates(RuleState ruleState, boolean useUnmatched, Collection<UserAssetLink> userAssetLinks, String userId) {
        Set<String> assetIds = useUnmatched ? ruleState.otherwiseMatchedAssetIds : ruleState.thenMatchedAssetIds;

        return assetIds == null || assetIds.isEmpty()
            ? null
            : ruleState.conditionStateMap.values().stream()
            .filter(conditionState -> conditionState.lastEvaluationResult.matches)
            .flatMap(conditionState -> {
                Collection<AttributeInfo> as = useUnmatched
                    ? conditionState.lastEvaluationResult.unmatchedAssetStates
                    : conditionState.lastEvaluationResult.matchedAssetStates;
                return as.stream();
            })
            // Get the asset states that are in the assetId list and optionally linked to this user
            .filter(assetState -> assetIds.contains(assetState.getId()) && (userAssetLinks == null || userAssetLinks.stream().anyMatch(ual -> ual.getId().getAssetId().equals(assetState.getId()) && ual.getId().getUserId().equals(userId))))
            .collect(Collectors.groupingBy(AttributeInfo::getId, Collectors.toSet()));
    }

    protected String getRealm() {
        String realm = null;
        if (jsonRuleset instanceof RealmRuleset realmRuleset) {
            realm = realmRuleset.getRealm();
        } else if (jsonRuleset instanceof AssetRuleset assetRuleset) {
            realm = assetRuleset.getRealm();
        }
        return realm;
    }

    protected String getAlarmContent(String sourceText, Map<String, Set<AttributeInfo>> assetStates) {
        StringBuilder sb = new StringBuilder();

        assetStates.forEach((key, value) -> value.forEach(assetState -> {
            sb.append("ID: ").append(assetState.getId()).append("\n");
            sb.append("Asset name: ").append(assetState.getAssetName()).append("\n");
            sb.append("Attribute name: ").append(assetState.getName()).append("\n");
            sb.append("Value: ").append(assetState.getValue().flatMap(ValueUtil::asJSON).orElse("")).append("\n");
        }));

        return sourceText.replace(PLACEHOLDER_TRIGGER_ASSETS, sb.toString());
    }

    protected String insertTriggeredAssetInfo(String sourceText, Map<String, Set<AttributeInfo>> assetStates, boolean isHtml, boolean isJson) {

        StringBuilder sb = new StringBuilder();
        if (isHtml) {
            sb.append("<table cellpadding=\"30\">");
            sb.append("<tr><th>Asset ID</th><th>Asset Name</th><th>Attribute</th><th>Value</th></tr>");
            assetStates.forEach((key, value) -> value.forEach(assetState -> {
                sb.append("<tr><td>");
                sb.append(assetState.getId());
                sb.append("</td><td>");
                sb.append(assetState.getAssetName());
                sb.append("</td><td>");
                sb.append(assetState.getName());
                sb.append("</td><td>");
                sb.append(assetState.getValue().flatMap(ValueUtil::asJSON).orElse(""));
                sb.append("</td></tr>");
            }));
            sb.append("</table>");
        } else if (isJson) {
            try {
                return ValueUtil.JSON.writerWithView(AttributeEvent.Enhanced.class).writeValueAsString(assetStates);
            } catch (Exception e) {
                LOG.warning(e.getMessage());
            }
        } else {
            sb.append("Asset ID\t\tAsset Name\t\tAttribute\t\tValue");
            assetStates.forEach((key, value) -> value.forEach(assetState -> {
                sb.append(assetState.getId());
                sb.append("\t\t");
                sb.append(assetState.getAssetName());
                sb.append("\t\t");
                sb.append(assetState.getName());
                sb.append("\t\t");
                sb.append(assetState.getValue().map(v -> ValueUtil.convert(v, String.class)).orElse(""));
            }));
        }

        return sourceText.replace(PLACEHOLDER_TRIGGER_ASSETS, sb.toString());
    }

    protected static Collection<String> getRuleActionTargetIds(RuleActionTarget target, boolean useUnmatched, RuleState ruleState, Assets assetsFacade, Users usersFacade, RulesFacts facts) {

        Map<String, RuleConditionState> conditionStateMap = ruleState.conditionStateMap;

        if (target != null) {
            if (!TextUtil.isNullOrEmpty(target.conditionAssets) && conditionStateMap != null) {
                RuleConditionState triggerState = conditionStateMap.get(target.conditionAssets);
                if (!useUnmatched) {
                    return triggerState != null ? triggerState.getMatchedAssetIds() : Collections.emptyList();
                }

                return triggerState != null ? triggerState.getUnmatchedAssetIds() : Collections.emptyList();
            }

            if (conditionStateMap != null && target.matchedAssets != null) {
                List<String> compareAssetIds = conditionStateMap.values().stream()
                    .flatMap(triggerState ->
                        useUnmatched ? triggerState.getUnmatchedAssetIds().stream() : triggerState.getMatchedAssetIds().stream()).toList();

                if (target.matchedAssets != null) {
                    return facts.matchAssetState(target.matchedAssets)
                        .map(AttributeInfo::getId)
                        .distinct()
                        .filter(compareAssetIds::contains)
                        .collect(Collectors.toList());
                }
            }

            if (target.assets != null) {
                return getAssetIds(assetsFacade, target.assets);
            }

            if (target.users != null) {
                return getUserIds(usersFacade, target.users);
            }

            if (target.custom != null) {
                return Collections.singleton(target.custom);
            }
        }

        if (conditionStateMap != null) {
            if (!useUnmatched) {
                return conditionStateMap.values().stream().flatMap(triggerState ->
                        triggerState != null ? triggerState.getMatchedAssetIds().stream() : Stream.empty()
                ).distinct().collect(Collectors.toList());
            }

            return conditionStateMap.values().stream().flatMap(triggerState ->
                    triggerState != null ? triggerState.getUnmatchedAssetIds().stream() : Stream.empty()
            ).distinct().collect(Collectors.toList());
        }

        return Collections.emptyList();
    }

    protected static boolean targetIsNotAssets(RuleActionTarget target) {
        return target != null && (target.users != null || (target.linkedUsers != null && target.linkedUsers));
    }

    protected void log(Level level, String message) {
        LOG.log(level, LOG_PREFIX + jsonRuleset.getName() + "': " + message);
    }

    protected void log(Level level, String message, Throwable t) {
        LOG.log(level, LOG_PREFIX + jsonRuleset.getName() + "': " + message, t);
    }

    protected static SunTimes.Parameters getSunCalculator(Ruleset ruleset, SunPositionTrigger sunPositionTrigger, TimerService timerService) throws IllegalStateException {
        SunPositionTrigger.Position position = sunPositionTrigger.getPosition();
        GeoJSONPoint location = sunPositionTrigger.getLocation();

        if (position == null) {
            throw new IllegalStateException(LOG_PREFIX + ruleset.getName() + "': Rule condition sun requires a position value");
        }
        if (location == null) {
            throw new IllegalStateException(LOG_PREFIX + ruleset.getName() + "': Rule condition sun requires a location value");
        }

        SunTimes.Twilight twilight = null;
        if (position.name().startsWith(SunPositionTrigger.TWILIGHT_PREFIX)) {
            String lookupValue = position.name().replace(SunPositionTrigger.MORNING_TWILIGHT_PREFIX, "").replace(SunPositionTrigger.EVENING_TWILIGHT_PREFIX, "").replace(SunPositionTrigger.TWILIGHT_PREFIX, "");
            twilight = EnumUtil.enumFromString(SunTimes.Twilight.class, lookupValue).orElseThrow(() -> {
                throw new IllegalStateException(LOG_PREFIX + ruleset.getName() + "': Rule condition un-supported twilight position value '" + lookupValue + "'");
            });
        }

        SunTimes.Parameters sunCalculator = SunTimes.compute()
                .on(timerService.getNow())
                .utc()
                .at(location.getX(), location.getY());

        if (twilight != null) {
            sunCalculator.twilight(twilight);
        }

        return sunCalculator;
    }
}<|MERGE_RESOLUTION|>--- conflicted
+++ resolved
@@ -555,14 +555,8 @@
     final protected Ruleset jsonRuleset;
     protected static Logger LOG;
 
-<<<<<<< HEAD
-    public JsonRulesBuilder(Logger logger, Ruleset ruleset, TimerService timerService, AssetStorageService assetStorageService,
-                            Assets assetsFacade, Users usersFacade, Notifications notificationsFacade, Webhooks webhooksFacade,
-=======
-    public JsonRulesBuilder(Logger logger, Ruleset ruleset, RulesEngine<?> rulesEngine, TimerService timerService,
-                            AssetStorageService assetStorageService, ScheduledExecutorService executorService,
+    public JsonRulesBuilder(Logger logger, Ruleset ruleset, RulesEngine<?> rulesEngine, TimerService timerService, AssetStorageService assetStorageService,
                                     Assets assetsFacade, Users usersFacade, Notifications notificationsFacade, Webhooks webhooksFacade,
->>>>>>> cc1960a9
                             Alarms alarmsFacade, HistoricDatapoints historicDatapoints, PredictedDatapoints predictedDatapoints,
                             BiConsumer<Runnable, Long> scheduledActionConsumer) throws Exception {
         this.rulesEngine = rulesEngine;
