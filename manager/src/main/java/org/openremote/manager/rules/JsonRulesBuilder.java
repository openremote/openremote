--- conflicted
+++ resolved
@@ -72,10 +72,7 @@
 
 import static org.openremote.manager.rules.AssetQueryPredicate.groupIsEmpty;
 import static org.openremote.model.query.filter.LocationAttributePredicate.getLocationPredicates;
-<<<<<<< HEAD
 import static org.openremote.model.util.ValueUtil.distinctByKey;
-=======
->>>>>>> 9f12b257
 import static org.openremote.model.util.ValueUtil.*;
 
 public class JsonRulesBuilder extends RulesBuilder {
@@ -778,10 +775,7 @@
             .collect(Collectors.toList());
     }
 
-<<<<<<< HEAD
     @SuppressWarnings({"rawtypes", "unchecked"})
-=======
->>>>>>> 9f12b257
     protected RuleActionExecution buildRuleActionExecution(JsonRule rule, RuleAction ruleAction, String actionsName, int index, boolean useUnmatched, RulesFacts facts, RuleState ruleState, Assets assetsFacade, Users usersFacade, Notifications notificationsFacade, Webhooks webhooksFacade, Alarms alarmsFacade, PredictedDatapoints predictedDatapointsFacade) {
 
         if (ruleAction instanceof RuleActionNotification notificationAction) {
