/*
 * Copyright 2018, OpenRemote Inc.
 *
 * See the CONTRIBUTORS.txt file in the distribution for a
 * full listing of individual contributors.
 *
 * This program is free software: you can redistribute it and/or modify
 * it under the terms of the GNU Affero General Public License as
 * published by the Free Software Foundation, either version 3 of the
 * License, or (at your option) any later version.
 *
 * This program is distributed in the hope that it will be useful,
 * but WITHOUT ANY WARRANTY; without even the implied warranty of
 * MERCHANTABILITY or FITNESS FOR A PARTICULAR PURPOSE. See the
 * GNU Affero General Public License for more details.
 *
 * You should have received a copy of the GNU Affero General Public License
 * along with this program. If not, see <http://www.gnu.org/licenses/>.
 */
package org.openremote.manager.rules;

import org.openremote.model.PersistenceEvent;
import jakarta.ws.rs.core.MediaType;
import org.openremote.container.timer.TimerService;
import org.openremote.manager.asset.AssetStorageService;
import org.openremote.model.alarm.Alarm;
import org.openremote.model.asset.Asset;
import org.openremote.model.asset.UserAssetLink;
import org.openremote.model.attribute.AttributeEvent;
import org.openremote.model.attribute.AttributeInfo;
import org.openremote.model.attribute.AttributeRef;
import org.openremote.model.geo.GeoJSONPoint;
import org.openremote.model.notification.EmailNotificationMessage;
import org.openremote.model.notification.Notification;
import org.openremote.model.notification.PushNotificationMessage;
import org.openremote.model.query.AssetQuery;
import org.openremote.model.query.LogicGroup;
import org.openremote.model.query.UserQuery;
import org.openremote.model.query.filter.AttributePredicate;
import org.openremote.model.rules.*;
import org.openremote.model.rules.json.*;
import org.openremote.model.util.EnumUtil;
import org.openremote.model.util.TextUtil;
import org.openremote.model.util.TimeUtil;
import org.openremote.model.util.ValueUtil;
import org.openremote.model.value.MetaItemType;
import org.openremote.model.webhook.Webhook;
import org.quartz.CronExpression;
import org.shredzone.commons.suncalc.SunTimes;

import java.time.ZonedDateTime;
import java.time.temporal.ChronoUnit;
import java.util.*;
import java.util.concurrent.ScheduledExecutorService;
import java.util.concurrent.atomic.AtomicInteger;
import java.util.concurrent.atomic.AtomicLong;
import java.util.concurrent.atomic.AtomicReference;
import java.util.function.BiConsumer;
import java.util.function.Function;
import java.util.function.Predicate;
import java.util.function.Supplier;
import java.util.logging.Level;
import java.util.logging.Logger;
import java.util.stream.Collectors;
import java.util.stream.Stream;

import static org.openremote.manager.rules.AssetQueryPredicate.groupIsEmpty;
import static org.openremote.model.query.filter.LocationAttributePredicate.getLocationPredicates;
import static org.openremote.model.util.ValueUtil.distinctByKey;

public class JsonRulesBuilder extends RulesBuilder {

    static class RuleActionExecution {
        Runnable runnable;
        long delay;

        public RuleActionExecution(Runnable runnable, long delay) {
            this.runnable = runnable;
            this.delay = delay;
        }
    }


    /**
     * Stores all state for a given {@link RuleCondition} and calculates which {@link AttributeInfo}s match and don't
     * match the condition.
     */
    class RuleConditionState {

        RuleCondition ruleCondition;
        final TimerService timerService;
        boolean trackUnmatched;
        AssetQuery.OrderBy orderBy;
        int limit;
        LogicGroup<AttributePredicate> attributePredicates = null;
        Function<Collection<AttributeInfo>, Set<AttributeInfo>> assetPredicate = null;
        Set<AttributeInfo> unfilteredAssetStates = new HashSet<>();
        Set<AttributeInfo> previouslyMatchedAssetStates = new HashSet<>();
        Set<AttributeInfo> previouslyUnmatchedAssetStates;
        Predicate<Long> timePredicate;
        RuleConditionEvaluationResult lastEvaluationResult;

        @SuppressWarnings("ConstantConditions")
        public RuleConditionState(RuleCondition ruleCondition, boolean trackUnmatched, TimerService timerService) throws Exception {
            this.timerService = timerService;
            this.ruleCondition = ruleCondition;
            this.trackUnmatched = trackUnmatched;

            if (trackUnmatched) {
                previouslyUnmatchedAssetStates = new HashSet<>();
            }

            if (!TextUtil.isNullOrEmpty(ruleCondition.duration)) {
                try {
                    final long duration = TimeUtil.parseTimeDuration(ruleCondition.duration);
                    AtomicLong nextExecuteMillis = new AtomicLong(timerService.getCurrentTimeMillis());

                    timePredicate = (time) -> {
                        long nextExecute = nextExecuteMillis.get();
                        if (time >= nextExecute) {
                            nextExecuteMillis.set(nextExecute + duration);
                            return true;
                        }
                        return false;
                    };
                } catch (Exception e) {
                    log(Level.SEVERE, "Failed to parse rule condition duration expression: " + ruleCondition.duration, e);
                    throw e;
                }
            } else if (!TextUtil.isNullOrEmpty(ruleCondition.cron)) {
                try {
                    CronExpression timerExpression = new CronExpression(ruleCondition.cron);
                    timerExpression.setTimeZone(TimeZone.getTimeZone("UTC"));
                    AtomicLong nextExecuteMillis = new AtomicLong(timerExpression.getNextValidTimeAfter(new Date(timerService.getCurrentTimeMillis())).getTime());

                    timePredicate = (time) -> {
                        long nextExecute = nextExecuteMillis.get();
                        if (time >= nextExecute) {
                            nextExecuteMillis.set(timerExpression.getNextValidTimeAfter(timerExpression.getNextInvalidTimeAfter(new Date(nextExecute))).getTime());
                            return true;
                        }
                        return false;
                    };
                } catch (Exception e) {
                    log(Level.SEVERE, "Failed to parse rule condition cron expression: " + ruleCondition.cron, e);
                    throw e;
                }
            } else if (ruleCondition.sun != null) {
                SunTimes.Parameters sunCalculator = getSunCalculator(jsonRuleset, ruleCondition.sun, timerService);
                final long offsetMillis = ruleCondition.sun.getOffsetMins() != null ? ruleCondition.sun.getOffsetMins() * 60000 : 0;
                final boolean useRiseTime = ruleCondition.sun.getPosition() == SunPositionTrigger.Position.SUNRISE || ruleCondition.sun.getPosition().toString().startsWith(SunPositionTrigger.MORNING_TWILIGHT_PREFIX);

                // Calculate the next occurrence
                AtomicReference<SunTimes> sunTimes = new AtomicReference<>(sunCalculator.execute());

                Function<Long, Long> nextExecuteMillisCalculator = (time) -> {
                    ZonedDateTime occurrence = useRiseTime ? sunTimes.get().getRise() : sunTimes.get().getSet();

                    if (occurrence == null) {
                        log(Level.WARNING, "Rule condition requested sun position never occurs at the specified location: " + ruleCondition.sun);
                        return Long.MAX_VALUE;
                    }

                    long nextMillis = occurrence.toInstant().toEpochMilli() + offsetMillis;

                    // If occurrence is before requested time then advance the sun calculator to either reset occurrence or 5 mins before requested time (whichever is later)
                    if (nextMillis < time) {
                        // Move to the next day
                        ZonedDateTime resetOccurrence = sunTimes.get().getSet().isBefore(sunTimes.get().getRise()) ? sunTimes.get().getSet() : sunTimes.get().getRise();
                        resetOccurrence = resetOccurrence.truncatedTo(ChronoUnit.DAYS).plusDays(1);
                        sunTimes.set(sunCalculator.on(new Date(Math.max(resetOccurrence.toInstant().toEpochMilli(), time - 300000))).execute());
                    }

                    return nextMillis;
                };

                timePredicate = (time) -> {
                    long nextExecute = nextExecuteMillisCalculator.apply(time);

                    // Next execute must be within a minute of requested time
                    if (time >= nextExecute && time - nextExecute < 60000) {
                        log(Level.INFO, "Rule condition sun position has triggered at: " + timerService.getCurrentTimeMillis());
                        return true;
                    }
                    return false;
                };
            } else if (ruleCondition.assets != null) {

                // Pull out order, limit and attribute predicates so they can be applied at required times
                orderBy = ruleCondition.assets.orderBy;
                limit = ruleCondition.assets.limit;
                attributePredicates = ruleCondition.assets.attributes;

                if (attributePredicates != null && attributePredicates.items != null) {
                    // Only supports a single level or logic group for attributes (i.e. cannot nest groups in the UI so
                    // don't support it here either)
                    attributePredicates.groups = null;
                    assetPredicate = AssetQueryPredicate.asAttributeMatcher(timerService::getCurrentTimeMillis, attributePredicates);
                }
                ruleCondition.assets.orderBy = null;
                ruleCondition.assets.limit = 0;
                ruleCondition.assets.attributes = null;
            } else {
                throw new IllegalStateException("Invalid rule condition either timer or asset query must be set");
            }
        }

        void updateUnfilteredAssetStates(RulesFacts facts, RulesEngine.AssetStateChangeEvent event) {

            // Only interested in this when condition is of type asset query
            if (ruleCondition.assets != null) {
                // Clear last trigger to ensure update runs again
                lastEvaluationResult = null;

                if (event == null || event.cause == PersistenceEvent.Cause.CREATE) {
                    // Do a complete refresh of unfiltered asset states based on the asset query (without attribute predicates)
                    unfilteredAssetStates = facts.matchAssetState(ruleCondition.assets).collect(Collectors.toSet());
                } else {
                    // Replace or remove asset state as required
                    switch (event.cause) {
                        case UPDATE -> {
                            // Only insert if fact was already in there (i.e. it matches the asset type constraints)
                            if (unfilteredAssetStates.remove(event.assetState)) {
                                unfilteredAssetStates.add(event.assetState);
                            }
                        }
                        case DELETE -> unfilteredAssetStates.remove(event.assetState);
                    }
                }

                // During startup notify RulesFacts about any location predicates
                if (facts.trackLocationRules) {
                    facts.storeLocationPredicates(getLocationPredicates(attributePredicates));
                }
            }
        }

        void update(Map<String, Long> nextRecurAssetIdMap) {

            // Last trigger is cleared by rule RHS execution if a match is already found then skip the update
            if (lastEvaluationResult != null && lastEvaluationResult.matches) {
                return;
            }

            // Apply time condition if it exists
            if (timePredicate != null) {
                lastEvaluationResult = null;

                if (timePredicate.test(timerService.getCurrentTimeMillis())) {
                    lastEvaluationResult = new RuleConditionEvaluationResult(true, Collections.emptyList(), Collections.emptyList(), Collections.emptyList(), Collections.emptyList());
                }

                return;
            }

            if (unfilteredAssetStates.isEmpty()) {
                // Maybe assets have been deleted so remove any previous match data
                previouslyMatchedAssetStates.clear();
                if (trackUnmatched) {
                    previouslyUnmatchedAssetStates.clear();
                }
                log(Level.FINEST, "Rule trigger has no unfiltered asset states so no match");
                lastEvaluationResult = new RuleConditionEvaluationResult(false, Collections.emptyList(), Collections.emptyList(), Collections.emptyList(), Collections.emptyList());
                return;
            }

            List<AttributeInfo> matchedAssetStates;
            List<AttributeInfo> unmatchedAssetStates = Collections.emptyList();
            Collection<String> unmatchedAssetIds = Collections.emptyList();

            if (attributePredicates == null) {
                matchedAssetStates = new ArrayList<>(unfilteredAssetStates);
            } else {

                Map<Boolean, List<AttributeInfo>> results = new HashMap<>();
                List<AttributeInfo> matched = new ArrayList<>();
                List<AttributeInfo> unmatched = new ArrayList<>();
                results.put(true, matched);
                results.put(false, unmatched);

                unfilteredAssetStates.stream().collect(Collectors.groupingBy(AttributeInfo::getId)).forEach((id, states) -> {
                    Set<AttributeInfo> matches = assetPredicate.apply(states);
                    if (matches != null) {
                        matched.addAll(matches);
                        unmatched.addAll(states.stream().filter(matches::contains).collect(Collectors.toSet()));
                    } else {
                        unmatched.addAll(states);
                    }
                });

                matchedAssetStates = results.getOrDefault(true, Collections.emptyList());
                unmatchedAssetStates = results.getOrDefault(false, Collections.emptyList());

                if (trackUnmatched) {

                    // Clear out previous unmatched that now match
                    previouslyUnmatchedAssetStates.removeIf(matchedAssetStates::contains);

                    // Filter out previous un-matches to avoid re-triggering
                    unmatchedAssetStates.removeIf(previouslyUnmatchedAssetStates::contains);

                }
            }

            // Remove previous matches where the asset state no longer matches
            previouslyMatchedAssetStates.removeIf(previousAssetState -> {

                Optional<AttributeInfo> matched = matchedAssetStates.stream()
                        .filter(matchedAssetState -> Objects.equals(previousAssetState, matchedAssetState))
                        .findFirst();

                boolean noLongerMatches = matched.isEmpty();

                if (!noLongerMatches) {
                    noLongerMatches = matched.map(matchedAssetState -> {
                        // If reset immediate meta item is set then remove previous state if timestamp is greater
                        boolean resetImmediately = matchedAssetState.getMeta().getValue(MetaItemType.RULE_RESET_IMMEDIATE).orElse(false);
                        return resetImmediately && matchedAssetState.getTimestamp() > previousAssetState.getTimestamp();
                    }).orElse(false);
                }

                if (noLongerMatches) {
                    log(Level.FINEST, "Rule trigger previously matched asset state no longer matches so resetting: " + previousAssetState);
                }

                return noLongerMatches;
            });

            // Remove matches that have an active recurrence timer
            matchedAssetStates.removeIf(matchedAssetState -> nextRecurAssetIdMap.containsKey(matchedAssetState.getId())
                    && nextRecurAssetIdMap.get(matchedAssetState.getId()) > timerService.getCurrentTimeMillis());

            // Filter out previous matches to avoid re-triggering
            matchedAssetStates.removeIf(previouslyMatchedAssetStates::contains);

            // Select unique asset states based on asset id
            Stream<AttributeInfo> matchedAssetStateStream = matchedAssetStates.stream().filter(distinctByKey(AttributeInfo::getId));

            // Order asset states before applying limit
            if (orderBy != null) {
                matchedAssetStateStream = matchedAssetStateStream.sorted(RulesFacts.asComparator(orderBy));
            }
            if (limit > 0) {
                matchedAssetStateStream = matchedAssetStateStream.limit(limit);
            }

            Collection<String> matchedAssetIds = matchedAssetStateStream.map(AttributeInfo::getId).collect(Collectors.toList());

            if (trackUnmatched) {
                // Select unique asset states based on asset id
                Stream<AttributeInfo> unmatchedAssetStateStream = unmatchedAssetStates.stream().filter(distinctByKey(AttributeInfo::getId));

                // Filter out unmatched asset ids that are in the matched list
                unmatchedAssetIds = unmatchedAssetStateStream
                        .map(AttributeInfo::getId)
                        .filter(id -> !matchedAssetIds.contains(id))
                        .collect(Collectors.toList());
            }

            lastEvaluationResult = new RuleConditionEvaluationResult((!matchedAssetIds.isEmpty() || (trackUnmatched && !unmatchedAssetIds.isEmpty())), matchedAssetStates, matchedAssetIds, unmatchedAssetStates, unmatchedAssetIds);
            log(Level.FINEST, "Rule evaluation result: " + lastEvaluationResult);
        }

        Collection<String> getMatchedAssetIds() {

            if (lastEvaluationResult == null) {
                return Collections.emptyList();
            }
            return lastEvaluationResult.matchedAssetIds;
        }

        Collection<String> getUnmatchedAssetIds() {
            if (lastEvaluationResult == null) {
                return Collections.emptyList();
            }

            return lastEvaluationResult.unmatchedAssetIds;
        }
    }

    /**
     * This contains the results of a rule condition trigger evaluation.
     */
    static class RuleConditionEvaluationResult {
        boolean matches;
        Collection<AttributeInfo> matchedAssetStates;
        Collection<AttributeInfo> unmatchedAssetStates;
        Collection<String> matchedAssetIds;
        Collection<String> unmatchedAssetIds;

        public RuleConditionEvaluationResult(boolean matches, Collection<AttributeInfo> matchedAssetStates, Collection<String> matchedAssetIds, Collection<AttributeInfo> unmatchedAssetStates, Collection<String> unmatchedAssetIds) {
            this.matches = matches;
            this.matchedAssetStates = matchedAssetStates;
            this.matchedAssetIds = matchedAssetIds;
            this.unmatchedAssetStates = unmatchedAssetStates;
            this.unmatchedAssetIds = unmatchedAssetIds;
        }

        @Override
        public String toString() {
            return RuleConditionEvaluationResult.class.getSimpleName() + "{" +
                    "matches=" + matches +
                    ", matchedAssetStates=" + matchedAssetStates.size() +
                    ", unmatchedAssetStates=" + unmatchedAssetStates.size() +
                    ", matchedAssetIds=" + matchedAssetIds.size() +
                    ", unmatchedAssetIds=" + unmatchedAssetIds.size() +
                    '}';
        }
    }

    /**
     * Stores the state of the overall rule and each {@link RuleCondition}.
     */
    class RuleState {

        protected JsonRule rule;
        protected Map<String, RuleConditionState> conditionStateMap = new HashMap<>();
        protected Set<String> thenMatchedAssetIds;
        protected Set<String> otherwiseMatchedAssetIds;
        protected long nextRecur;
        protected boolean matched;
        protected Map<String, Long> nextRecurAssetIdMap = new HashMap<>();

        public RuleState(JsonRule rule) {
            this.rule = rule;
        }

        public void update(Supplier<Long> currentMillisSupplier) {

            matched = false;

            // Check if next recurrence in the future
            if (nextRecur > currentMillisSupplier.get()) {
                return;
            }

            // Clear out expired recurrence timers
            nextRecurAssetIdMap.entrySet().removeIf(entry -> entry.getValue() <= currentMillisSupplier.get());

            // Update each condition state
            log(Level.FINEST, "Updating rule condition states for rule: " + rule.name);
            conditionStateMap.values().forEach(ruleConditionState -> ruleConditionState.update(nextRecurAssetIdMap));

            thenMatchedAssetIds = new HashSet<>();
            otherwiseMatchedAssetIds = rule.otherwise != null ? new HashSet<>() : null;

            matched = updateMatches(rule.when, thenMatchedAssetIds, otherwiseMatchedAssetIds);

            if (!matched) {
                thenMatchedAssetIds.clear();
                if (otherwiseMatchedAssetIds != null) {
                    otherwiseMatchedAssetIds.clear();
                }
            }
        }

        public boolean thenMatched() {
            return (thenMatchedAssetIds != null && !thenMatchedAssetIds.isEmpty()) || !otherwiseMatched();
        }

        public boolean otherwiseMatched() {
            return otherwiseMatchedAssetIds != null && !otherwiseMatchedAssetIds.isEmpty();
        }

        protected boolean updateMatches(LogicGroup<RuleCondition> ruleConditionGroup, Set<String> thenMatchedAssetIds, Set<String> otherwiseMatchedAssetIds) {

            if (groupIsEmpty(ruleConditionGroup)) {
                return false;
            }

            LogicGroup.Operator operator = ruleConditionGroup.operator == null ? LogicGroup.Operator.AND : ruleConditionGroup.operator;
            boolean groupMatches = false;

            if (!ruleConditionGroup.getItems().isEmpty()) {

                if (operator == LogicGroup.Operator.AND) {
                    groupMatches = ruleConditionGroup.getItems().stream()
                            .map(ruleCondition -> conditionStateMap.get(ruleCondition.tag))
                            .allMatch(ruleConditionState -> ruleConditionState.lastEvaluationResult != null && ruleConditionState.lastEvaluationResult.matches);
                } else {
                    groupMatches = ruleConditionGroup.getItems().stream()
                            .map(ruleCondition -> conditionStateMap.get(ruleCondition.tag))
                            .anyMatch(ruleConditionState -> ruleConditionState.lastEvaluationResult != null && ruleConditionState.lastEvaluationResult.matches);
                }

                thenMatchedAssetIds.addAll(ruleConditionGroup.getItems().stream()
                        .map(ruleCondition -> conditionStateMap.get(ruleCondition.tag))
                        .filter(ruleConditionState -> ruleConditionState.lastEvaluationResult != null && ruleConditionState.lastEvaluationResult.matches)
                        .map(RuleConditionState::getMatchedAssetIds)//Get all matched assetIds
                        .flatMap(Collection::stream)
                        .collect(Collectors.toSet()));

                if (otherwiseMatchedAssetIds != null) {
                    otherwiseMatchedAssetIds.addAll(ruleConditionGroup.getItems().stream()
                            .map(ruleCondition -> conditionStateMap.get(ruleCondition.tag))
                            .filter(ruleConditionState -> ruleConditionState.trackUnmatched && ruleConditionState.lastEvaluationResult != null && ruleConditionState.lastEvaluationResult.matches)
                            .map(RuleConditionState::getUnmatchedAssetIds)//Get all unmatched assetIds
                            .flatMap(Collection::stream)
                            .collect(Collectors.toSet()));
                }
            }

            if (ruleConditionGroup.groups != null) {

                if (operator == LogicGroup.Operator.AND) {
                    if (!ruleConditionGroup.items.isEmpty() && !groupMatches) {
                        return false;
                    }

                    groupMatches = ruleConditionGroup.groups.stream()
                            .allMatch(group -> updateMatches(group, thenMatchedAssetIds, otherwiseMatchedAssetIds));

                } else {

                    // updateMatches has side effects which we need (inserts into then and otherwise)
                    //noinspection ReplaceInefficientStreamCount
                    groupMatches = ruleConditionGroup.groups.stream()
                            .filter(group -> updateMatches(group, thenMatchedAssetIds, otherwiseMatchedAssetIds))
                            .count() > 0;

                }
            }

            return groupMatches;
        }
    }

    public static final String PLACEHOLDER_RULESET_ID = "%RULESET_ID%";
    public static final String PLACEHOLDER_RULESET_NAME = "%RULESET_NAME%";
    public static final String PLACEHOLDER_TRIGGER_ASSETS = "%TRIGGER_ASSETS%";
    final static String TIMER_TEMPORAL_FACT_NAME_PREFIX = "TimerTemporalFact-";
    final static String LOG_PREFIX = "JSON Rule '";
    final protected AssetStorageService assetStorageService;
    final protected RulesEngine<?> rulesEngine;
    final protected TimerService timerService;
    final protected Assets assetsFacade;
    final protected Users usersFacade;
    final protected Notifications notificationsFacade;
    final protected Webhooks webhooksFacade;
    final protected Alarms alarmsFacade;
    final protected HistoricDatapoints historicDatapointsFacade;
    final protected PredictedDatapoints predictedDatapointsFacade;
    final protected ScheduledExecutorService executorService;
    final protected BiConsumer<Runnable, Long> scheduledActionConsumer;
    final protected Map<String, RuleState> ruleStateMap = new HashMap<>();
    final protected JsonRule[] jsonRules;
    final protected Ruleset jsonRuleset;
    protected static Logger LOG;

    public JsonRulesBuilder(Logger logger, Ruleset ruleset, RulesEngine<?> rulesEngine, TimerService timerService,
                            AssetStorageService assetStorageService, ScheduledExecutorService executorService,
                            Assets assetsFacade, Users usersFacade, Notifications notificationsFacade, Webhooks webhooksFacade,
                            Alarms alarmsFacade, HistoricDatapoints historicDatapoints, PredictedDatapoints predictedDatapoints,
                            BiConsumer<Runnable, Long> scheduledActionConsumer) throws Exception {
        this.rulesEngine = rulesEngine;
        this.timerService = timerService;
        this.assetStorageService = assetStorageService;
        this.executorService = executorService;
        this.assetsFacade = assetsFacade;
        this.usersFacade = usersFacade;
        this.notificationsFacade = notificationsFacade;
        this.webhooksFacade = webhooksFacade;
        this.alarmsFacade = alarmsFacade;
        this.historicDatapointsFacade= historicDatapoints;
        this.predictedDatapointsFacade = predictedDatapoints;
        this.scheduledActionConsumer = scheduledActionConsumer;
        LOG = logger;

        jsonRuleset = ruleset;
        String rulesStr = ruleset.getRules();
        rulesStr = rulesStr.replace(PLACEHOLDER_RULESET_ID, Long.toString(ruleset.getId()));
        rulesStr = rulesStr.replace(PLACEHOLDER_RULESET_NAME, ruleset.getName());

        JsonRulesetDefinition jsonRulesetDefinition = ValueUtil.parse(rulesStr, JsonRulesetDefinition.class).orElse(null);

        if (jsonRulesetDefinition == null || jsonRulesetDefinition.rules == null || jsonRulesetDefinition.rules.length == 0) {
            throw new IllegalArgumentException("No rules within ruleset so nothing to start: " + ruleset);
        }

        jsonRules = jsonRulesetDefinition.rules;

        for (JsonRule jsonRule : jsonRules) {
            add(jsonRule);
        }
    }

    public void stop(RulesFacts facts) {
        Arrays.stream(jsonRules).forEach(jsonRule ->
                executeRuleActions(jsonRule, jsonRule.onStop, "onStop", false, facts, null, assetsFacade, usersFacade, notificationsFacade, webhooksFacade, alarmsFacade, predictedDatapointsFacade, this.scheduledActionConsumer));

        // Remove temporal fact for timer rule evaluation
        String tempFactName = TIMER_TEMPORAL_FACT_NAME_PREFIX + jsonRuleset.getId();
        facts.remove(tempFactName);
    }

    public void start(RulesFacts facts) {

        Arrays.stream(jsonRules).forEach(jsonRule -> {
            executeRuleActions(jsonRule, jsonRule.onStart, "onStart", false, facts, null, assetsFacade, usersFacade, notificationsFacade, webhooksFacade, alarmsFacade, predictedDatapointsFacade, this.scheduledActionConsumer);
        });

        // Initialise asset states
        onAssetStatesChanged(facts, null);
    }

    public void onAssetStatesChanged(RulesFacts facts, RulesEngine.AssetStateChangeEvent event) {
        ruleStateMap.values().forEach(triggerStateMap -> triggerStateMap.conditionStateMap.values().forEach(ruleConditionState -> ruleConditionState.updateUnfilteredAssetStates(facts, event)));
    }

    protected JsonRulesBuilder add(JsonRule rule) throws Exception {

        if (ruleStateMap.containsKey(rule.name)) {
            throw new IllegalArgumentException("Rules must have a unique name within a ruleset, rule name '" + rule.name + "' already used");
        }

        RuleState ruleState = new RuleState(rule);
        ruleStateMap.put(rule.name, ruleState);
        addRuleConditionStates(rule.when, rule.otherwise != null, new AtomicInteger(0), ruleState.conditionStateMap);

        Condition condition = buildLhsCondition(rule, ruleState);
        Action action = buildRhsAction(rule, ruleState);

        if (condition == null || action == null) {
            throw new IllegalArgumentException("Error building JSON rule when or then is not defined: " + rule.name);
        }

        add().name(rule.name)
                .description(rule.description)
                .priority(rule.priority)
                .when(condition)
                .then(action);

        return this;
    }

    protected void addRuleConditionStates(LogicGroup<RuleCondition> ruleConditionGroup, boolean trackUnmatched, AtomicInteger index, Map<String, RuleConditionState> triggerStateMap) throws Exception {
        if (ruleConditionGroup != null) {
            if (!ruleConditionGroup.getItems().isEmpty()) {
                for (RuleCondition ruleCondition : ruleConditionGroup.getItems()) {
                    if (TextUtil.isNullOrEmpty(ruleCondition.tag)) {
                        ruleCondition.tag = index.toString();
                    }

                    triggerStateMap.put(ruleCondition.tag, new RuleConditionState(ruleCondition, trackUnmatched, timerService));
                    index.incrementAndGet();
                }
            }
            if (ruleConditionGroup.groups != null && !ruleConditionGroup.groups.isEmpty()) {
                for (LogicGroup<RuleCondition> childRuleTriggerCondition : ruleConditionGroup.groups) {
                    addRuleConditionStates(childRuleTriggerCondition, trackUnmatched, index, triggerStateMap);
                }
            }
        }
    }

    protected Condition buildLhsCondition(JsonRule rule, RuleState ruleState) {
        if (rule.when == null) {
            return null;
        }

        return facts -> {
            ruleState.update(timerService::getCurrentTimeMillis);
            return ruleState.matched;
        };
    }

    protected Action buildRhsAction(JsonRule rule, RuleState ruleState) {

        if (rule.then == null) {
            return null;
        }

        return facts -> {

            try {
                // Execute actions only when the rules engine has already fired to prevent execution during startup
                if (rulesEngine.hasPreviouslyFired()) {
                    if (ruleState.thenMatched()) {
                        log(Level.FINEST, "Triggered rule so executing 'then' actions for rule: " + rule.name);
                        executeRuleActions(rule, rule.then, "then", false, facts, ruleState, assetsFacade, usersFacade, notificationsFacade, webhooksFacade, alarmsFacade, predictedDatapointsFacade, scheduledActionConsumer);
                    }

                    if (rule.otherwise != null && ruleState.otherwiseMatched()) {
                        log(Level.FINEST, "Triggered rule so executing 'otherwise' actions for rule: " + rule.name);
                        executeRuleActions(rule, rule.otherwise, "otherwise", true, facts, ruleState, assetsFacade, usersFacade, notificationsFacade, webhooksFacade, alarmsFacade, predictedDatapointsFacade, scheduledActionConsumer);
                    }
                }
            } catch (Exception e) {
                log(Level.SEVERE, "Exception thrown during rule RHS execution", e);
                throw e;
            } finally {
                // Store recurrence times as required
                boolean recurPerAsset = rule.recurrence == null || rule.recurrence.scope != RuleRecurrence.Scope.GLOBAL;
                long currentTime = timerService.getCurrentTimeMillis();
                long nextRecur = rule.recurrence == null || rule.recurrence.mins == null ? Long.MAX_VALUE : currentTime + (rule.recurrence.mins * 60000);

                if (nextRecur > currentTime) {
                    if (recurPerAsset) {
                        ruleState.thenMatchedAssetIds.forEach(assetId -> ruleState.nextRecurAssetIdMap.put(assetId, nextRecur));
                    } else {
                        ruleState.nextRecur = nextRecur;
                    }
                }

                ruleState.conditionStateMap.values().forEach(ruleConditionState -> {
                    // Store last evaluation results in state
                    if (ruleConditionState.lastEvaluationResult != null) {

                        // Replace any stale matched asset states (values may have changed equality is by asset ID and attribute name)
                        // only need up to date values in the previously matched asset states previously unmatched asset states is only
                        // used to compare asset ID and attribute name.
                        ruleConditionState.previouslyMatchedAssetStates.removeAll(ruleConditionState.lastEvaluationResult.matchedAssetStates);
                        ruleConditionState.previouslyMatchedAssetStates.addAll(ruleConditionState.lastEvaluationResult.matchedAssetStates);

                        if (ruleConditionState.trackUnmatched) {
                            ruleConditionState.previouslyUnmatchedAssetStates.addAll(ruleConditionState.lastEvaluationResult.unmatchedAssetStates);
                        }
                    }

                    // Clear last results
                    ruleConditionState.lastEvaluationResult = null;
                });
            }
        };
    }

    public void executeRuleActions(JsonRule rule, RuleAction[] ruleActions, String actionsName, boolean useUnmatched, RulesFacts facts, RuleState ruleState, Assets assetsFacade, Users usersFacade, Notifications notificationsFacade, Webhooks webhooksFacade, Alarms alarmsFacade, PredictedDatapoints predictedDatapointsFacade, BiConsumer<Runnable, Long> scheduledActionConsumer) {

        if (ruleActions != null && ruleActions.length > 0) {

            long delay = 0L;

            for (int i = 0; i < ruleActions.length; i++) {

                RuleAction ruleAction = ruleActions[i];
                JsonRulesBuilder.RuleActionExecution actionExecution = buildRuleActionExecution(
                        rule,
                        ruleAction,
                        actionsName,
                        i,
                        useUnmatched,
                        facts,
                        ruleState,
                        assetsFacade,
                        usersFacade,
                        notificationsFacade,
                        webhooksFacade,
                        alarmsFacade,
                        predictedDatapointsFacade
                );

                if (actionExecution != null) {
                    delay += actionExecution.delay;

                    if (delay > 0L) {
                        log(Level.FINE, "Delaying rule action for " + delay + "ms for rule action: " + rule.name + " '" + actionsName + "' action index " + i);
                        scheduledActionConsumer.accept(actionExecution.runnable, delay);
                    } else {
                        actionExecution.runnable.run();
                    }
                }
            }
        }
    }

    protected static Collection<String> getUserIds(Users users, UserQuery userQuery) {
        return users.getResults(userQuery).collect(Collectors.toList());
    }

    protected static Collection<String> getAssetIds(Assets assets, AssetQuery assetQuery) {
        return assets.getResults(assetQuery)
                .map(Asset::getId)
                .collect(Collectors.toList());
    }

    @SuppressWarnings({"rawtypes", "unchecked"})
    protected RuleActionExecution buildRuleActionExecution(JsonRule rule, RuleAction ruleAction, String actionsName, int index, boolean useUnmatched, RulesFacts facts, RuleState ruleState, Assets assetsFacade, Users usersFacade, Notifications notificationsFacade, Webhooks webhooksFacade, Alarms alarmsFacade, PredictedDatapoints predictedDatapointsFacade) {

        if (ruleAction instanceof RuleActionNotification notificationAction) {

            if (notificationAction.notification == null || notificationAction.notification.getMessage() == null) {
                LOG.info("Notification action has no notification and/or message set so cannot complete action: " + jsonRuleset);
                return null;
            }

            Notification notification = ValueUtil.clone(notificationAction.notification);
            String body;
            boolean linkedUsersTarget = ruleAction.target != null && Boolean.TRUE.equals(ruleAction.target.linkedUsers);
            boolean isEmail = Objects.equals(notification.getMessage().getType(), EmailNotificationMessage.TYPE);
            boolean isPush = Objects.equals(notification.getMessage().getType(), PushNotificationMessage.TYPE);
            boolean isHtml;

            if (isEmail) {
                EmailNotificationMessage email = (EmailNotificationMessage) notification.getMessage();
                isHtml = !TextUtil.isNullOrEmpty(email.getHtml());
                body = isHtml ? email.getHtml() : email.getText();
            } else {
                isHtml = false;
                if (isPush) {
                    PushNotificationMessage pushNotificationMessage = (PushNotificationMessage) notification.getMessage();
                    body = pushNotificationMessage.getBody();
                } else {
                    body = null;
                }
            }

            // Transfer the rule action target into notification targets
            Notification.TargetType targetType = Notification.TargetType.ASSET;
            if (ruleAction.target != null) {
<<<<<<< HEAD
                if (ruleAction.target.users != null
                        && ruleAction.target.conditionAssets == null
                        && ruleAction.target.assets == null
                        && ruleAction.target.matchedAssets == null) {
=======
                if ((ruleAction.target.users != null || Boolean.TRUE.equals(ruleAction.target.linkedUsers))
                    && ruleAction.target.conditionAssets == null
                    && ruleAction.target.assets == null
                    && ruleAction.target.matchedAssets == null) {
>>>>>>> 7e0dc4e7
                    targetType = Notification.TargetType.USER;
                } else if (ruleAction.target.custom != null
                        && ruleAction.target.conditionAssets == null
                        && ruleAction.target.assets == null
                        && ruleAction.target.matchedAssets == null) {
                    targetType = Notification.TargetType.CUSTOM;
                }
            }

            Collection<String> targetIds;
            boolean bodyContainsTriggeredAssetInfo = !TextUtil.isNullOrEmpty(body) && body.contains(PLACEHOLDER_TRIGGER_ASSETS);

            if (linkedUsersTarget) {
                // Find users linked to the matched assets applying any additional use query in the action
                Set<String> assetIds = useUnmatched ? ruleState.otherwiseMatchedAssetIds : ruleState.thenMatchedAssetIds;
                UserQuery userQuery = ruleAction.target.users != null ? ruleAction.target.users : new UserQuery();
                List<String> userIds = assetIds == null || assetIds.isEmpty()
<<<<<<< HEAD
                        ? Collections.emptyList()
                        : usersFacade.getResults(new UserQuery().assets(assetIds.toArray(String[]::new))).toList();
=======
                    ? Collections.emptyList()
                    : usersFacade.getResults(userQuery.assets(assetIds.toArray(String[]::new))).toList();
>>>>>>> 7e0dc4e7

                if (userIds.isEmpty()) {
                    LOG.info("No users linked to matched assets for triggered rule so nothing to do: " + jsonRuleset);
                    return null;
                }

                if (!bodyContainsTriggeredAssetInfo) {
                    // Nothing user specific in the notification body so same notification can be sent to all users
                    targetIds = userIds;
                } else {
                    // Linked users target requires special handling when asset trigger info is included in the body, in this
                    // situation a notification is produced for each linked user with the body containing only assets that they are linked to.
                    LOG.finer(() -> "Mapped target user IDs: " + String.join(",", userIds));

                    // Get the user(s) asset links so we can group the matched assets by user
                    String realm = getRealm();
                    List<UserAssetLink> userAssetLinks = assetStorageService.findUserAssetLinks(realm, userIds, assetIds);

                    // Generate a custom notification for each linked user
                    String finalBody = body;
                    Collection<Notification> customNotifications = userIds.stream().map(userId -> {
                        // Extract asset states for matched asset IDs that are linked to this user
                        Map<String, Set<AttributeInfo>> assetStates = getMatchedAssetStates(ruleState, useUnmatched, userAssetLinks, userId);

                        Notification customNotification = ValueUtil.clone(notification);
                        String newBody = insertTriggeredAssetInfo(finalBody, assetStates, isHtml, false);

                        if (isEmail) {
                            EmailNotificationMessage email = (EmailNotificationMessage) customNotification.getMessage();
                            if (isHtml) {
                                email.setHtml(newBody);
                            } else {
                                email.setText(newBody);
                            }
                        } else if (isPush) {
                            PushNotificationMessage pushNotificationMessage = (PushNotificationMessage) customNotification.getMessage();
                            pushNotificationMessage.setBody(newBody);
                        }

                        customNotification.setTargets(new Notification.Target(Notification.TargetType.USER, userId));
                        return customNotification;
                    }).toList();

                    return new RuleActionExecution(() ->
                            customNotifications.forEach(customNotification -> {
                                log(Level.FINE, "Sending custom user notification for rule action: " + rule.name + " '" + actionsName + "' action index " + index + " [Targets=" + (customNotification.getTargets() != null ? customNotification.getTargets().stream().map(Object::toString).collect(Collectors.joining(",")) : "null") + "]");
                                notificationsFacade.send(customNotification);
                            }), 0);
                }
            } else {
                targetIds = getRuleActionTargetIds(ruleAction.target, useUnmatched, ruleState, assetsFacade, usersFacade, facts);
            }

            if (targetIds == null) {
                notification.setTargets((List<Notification.Target>)null);
            } else {
                Notification.TargetType finalTargetType = targetType;
                notification.setTargets(targetIds.stream().map(id -> new Notification.Target(finalTargetType, id)).collect(Collectors.toList()));
            }

            // Inject triggered asset info if needed
            if (bodyContainsTriggeredAssetInfo) {
                // Extract asset states for matched asset IDs
                Map<String, Set<AttributeInfo>> assetStates = getMatchedAssetStates(ruleState, useUnmatched, null, null);
                body = insertTriggeredAssetInfo(body, assetStates, isHtml, false);

                if (isEmail) {
                    EmailNotificationMessage email = (EmailNotificationMessage) notification.getMessage();
                    if (isHtml) {
                        email.setHtml(body);
                    } else {
                        email.setText(body);
                    }
                } else if (isPush) {
                    PushNotificationMessage pushNotificationMessage = (PushNotificationMessage) notification.getMessage();
                    pushNotificationMessage.setBody(body);
                }
            }

            log(Level.FINE, "Sending notification for rule action: " + rule.name + " '" + actionsName + "' action index " + index + " [Targets=" + (notification.getTargets() != null ? notification.getTargets().stream().map(Object::toString).collect(Collectors.joining(",")) : "null") + "]");
            return new RuleActionExecution(() -> notificationsFacade.send(notification), 0);
        }

        if (ruleAction instanceof RuleActionWebhook webhookAction) {
            if (webhookAction.webhook.getUrl() == null || webhookAction.webhook.getHttpMethod() == null) {
                LOG.info("Webhook action has no URL and/or HTTP method set so cannot complete action: " + jsonRuleset);
                return null;
            }

            // Clone webhook due to mutation
            Webhook webhook = ValueUtil.clone(webhookAction.webhook);

            // Replace %TRIGGER_ASSETS% with the triggered assets in JSON format.
            if (!TextUtil.isNullOrEmpty(webhook.getPayload()) && webhook.getPayload().contains(PLACEHOLDER_TRIGGER_ASSETS)) {
                Map<String, Set<AttributeInfo>> assetStates = getMatchedAssetStates(ruleState, useUnmatched, null, null);
                String triggeredAssetInfoPayload = insertTriggeredAssetInfo(webhook.getPayload(), assetStates, false, true);
                webhook.setPayload(triggeredAssetInfoPayload);
            }

            if (webhookAction.mediaType == null) {
                Optional<Map.Entry<String, List<String>>> contentTypeHeader = webhook.getHeaders().entrySet().stream().filter((entry) -> entry.getKey().equalsIgnoreCase("content-type")).findFirst();
                String contentType = contentTypeHeader.isPresent() ? contentTypeHeader.get().getValue().get(0) : MediaType.APPLICATION_JSON;
                webhookAction.mediaType = MediaType.valueOf(contentType);
            }

            if(webhookAction.target == null) {
                webhookAction.target = webhooksFacade.buildTarget(webhook);
            }

            return new RuleActionExecution(() -> webhooksFacade.send(webhook, webhookAction.mediaType, webhookAction.target), 0);
        }

        if (ruleAction instanceof RuleActionAlarm alarmAction && (alarmAction.alarm != null)) {
            Alarm alarm = alarmAction.alarm;
            List<String> assetIds = new ArrayList<>(getRuleActionTargetIds(ruleAction.target, useUnmatched, ruleState, assetsFacade, usersFacade, facts));
            if (alarm.getContent() != null) {
                String content = alarm.getContent();
                if (!TextUtil.isNullOrEmpty(content) && (content.contains(PLACEHOLDER_TRIGGER_ASSETS))) {
                    // Need to clone the alarm
                    alarm = ValueUtil.clone(alarm);
                    Map<String, Set<AttributeInfo>> assetStates = getMatchedAssetStates(ruleState, useUnmatched, null, null);
                    alarm.setContent(getAlarmContent(content, assetStates));
                }
            }
            else {
                log(Level.WARNING, "Alarm content is missing for rule action: " + rule.name + " '" + actionsName + "' action index " + index);
                return null;
            }
            if (alarm.getSeverity() == null) {
                log(Level.WARNING, "Alarm severity is missing for rule action: " + rule.name + " '" + actionsName + "' action index " + index);
                return null;
            }
            if (alarm.getTitle() == null) {
                log(Level.WARNING, "Alarm title is missing for rule action: " + rule.name + " '" + actionsName + "' action index " + index);
                return null;
            }

            alarm.setAssigneeId(alarmAction.assigneeId);
            alarm.setSourceId(Long.toString(jsonRuleset.getId()));

            Alarm finalAlarm = alarm;
            return new RuleActionExecution(() -> alarmsFacade.create(finalAlarm, assetIds), 0);
        }

        if (ruleAction instanceof RuleActionWriteAttribute attributeAction) {

            if (targetIsNotAssets(ruleAction.target)) {
                return null;
            }

            if (TextUtil.isNullOrEmpty(attributeAction.attributeName)) {
                log(Level.WARNING, "Attribute name is missing for rule action: " + rule.name + " '" + actionsName + "' action index " + index);
                return null;
            }

            Collection<String> ids = getRuleActionTargetIds(ruleAction.target, useUnmatched, ruleState, assetsFacade, usersFacade, facts);

            if (ids == null || ids.isEmpty()) {
                log(Level.INFO, "No targets for write attribute rule action so skipping: " + rule.name + " '" + actionsName + "' action index " + index);
                return null;
            }

            log(Level.FINE, "Writing attribute '" + attributeAction.attributeName + "' for " + ids.size() + " asset(s) for rule action: " + rule.name + " '" + actionsName + "' action index " + index);
            return new RuleActionExecution(() ->
                    ids.forEach(id ->
                            assetsFacade.dispatch(id, attributeAction.attributeName, attributeAction.value)), 0);
        }

        if (ruleAction instanceof RuleActionWait) {
            long millis = ((RuleActionWait) ruleAction).millis;
            if (millis > 0) {
                return new RuleActionExecution(null, millis);
            }
            log(Level.FINEST, "Invalid delay for wait rule action so skipping: " + rule.name + " '" + actionsName + "' action index " + index);
        }

        if (ruleAction instanceof RuleActionUpdateAttribute attributeUpdateAction) {

            if (targetIsNotAssets(ruleAction.target)) {
                log(Level.FINEST, "Invalid target update attribute rule action so skipping: " + rule.name + " '" + actionsName + "' action index " + index);
                return null;
            }

            if (TextUtil.isNullOrEmpty(attributeUpdateAction.attributeName)) {
                log(Level.WARNING, "Attribute name is missing for rule action: " + rule.name + " '" + actionsName + "' action index " + index);
                return null;
            }

            List<String> matchingAssetIds;

            if (ruleAction.target == null || ruleAction.target.assets == null) {
                if (targetIsNotAssets(ruleAction.target)) {
                    throw new IllegalStateException("Cannot use action type '" + RuleActionUpdateAttribute.class.getSimpleName() + "' with user target");
                }
                matchingAssetIds = new ArrayList<>(getRuleActionTargetIds(ruleAction.target, useUnmatched, ruleState, assetsFacade, usersFacade, facts));
            } else {
                matchingAssetIds = facts
                        .matchAssetState(ruleAction.target.assets)
                        .map(AttributeInfo::getId)
                        .distinct()
                        .collect(Collectors.toList());
            }

            if (matchingAssetIds.isEmpty()) {
                log(Level.INFO, "No targets for update attribute rule action so skipping: " + rule.name + " '" + actionsName + "' action index " + index);
                return null;
            }

            // Look for the current value within the asset state facts (asset/attribute has to be in scope of this rule engine and have a rule state meta item)
            List<AttributeInfo> matchingAssetStates = matchingAssetIds
                    .stream()
                    .map(assetId ->
                            facts.getAssetStates()
                                    .stream()
                                    .filter(state -> state.getId().equals(assetId) && state.getName().equals(attributeUpdateAction.attributeName))
                                    .findFirst().orElseGet(() -> {
                                        log(Level.WARNING, "Failed to find attribute in rule states for attribute update: " + new AttributeRef(assetId, attributeUpdateAction.attributeName));
                                        return null;
                                    }))
                    .filter(Objects::nonNull)
                    .collect(Collectors.toList());

            if (matchingAssetStates.isEmpty()) {
                log(Level.WARNING, "No asset states matched to apply update attribute action to");
                return null;
            }

            return new RuleActionExecution(() ->

                    matchingAssetStates.forEach(assetState -> {
                        Object value = assetState.getValue().orElse(null);
                        Class<?> valueType = assetState.getTypeClass();
                        boolean isArray = ValueUtil.isArray(valueType);

                        if (!isArray && !ValueUtil.isMap(valueType)) {
                            log(Level.WARNING, "Rule action target asset cannot determine value type or incompatible value type for attribute: " + assetState);
                        } else {
                            if (isArray) {
                                List<Object> list = new ArrayList<>();
                                if (value != null) {
                                    Collections.addAll(list, value);
                                }

                                switch (attributeUpdateAction.updateAction) {
                                    case ADD -> {
                                        list.add(attributeUpdateAction.value);
                                    }
                                    case ADD_OR_REPLACE, REPLACE -> {
                                        if (attributeUpdateAction.index != null && list.size() >= attributeUpdateAction.index) {
                                            list.set(attributeUpdateAction.index, attributeUpdateAction.value);
                                        } else {
                                            list.add(attributeUpdateAction.value);
                                        }
                                    }
                                    case DELETE -> {
                                        if (attributeUpdateAction.index != null && list.size() >= attributeUpdateAction.index) {
                                            list.remove(attributeUpdateAction.index);
                                        }
                                    }
                                    case CLEAR -> {
                                        value = Collections.emptyList();
                                    }
                                }

                                value = list;
                            } else {
                                Map map = new HashMap();
                                if (value != null) {
                                    map.putAll((Map)value);
                                }

                                switch (attributeUpdateAction.updateAction) {
                                    case ADD -> {
                                        map.put(attributeUpdateAction.key, attributeUpdateAction.value);
                                    }
                                    case ADD_OR_REPLACE, REPLACE -> {
                                        if (!TextUtil.isNullOrEmpty(attributeUpdateAction.key)) {
                                            map.put(attributeUpdateAction.key, attributeUpdateAction.value);
                                        } else {
                                            log(Level.WARNING, "JSON Rule: Rule action missing required 'key': " + ValueUtil.asJSON(attributeUpdateAction));
                                        }
                                    }
                                    case DELETE -> {
                                        map.remove(attributeUpdateAction.key);
                                    }
                                    case CLEAR -> {
                                        map = Collections.emptyMap();
                                    }
                                }

                                value = map;
                            }

                            log(Level.FINE, "Updating attribute for rule action: " + rule.name + " '" + actionsName + "' action index " + index + ": " + assetState);
                            assetsFacade.dispatch(assetState.getId(), attributeUpdateAction.attributeName, value);
                        }
                    }),
                    0);
        }

        log(Level.FINE, "Unsupported rule action: " + rule.name + " '" + actionsName + "' action index " + index);
        return null;
    }

    protected Map<String, Set<AttributeInfo>> getMatchedAssetStates(RuleState ruleState, boolean useUnmatched, Collection<UserAssetLink> userAssetLinks, String userId) {
        Set<String> assetIds = useUnmatched ? ruleState.otherwiseMatchedAssetIds : ruleState.thenMatchedAssetIds;

        return assetIds == null || assetIds.isEmpty()
                ? null
                : ruleState.conditionStateMap.values().stream()
                .filter(conditionState -> conditionState.lastEvaluationResult.matches)
                .flatMap(conditionState -> {
                    Collection<AttributeInfo> as = useUnmatched
                            ? conditionState.lastEvaluationResult.unmatchedAssetStates
                            : conditionState.lastEvaluationResult.matchedAssetStates;
                    return as.stream();
                })
                // Get the asset states that are in the assetId list and optionally linked to this user
                .filter(assetState -> assetIds.contains(assetState.getId()) && (userAssetLinks == null || userAssetLinks.stream().anyMatch(ual -> ual.getId().getAssetId().equals(assetState.getId()) && ual.getId().getUserId().equals(userId))))
                .collect(Collectors.groupingBy(AttributeInfo::getId, Collectors.toSet()));
    }

    protected String getRealm() {
        String realm = null;
        if (jsonRuleset instanceof RealmRuleset realmRuleset) {
            realm = realmRuleset.getRealm();
        } else if (jsonRuleset instanceof AssetRuleset assetRuleset) {
            realm = assetRuleset.getRealm();
        }
        return realm;
    }

    protected String getAlarmContent(String sourceText, Map<String, Set<AttributeInfo>> assetStates) {
        StringBuilder sb = new StringBuilder();

        assetStates.forEach((key, value) -> value.forEach(assetState -> {
            sb.append("ID: ").append(assetState.getId()).append("\n");
            sb.append("Asset name: ").append(assetState.getAssetName()).append("\n");
            sb.append("Attribute name: ").append(assetState.getName()).append("\n");
            sb.append("Value: ").append(assetState.getValue().flatMap(ValueUtil::asJSON).orElse("")).append("\n");
        }));

        return sourceText.replace(PLACEHOLDER_TRIGGER_ASSETS, sb.toString());
    }

    protected String insertTriggeredAssetInfo(String sourceText, Map<String, Set<AttributeInfo>> assetStates, boolean isHtml, boolean isJson) {

        StringBuilder sb = new StringBuilder();
        if (isHtml) {
            sb.append("<table cellpadding=\"30\">");
            sb.append("<tr><th>Asset ID</th><th>Asset Name</th><th>Attribute</th><th>Value</th></tr>");
            assetStates.forEach((key, value) -> value.forEach(assetState -> {
                sb.append("<tr><td>");
                sb.append(assetState.getId());
                sb.append("</td><td>");
                sb.append(assetState.getAssetName());
                sb.append("</td><td>");
                sb.append(assetState.getName());
                sb.append("</td><td>");
                sb.append(assetState.getValue().flatMap(ValueUtil::asJSON).orElse(""));
                sb.append("</td></tr>");
            }));
            sb.append("</table>");
        } else if (isJson) {
            try {
                return ValueUtil.JSON.writerWithView(AttributeEvent.Enhanced.class).writeValueAsString(assetStates);
            } catch (Exception e) {
                LOG.warning(e.getMessage());
            }
        } else {
            sb.append("Asset ID\t\tAsset Name\t\tAttribute\t\tValue");
            assetStates.forEach((key, value) -> value.forEach(assetState -> {
                sb.append(assetState.getId());
                sb.append("\t\t");
                sb.append(assetState.getAssetName());
                sb.append("\t\t");
                sb.append(assetState.getName());
                sb.append("\t\t");
                sb.append(assetState.getValue().map(v -> ValueUtil.convert(v, String.class)).orElse(""));
            }));
        }

        return sourceText.replace(PLACEHOLDER_TRIGGER_ASSETS, sb.toString());
    }

    protected static Collection<String> getRuleActionTargetIds(RuleActionTarget target, boolean useUnmatched, RuleState ruleState, Assets assetsFacade, Users usersFacade, RulesFacts facts) {

        Map<String, RuleConditionState> conditionStateMap = ruleState.conditionStateMap;

        if (target != null) {
            if (!TextUtil.isNullOrEmpty(target.conditionAssets) && conditionStateMap != null) {
                RuleConditionState triggerState = conditionStateMap.get(target.conditionAssets);
                if (!useUnmatched) {
                    return triggerState != null ? triggerState.getMatchedAssetIds() : Collections.emptyList();
                }

                return triggerState != null ? triggerState.getUnmatchedAssetIds() : Collections.emptyList();
            }

            if (conditionStateMap != null && target.matchedAssets != null) {
                List<String> compareAssetIds = conditionStateMap.values().stream()
                        .flatMap(triggerState ->
                                useUnmatched ? triggerState.getUnmatchedAssetIds().stream() : triggerState.getMatchedAssetIds().stream()).toList();

                if (target.matchedAssets != null) {
                    return facts.matchAssetState(target.matchedAssets)
                            .map(AttributeInfo::getId)
                            .distinct()
                            .filter(compareAssetIds::contains)
                            .collect(Collectors.toList());
                }
            }

            if (target.assets != null) {
                return getAssetIds(assetsFacade, target.assets);
            }

            if (target.users != null) {
                return getUserIds(usersFacade, target.users);
            }

            if (target.custom != null) {
                return Collections.singleton(target.custom);
            }
        }

        if (conditionStateMap != null) {
            if (!useUnmatched) {
                return conditionStateMap.values().stream().flatMap(triggerState ->
                        triggerState != null ? triggerState.getMatchedAssetIds().stream() : Stream.empty()
                ).distinct().collect(Collectors.toList());
            }

            return conditionStateMap.values().stream().flatMap(triggerState ->
                    triggerState != null ? triggerState.getUnmatchedAssetIds().stream() : Stream.empty()
            ).distinct().collect(Collectors.toList());
        }

        return Collections.emptyList();
    }

    protected static boolean targetIsNotAssets(RuleActionTarget target) {
        return target != null && (target.users != null || (target.linkedUsers != null && target.linkedUsers));
    }

    protected void log(Level level, String message) {
        LOG.log(level, LOG_PREFIX + jsonRuleset.getName() + "': " + message);
    }

    protected void log(Level level, String message, Throwable t) {
        LOG.log(level, LOG_PREFIX + jsonRuleset.getName() + "': " + message, t);
    }

    protected static SunTimes.Parameters getSunCalculator(Ruleset ruleset, SunPositionTrigger sunPositionTrigger, TimerService timerService) throws IllegalStateException {
        SunPositionTrigger.Position position = sunPositionTrigger.getPosition();
        GeoJSONPoint location = sunPositionTrigger.getLocation();

        if (position == null) {
            throw new IllegalStateException(LOG_PREFIX + ruleset.getName() + "': Rule condition sun requires a position value");
        }
        if (location == null) {
            throw new IllegalStateException(LOG_PREFIX + ruleset.getName() + "': Rule condition sun requires a location value");
        }

        SunTimes.Twilight twilight = null;
        if (position.name().startsWith(SunPositionTrigger.TWILIGHT_PREFIX)) {
            String lookupValue = position.name().replace(SunPositionTrigger.MORNING_TWILIGHT_PREFIX, "").replace(SunPositionTrigger.EVENING_TWILIGHT_PREFIX, "").replace(SunPositionTrigger.TWILIGHT_PREFIX, "");
            twilight = EnumUtil.enumFromString(SunTimes.Twilight.class, lookupValue).orElseThrow(() -> {
                throw new IllegalStateException(LOG_PREFIX + ruleset.getName() + "': Rule condition un-supported twilight position value '" + lookupValue + "'");
            });
        }

        SunTimes.Parameters sunCalculator = SunTimes.compute()
                .on(timerService.getNow())
                .utc()
                .at(location.getX(), location.getY());

        if (twilight != null) {
            sunCalculator.twilight(twilight);
        }

        return sunCalculator;
    }
}<|MERGE_RESOLUTION|>--- conflicted
+++ resolved
@@ -807,17 +807,10 @@
             // Transfer the rule action target into notification targets
             Notification.TargetType targetType = Notification.TargetType.ASSET;
             if (ruleAction.target != null) {
-<<<<<<< HEAD
-                if (ruleAction.target.users != null
-                        && ruleAction.target.conditionAssets == null
-                        && ruleAction.target.assets == null
-                        && ruleAction.target.matchedAssets == null) {
-=======
                 if ((ruleAction.target.users != null || Boolean.TRUE.equals(ruleAction.target.linkedUsers))
                     && ruleAction.target.conditionAssets == null
                     && ruleAction.target.assets == null
                     && ruleAction.target.matchedAssets == null) {
->>>>>>> 7e0dc4e7
                     targetType = Notification.TargetType.USER;
                 } else if (ruleAction.target.custom != null
                         && ruleAction.target.conditionAssets == null
@@ -835,13 +828,8 @@
                 Set<String> assetIds = useUnmatched ? ruleState.otherwiseMatchedAssetIds : ruleState.thenMatchedAssetIds;
                 UserQuery userQuery = ruleAction.target.users != null ? ruleAction.target.users : new UserQuery();
                 List<String> userIds = assetIds == null || assetIds.isEmpty()
-<<<<<<< HEAD
-                        ? Collections.emptyList()
-                        : usersFacade.getResults(new UserQuery().assets(assetIds.toArray(String[]::new))).toList();
-=======
                     ? Collections.emptyList()
                     : usersFacade.getResults(userQuery.assets(assetIds.toArray(String[]::new))).toList();
->>>>>>> 7e0dc4e7
 
                 if (userIds.isEmpty()) {
                     LOG.info("No users linked to matched assets for triggered rule so nothing to do: " + jsonRuleset);
