--- conflicted
+++ resolved
@@ -42,6 +42,7 @@
 import org.openremote.model.util.EnumUtil;
 import org.openremote.model.util.Pair;
 import org.openremote.model.util.TextUtil;
+import org.openremote.model.util.TimeUtil;
 import org.openremote.model.util.ValueUtil;
 import org.openremote.model.value.MetaHolder;
 import org.openremote.model.value.MetaItemType;
@@ -100,7 +101,6 @@
         Map<Pair<AttributeRef, Integer>, Long> durationMatchTimes = new HashMap<>();
         Set<AttributeInfo> unfilteredAssetStates = new HashSet<>();
         Set<AttributeInfo> previouslyMatchedAssetStates = new HashSet<>();
-
         Set<AttributeInfo> previouslyUnmatchedAssetStates;
         Predicate<Long> timePredicate;
         RuleConditionEvaluationResult lastEvaluationResult;
@@ -183,16 +183,12 @@
                     // Only supports a single level or logic group for attributes (i.e. cannot nest groups in the UI so
                     // don't support it here either)
                     attributePredicates.groups = null;
-<<<<<<< HEAD
-                    assetPredicate = AssetQueryPredicate.asAttributeMatcher(timerService::getCurrentTimeMillis, attributePredicates, ruleCondition.duration);
-=======
                     if (attributePredicateHasDurationCondition) {
                         durations = ruleCondition.duration;
                         assetDurationPredicate = asAttributeMatcher(timerService::getCurrentTimeMillis, attributePredicates.getItems());
                     } else {
                         assetPredicate = AssetQueryPredicate.asAttributeMatcher(timerService::getCurrentTimeMillis, attributePredicates);
                     }
->>>>>>> aada85bd
                 }
                 ruleCondition.assets.orderBy = null;
                 ruleCondition.assets.limit = 0;
@@ -290,18 +286,6 @@
                 results.put(true, matched);
                 results.put(false, unmatched);
 
-<<<<<<< HEAD
-                unfilteredAssetStates.stream().collect(Collectors.groupingBy(AttributeInfo::getId)).forEach((id, states) -> {
-                    Set<AttributeInfo> matches = assetPredicate.apply(states);
-                
-                    if (matches != null) {
-                        matched.addAll(matches);
-                        unmatched.addAll(states.stream().filter(matches::contains).collect(Collectors.toSet()));
-                    } else {
-                        unmatched.addAll(states);
-                    }
-                });
-=======
                 unfilteredAssetStates.stream()
                     .collect(Collectors.groupingBy(AttributeInfo::getId))
                     .forEach((id, states) -> {
@@ -381,7 +365,6 @@
                             }
                         }
                     });
->>>>>>> aada85bd
 
                 matchedAssetStates = results.getOrDefault(true, Collections.emptyList());
                 unmatchedAssetStates = results.getOrDefault(false, Collections.emptyList());
