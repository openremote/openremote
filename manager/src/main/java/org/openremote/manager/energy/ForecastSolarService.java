package org.openremote.manager.energy;

import com.fasterxml.jackson.annotation.JsonProperty;
import jakarta.ws.rs.core.Response;
import org.apache.camel.builder.RouteBuilder;
import org.jboss.resteasy.client.jaxrs.ResteasyClient;
import org.jboss.resteasy.client.jaxrs.ResteasyWebTarget;
import org.openremote.container.message.MessageBrokerService;
import org.openremote.container.timer.TimerService;
import org.openremote.manager.asset.AssetProcessingService;
import org.openremote.manager.asset.AssetStorageService;
import org.openremote.manager.datapoint.AssetPredictedDatapointService;
import org.openremote.manager.event.ClientEventService;
import org.openremote.manager.gateway.GatewayService;
import org.openremote.manager.rules.RulesService;
import org.openremote.model.Container;
import org.openremote.model.ContainerService;
import org.openremote.model.PersistenceEvent;
import org.openremote.model.asset.Asset;
import org.openremote.model.asset.AssetFilter;
import org.openremote.model.asset.impl.ElectricityProducerSolarAsset;
import org.openremote.model.attribute.Attribute;
import org.openremote.model.attribute.AttributeEvent;
import org.openremote.model.attribute.AttributeRef;
import org.openremote.model.datapoint.ValueDatapoint;
import org.openremote.model.datapoint.query.AssetDatapointAllQuery;
import org.openremote.model.geo.GeoJSONPoint;
import org.openremote.model.query.AssetQuery;
import org.openremote.model.syslog.SyslogCategory;

import java.io.IOException;
import java.time.Instant;
import java.time.LocalDateTime;
import java.time.ZoneId;
import java.time.format.DateTimeFormatter;
import java.time.format.DateTimeFormatterBuilder;
import java.util.*;
import java.util.concurrent.ScheduledExecutorService;
import java.util.concurrent.TimeUnit;
import java.util.concurrent.atomic.AtomicReference;
import java.util.logging.Level;
import java.util.logging.Logger;

import static java.time.format.DateTimeFormatter.ISO_LOCAL_DATE;
import static java.time.format.DateTimeFormatter.ISO_LOCAL_TIME;
import static org.openremote.container.persistence.PersistenceService.PERSISTENCE_TOPIC;
import static org.openremote.container.persistence.PersistenceService.isPersistenceEventForEntityType;
import static org.openremote.container.util.MapAccess.getString;
import static org.openremote.container.web.WebTargetBuilder.createClient;
import static org.openremote.manager.gateway.GatewayService.isNotForGateway;
import static org.openremote.model.syslog.SyslogCategory.DATA;

/**
 * Fills in power forecast from ForecastSolar (https://forecast.solar) for {@link ElectricityProducerSolarAsset}.
 */
public class ForecastSolarService extends RouteBuilder implements ContainerService {

    protected static class EstimateResponse {
        @JsonProperty
        protected Result result;
    }

    protected static class Result {
        @JsonProperty
        protected Map<String, Double> wattHours;
        @JsonProperty
        protected Map<String, Double> wattHoursDay;
        @JsonProperty
        protected Map<String, Double> watts;
    }

    public static final String OR_FORECAST_SOLAR_API_KEY = "OR_FORECAST_SOLAR_API_KEY";

    protected static final DateTimeFormatter ISO_LOCAL_DATE_TIME_WITHOUT_T = new DateTimeFormatterBuilder()
            .parseCaseInsensitive()
            .append(ISO_LOCAL_DATE)
            .appendLiteral(' ')
            .append(ISO_LOCAL_TIME)
            .toFormatter();

    protected ScheduledExecutorService scheduledExecutorService;
    protected AssetStorageService assetStorageService;
    protected AssetProcessingService assetProcessingService;
    protected AssetPredictedDatapointService assetPredictedDatapointService;
    protected GatewayService gatewayService;
    protected ClientEventService clientEventService;
    protected RulesService rulesService;
    protected TimerService timerService;

    protected static final Logger LOG = SyslogCategory.getLogger(DATA, ForecastSolarService.class.getName());
    protected static final AtomicReference<ResteasyClient> resteasyClient = new AtomicReference<>();
    protected ResteasyWebTarget forecastSolarTarget;
    private String forecastSolarApiKey;
    private final Map<String, ElectricityProducerSolarAsset> electricityProducerSolarAssetMap = new HashMap<>();

    @SuppressWarnings("unchecked")
    @Override
    public void configure() throws Exception {
        from(PERSISTENCE_TOPIC)
                .routeId("Persistence-ForecastSolar")
                .filter(isPersistenceEventForEntityType(ElectricityProducerSolarAsset.class))
                .filter(isNotForGateway(gatewayService))
                .process(exchange -> processAssetChange((PersistenceEvent<ElectricityProducerSolarAsset>) exchange.getIn().getBody(PersistenceEvent.class)));
    }

    @Override
    public void init(Container container) throws Exception {
        assetStorageService = container.getService(AssetStorageService.class);
        assetProcessingService = container.getService(AssetProcessingService.class);
        gatewayService = container.getService(GatewayService.class);
        assetPredictedDatapointService = container.getService(AssetPredictedDatapointService.class);
        clientEventService = container.getService(ClientEventService.class);
        scheduledExecutorService = container.getScheduledExecutor();
        rulesService = container.getService(RulesService.class);
        timerService = container.getService(TimerService.class);

        forecastSolarApiKey = getString(container.getConfig(), OR_FORECAST_SOLAR_API_KEY, null);
    }

    @Override
    public void start(Container container) throws Exception {
        if (forecastSolarApiKey == null) {
            LOG.fine("No value found for OR_FORECAST_SOLAR_API_KEY, ForecastSolarService won't start");
            return;
        }

        initClient();

        forecastSolarTarget = resteasyClient.get()
                .target("https://api.forecast.solar/" + forecastSolarApiKey + "/estimate");

        container.getService(MessageBrokerService.class).getContext().addRoutes(this);

        // Load all enabled producer solar assets
        LOG.fine("Loading electricity producer solar assets...");

        List<ElectricityProducerSolarAsset> electricityProducerSolarAssets = assetStorageService.findAll(
                        new AssetQuery()
                                .types(ElectricityProducerSolarAsset.class)
                )
                .stream()
                .map(asset -> (ElectricityProducerSolarAsset) asset)
                .filter(electricityProducerSolarAsset -> electricityProducerSolarAsset.isIncludeForecastSolarService().orElse(false))
                .toList();

        LOG.fine("Number of electricity producer solar assets with forecast enabled = " + electricityProducerSolarAssets.size());

        for (ElectricityProducerSolarAsset electricityProducerSolarAsset : electricityProducerSolarAssets) {
            electricityProducerSolarAssetMap.put(electricityProducerSolarAsset.getId(), electricityProducerSolarAsset);
            getSolarForecast(electricityProducerSolarAsset);
            updateSolarForecastAttribute(electricityProducerSolarAsset);
        }

        // Start forecast solar thread
        executorService.scheduleAtFixedRate(this::processSolarData, 1, 1, TimeUnit.MINUTES);

        clientEventService.addSubscription(
                AttributeEvent.class,
                new AssetFilter<AttributeEvent>().setAssetClasses(Collections.singletonList(ElectricityProducerSolarAsset.class)),
                this::processElectricityProducerSolarAssetAttributeEvent);
    }

    @Override
    public void stop(Container container) throws Exception {
        executorService.shutdown();
    }

    protected static void initClient() {
        synchronized (resteasyClient) {
            if (resteasyClient.get() == null) {
                resteasyClient.set(createClient(org.openremote.container.Container.SCHEDULED_EXECUTOR));
            }
        }
    }

    protected synchronized void processElectricityProducerSolarAssetAttributeEvent(AttributeEvent attributeEvent) {
        String attributeName = attributeEvent.getName();

        // These are updated by this service
        if (ElectricityProducerSolarAsset.POWER.getName().equals(attributeName)
                || ElectricityProducerSolarAsset.POWER_FORECAST.getName().equals(attributeName)) {
            return;
        }

        // Set power attribute value with power forecast attribute value
        if (attributeName.equals(ElectricityProducerSolarAsset.SET_ACTUAL_SOLAR_VALUE_WITH_FORECAST.getName())) {
            boolean enabled = (Boolean) attributeEvent.getValue().orElse(false);

            // Get latest asset from storage
            ElectricityProducerSolarAsset asset = (ElectricityProducerSolarAsset) assetStorageService.find(attributeEvent.getId());

            if (asset != null && enabled) {
                assetProcessingService.sendAttributeEvent(new AttributeEvent(asset.getId(), ElectricityProducerSolarAsset.POWER, asset.getPowerForecast().orElse(null)), getClass().getSimpleName());
            } else if (asset != null) {
                assetProcessingService.sendAttributeEvent(new AttributeEvent(asset.getId(), ElectricityProducerSolarAsset.POWER, null), getClass().getSimpleName());
            }
            return;
        }

        // Enable solar forecast
        if (attributeName.equals(ElectricityProducerSolarAsset.INCLUDE_FORECAST_SOLAR_SERVICE.getName())) {
            boolean enabled = (Boolean) attributeEvent.getValue().orElse(false);

            if (enabled && !electricityProducerSolarAssetMap.containsKey(attributeEvent.getId())) {
                LOG.info(String.format("Enabled solar forecast for ElectricityProducerSolarAsset: name='%s', ID='%s';", attributeEvent.getAssetName(), attributeEvent.getId()));

                // Get latest asset from storage
                ElectricityProducerSolarAsset asset = (ElectricityProducerSolarAsset) assetStorageService.find(attributeEvent.getId());

                if (asset != null) {
                    electricityProducerSolarAssetMap.put(asset.getId(), asset);
                    getSolarForecast(asset);
                    updateSolarForecastAttribute(asset);
                }
            } else if (!enabled && electricityProducerSolarAssetMap.containsKey(attributeEvent.getId())) {
                LOG.info(String.format("Disabled solar forecast for ElectricityProducerSolarAsset: name='%s', ID='%s';", attributeEvent.getAssetName(), attributeEvent.getId()));
                electricityProducerSolarAssetMap.remove(attributeEvent.getId());
            }
        }

        // Update solar forecast
        if (attributeName.equals(ElectricityProducerSolarAsset.PANEL_AZIMUTH.getName()) ||
                attributeName.equals(ElectricityProducerSolarAsset.PANEL_PITCH.getName()) ||
                attributeName.equals(ElectricityProducerSolarAsset.POWER_EXPORT_MAX.getName()) ||
                attributeName.equals(ElectricityProducerSolarAsset.LOCATION.getName())) {
            // Get latest asset from storage
            ElectricityProducerSolarAsset asset = (ElectricityProducerSolarAsset) assetStorageService.find(attributeEvent.getId());

            if (asset != null && asset.isIncludeForecastSolarService().orElse(false)) {
                ElectricityProducerSolarAsset assetPrevious = electricityProducerSolarAssetMap.get(asset.getId());

                String valueStr = attributeEvent.getValue().toString();
                String valuePreviousStr = assetPrevious.getAttributes().get(attributeEvent.getName()).flatMap(Attribute::getValue).toString();

                // Only update solar forecast on attribute value change
                if (!valueStr.equals(valuePreviousStr)) {
                    Object value = attributeEvent.getValue().orElse(null);

                    if (attributeName.equals(ElectricityProducerSolarAsset.PANEL_AZIMUTH.getName())) {
                        asset.setPanelAzimuth((Integer) value);
                    } else if (attributeName.equals(ElectricityProducerSolarAsset.PANEL_PITCH.getName())) {
                        asset.setPanelPitch((Integer) value);
                    } else if (attributeName.equals(ElectricityProducerSolarAsset.POWER_EXPORT_MAX.getName())) {
                        asset.setPowerExportMax((Double) value);
                    } else if (attributeName.equals(ElectricityProducerSolarAsset.LOCATION.getName())) {
                        asset.setLocation((GeoJSONPoint) value);
                    }

                    getSolarForecast(asset);
                    updateSolarForecastAttribute(asset);
                }
                electricityProducerSolarAssetMap.put(asset.getId(), asset);
            }
        }
    }

    protected void processAssetChange(PersistenceEvent<ElectricityProducerSolarAsset> persistenceEvent) {
        LOG.fine("Processing producer solar asset change: " + persistenceEvent);
        // Remove asset from solar forecast map on asset deletion
        if (persistenceEvent.getCause() == PersistenceEvent.Cause.DELETE) {
            electricityProducerSolarAssetMap.remove(persistenceEvent.getEntity().getId());
        }
    }

<<<<<<< HEAD
    protected void startProcessing(ElectricityProducerSolarAsset electricityProducerSolarAsset) {
        LOG.fine("Starting calculation for producer solar asset: " + electricityProducerSolarAsset);
        calculationFutures.put(electricityProducerSolarAsset.getId(), scheduledExecutorService.scheduleAtFixedRate(() -> {
            processSolarData(electricityProducerSolarAsset);
        }, 0, 1, TimeUnit.HOURS));
    }
=======
>>>>>>> 181b5117

    protected void processSolarData() {
        // Check if there are any electricity producer solar assets to process
        if (electricityProducerSolarAssetMap.isEmpty()) {
            return;
        }

        int currentMinute = LocalDateTime.now().getMinute();

        // Update solar forecast every hour
        if (currentMinute == 0) {
            electricityProducerSolarAssetMap.forEach((assetId, electricityProducerSolarAsset) -> getSolarForecast(electricityProducerSolarAsset));
        }

        // Update solar power forecast attribute every 15 minutes
        if ((currentMinute % 15) == 0) {
            electricityProducerSolarAssetMap.forEach((assetId, electricityProducerSolarAsset) -> updateSolarForecastAttribute(electricityProducerSolarAsset));
        }
    }

    protected void getSolarForecast(ElectricityProducerSolarAsset electricityProducerSolarAsset) {
        Optional<Double> lat = electricityProducerSolarAsset.getAttribute(Asset.LOCATION).flatMap(attr -> attr.getValue().map(GeoJSONPoint::getY));
        Optional<Double> lon = electricityProducerSolarAsset.getAttribute(Asset.LOCATION).flatMap(attr -> attr.getValue().map(GeoJSONPoint::getX));
        Optional<Integer> pitch = electricityProducerSolarAsset.getPanelPitch();
        Optional<Integer> azimuth = electricityProducerSolarAsset.getPanelAzimuth();
        Optional<Double> kwp = electricityProducerSolarAsset.getPowerExportMax();
<<<<<<< HEAD
        if (lat.isPresent() && lon.isPresent() && pitch.isPresent() && azimuth.isPresent() && kwp.isPresent()) {
            try (Response response = forecastSolarTarget
                    .path(String.format("%f/%f/%d/%d/%f", lat.get(), lon.get(), pitch.get(), azimuth.get(), kwp.get()))
                    .request()
                    .build("GET")
                    .invoke()) {
                if (response != null && response.getStatus() == 200) {
                    EstimateResponse responseModel = response.readEntity(EstimateResponse.class);
                    if (responseModel != null) {
                        // Forecast date time is ISO8601 without 'T' so needs special formatter
                        LocalDateTime now = Instant.ofEpochMilli(timerService.getCurrentTimeMillis()).atZone(ZoneId.systemDefault()).toLocalDateTime();
                        LocalDateTime previousTimestamp = null;
                        boolean setActualValuePower = electricityProducerSolarAsset.isSetActualSolarValueWithForecast().orElse(false);
                        boolean setActualValueForecastPower = true;

                        for (Map.Entry<String, Double> wattItem : responseModel.result.watts.entrySet()) {
                            LocalDateTime timestamp = LocalDateTime.parse(wattItem.getKey(), ISO_LOCAL_DATE_TIME_WITHOUT_T);

                            assetPredictedDatapointService.updateValue(electricityProducerSolarAsset.getId(), ElectricityProducerSolarAsset.POWER_FORECAST.getName(), -wattItem.getValue() / 1000, timestamp);
                            assetPredictedDatapointService.updateValue(electricityProducerSolarAsset.getId(), ElectricityProducerSolarAsset.POWER.getName(), -wattItem.getValue() / 1000, timestamp);

                            if (setActualValueForecastPower && timestamp.isAfter(now)) {
                                assetProcessingService.sendAttributeEvent(new AttributeEvent(electricityProducerSolarAsset.getId(), ElectricityProducerSolarAsset.POWER_FORECAST, -wattItem.getValue() / 1000), getClass().getSimpleName());
                                setActualValueForecastPower = false;

                                if (setActualValuePower) {
                                    assetProcessingService.sendAttributeEvent(new AttributeEvent(electricityProducerSolarAsset.getId(), ElectricityProducerSolarAsset.POWER, -wattItem.getValue() / 1000), getClass().getSimpleName());
                                    setActualValuePower = false;
                                }
                            }
                            if (previousTimestamp != null && !previousTimestamp.toLocalDate().equals(timestamp.toLocalDate())) {
                                while (previousTimestamp.isBefore(timestamp)) {
                                    previousTimestamp = previousTimestamp.plusMinutes(15);
                                    assetPredictedDatapointService.updateValue(electricityProducerSolarAsset.getId(), ElectricityProducerSolarAsset.POWER_FORECAST.getName(), -wattItem.getValue() / 1000, previousTimestamp);
                                    assetPredictedDatapointService.updateValue(electricityProducerSolarAsset.getId(), ElectricityProducerSolarAsset.POWER.getName(), -wattItem.getValue() / 1000, previousTimestamp);
                                }
                            }
                            previousTimestamp = timestamp;
                        }
                        rulesService.fireDeploymentsWithPredictedDataForAsset(electricityProducerSolarAsset.getId());
=======

        if (lat.isEmpty() || lon.isEmpty() || pitch.isEmpty() || azimuth.isEmpty() || kwp.isEmpty()) {
            LOG.warning(String.format("ElectricityProducerSolarAsset: name='%s', ID='%s' doesn't have all needed attributes filled in;" +
                            " latitude='%s', longitude='%s', panelAzimuth='%s', panelPitch='%s', powerExportMax='%s'",
                    electricityProducerSolarAsset.getName(), electricityProducerSolarAsset.getId(), lat, lon, azimuth, pitch, kwp));
            return;
        }

        try (Response response = forecastSolarTarget
                .path(String.format("%f/%f/%d/%d/%f", lat.get(), lon.get(), pitch.get(), azimuth.get(), kwp.get()))
                .request()
                .build("GET")
                .invoke()) {
            if (response != null && response.getStatus() == 200) {
                EstimateResponse responseModel = response.readEntity(EstimateResponse.class);

                if (responseModel != null) {
                    HashMap<LocalDateTime, Double> solarForecast = new HashMap<>();
                    HashMap<LocalDateTime, Double> solarForecastPrevious = new HashMap<>();

                    // Get previous solar forecast from database
                    List<ValueDatapoint> solarForecastListPrevious = assetPredictedDatapointService.getDatapoints(new AttributeRef(electricityProducerSolarAsset.getId(), ElectricityProducerSolarAsset.POWER_FORECAST.getName()));

                    for (ValueDatapoint datapoint : solarForecastListPrevious) {
                        LocalDateTime dateTime = LocalDateTime.ofInstant(Instant.ofEpochMilli(datapoint.getTimestamp()), ZoneId.systemDefault());
                        Double powerKiloWatt = (Double) datapoint.getValue();
                        solarForecastPrevious.put(dateTime, powerKiloWatt);
>>>>>>> 181b5117
                    }

                    // Get start and end dateTime of solar forecast
                    String minKey = responseModel.result.watts.keySet().stream().min(String::compareTo).orElse("");
                    String maxKey = responseModel.result.watts.keySet().stream().max(String::compareTo).orElse("");
                    LocalDateTime startDateTime = LocalDateTime.parse(minKey, ISO_LOCAL_DATE_TIME_WITHOUT_T).toLocalDate().atStartOfDay();
                    LocalDateTime endDateTime = LocalDateTime.parse(maxKey, ISO_LOCAL_DATE_TIME_WITHOUT_T).toLocalDate().plusDays(1).atStartOfDay();

                    // Prepopulate solar forecast map with 15-minute intervals
                    for (LocalDateTime dateTime = startDateTime; !dateTime.isAfter(endDateTime); dateTime = dateTime.plusMinutes(15)) {
                        solarForecast.put(dateTime, 0.0);
                    }

                    // Add solar forecast to solar forecast map
                    for (Map.Entry<String, Double> wattItem : responseModel.result.watts.entrySet()) {
                        LocalDateTime dateTime = LocalDateTime.parse(wattItem.getKey(), ISO_LOCAL_DATE_TIME_WITHOUT_T);
                        Double powerKiloWatt = -wattItem.getValue() / 1000;
                        solarForecast.put(dateTime, powerKiloWatt);
                    }

                    LocalDateTime currentDateTime = LocalDateTime.ofInstant(Instant.ofEpochMilli(timerService.getCurrentTimeMillis()), ZoneId.systemDefault());

                    // Update solar forecast in database
                    solarForecast.forEach((dateTime, powerKiloWatt) -> {
                        if (dateTime.isAfter(currentDateTime) || solarForecastPrevious.get(dateTime) == null) {
                            assetPredictedDatapointService.updateValue(electricityProducerSolarAsset.getId(), ElectricityProducerSolarAsset.POWER_FORECAST.getName(), powerKiloWatt, dateTime);
                            assetPredictedDatapointService.updateValue(electricityProducerSolarAsset.getId(), ElectricityProducerSolarAsset.POWER.getName(), powerKiloWatt, dateTime);
                        }
                    });
                }
                rulesService.fireDeploymentsWithPredictedDataForAsset(electricityProducerSolarAsset.getId());
            } else {
                StringBuilder message = new StringBuilder("Unknown");
                if (response != null) {
                    message.setLength(0);
                    message.append("Status ");
                    message.append(response.getStatus());
                    message.append(" - ");
                    message.append(response.readEntity(String.class));
                }
                LOG.warning("Request failed: " + message);
            }
        } catch (Throwable e) {
            if (e.getCause() != null && e.getCause() instanceof IOException) {
                LOG.log(Level.SEVERE, "Exception when requesting forecast solar data", e.getCause());
            } else {
                LOG.log(Level.SEVERE, "Exception when requesting forecast solar data", e);
            }
        }
    }

    protected void updateSolarForecastAttribute(ElectricityProducerSolarAsset electricityProducerSolarAsset) {
        Optional<Double> lat = electricityProducerSolarAsset.getAttribute(Asset.LOCATION).flatMap(attr -> attr.getValue().map(GeoJSONPoint::getY));
        Optional<Double> lon = electricityProducerSolarAsset.getAttribute(Asset.LOCATION).flatMap(attr -> attr.getValue().map(GeoJSONPoint::getX));
        Optional<Integer> pitch = electricityProducerSolarAsset.getPanelPitch();
        Optional<Integer> azimuth = electricityProducerSolarAsset.getPanelAzimuth();
        Optional<Double> kwp = electricityProducerSolarAsset.getPowerExportMax();

        if (lat.isEmpty() || lon.isEmpty() || pitch.isEmpty() || azimuth.isEmpty() || kwp.isEmpty()) {
            return;
        }

        // Get solar forecast data-points for current 15 minute interval
        long currentTimeMillis = timerService.getCurrentTimeMillis();
        long startTimeMillis = currentTimeMillis - currentTimeMillis % (15 * 60000);
        long endTimeMillis = startTimeMillis + 15 * 60000;
        AssetDatapointAllQuery assetDatapointQuery = new AssetDatapointAllQuery(startTimeMillis, endTimeMillis);
        List<ValueDatapoint<?>> solarForecastDatapoints = assetPredictedDatapointService.queryDatapoints(electricityProducerSolarAsset.getId(), ElectricityProducerSolarAsset.POWER_FORECAST.getName(), assetDatapointQuery);

        if (solarForecastDatapoints == null || solarForecastDatapoints.size() < 2) {
            LOG.warning(String.format("ElectricityProducerSolarAsset: name='%s', ID='%s' doesn't have a solar forecast", electricityProducerSolarAsset.getName(), electricityProducerSolarAsset.getId()));
            return;
        }

        ValueDatapoint<?> solarForecastDatapointMax = solarForecastDatapoints.get(0);
        ValueDatapoint<?> solarForecastDatapointMin = solarForecastDatapoints.get(solarForecastDatapoints.size() - 1);

        // Get current timestamp of power forecast attribute
        ElectricityProducerSolarAsset asset = (ElectricityProducerSolarAsset) assetStorageService.find(electricityProducerSolarAsset.getId());
        long powerForecastAttributeTimeMillis = asset.getAttributes().get(ElectricityProducerSolarAsset.POWER_FORECAST).flatMap(Attribute::getTimestamp).orElse(0L);

        // Update power forecast attribute value
        Double powerKiloWatt;
        long timeMillis;

        if (solarForecastDatapointMin.getTimestamp() > powerForecastAttributeTimeMillis) {
            powerKiloWatt = (Double) solarForecastDatapointMin.getValue();
            timeMillis = solarForecastDatapointMin.getTimestamp();
        } else {
            long upperTimestamp = solarForecastDatapointMax.getTimestamp();
            long lowerTimestamp = solarForecastDatapointMin.getTimestamp();
            Double upperValue = (Double) solarForecastDatapointMax.getValue();
            Double lowerValue = (Double) solarForecastDatapointMin.getValue();

            if (upperValue == null || lowerValue == null) {
                return;
            }

            // Interpolate value
            double factor = (double) (currentTimeMillis - lowerTimestamp) / (upperTimestamp - lowerTimestamp);
            double interpolatedValue = lowerValue + factor * (upperValue - lowerValue);
            powerKiloWatt = Math.round(interpolatedValue * 1000.0) / 1000.0;
            timeMillis = currentTimeMillis;
        }

        // Update attributes
        assetProcessingService.sendAttributeEvent(new AttributeEvent(electricityProducerSolarAsset.getId(), ElectricityProducerSolarAsset.POWER_FORECAST.getName(), powerKiloWatt, timeMillis));

        if (electricityProducerSolarAsset.isSetActualSolarValueWithForecast().orElse(false)) {
            assetProcessingService.sendAttributeEvent(new AttributeEvent(electricityProducerSolarAsset.getId(), ElectricityProducerSolarAsset.POWER.getName(), powerKiloWatt, timeMillis));
        }
    }
}<|MERGE_RESOLUTION|>--- conflicted
+++ resolved
@@ -152,7 +152,7 @@
         }
 
         // Start forecast solar thread
-        executorService.scheduleAtFixedRate(this::processSolarData, 1, 1, TimeUnit.MINUTES);
+        scheduledExecutorService.scheduleAtFixedRate(this::processSolarData, 1, 1, TimeUnit.MINUTES);
 
         clientEventService.addSubscription(
                 AttributeEvent.class,
@@ -162,13 +162,12 @@
 
     @Override
     public void stop(Container container) throws Exception {
-        executorService.shutdown();
     }
 
     protected static void initClient() {
         synchronized (resteasyClient) {
             if (resteasyClient.get() == null) {
-                resteasyClient.set(createClient(org.openremote.container.Container.SCHEDULED_EXECUTOR));
+                resteasyClient.set(createClient(org.openremote.container.Container.EXECUTOR));
             }
         }
     }
@@ -262,15 +261,6 @@
         }
     }
 
-<<<<<<< HEAD
-    protected void startProcessing(ElectricityProducerSolarAsset electricityProducerSolarAsset) {
-        LOG.fine("Starting calculation for producer solar asset: " + electricityProducerSolarAsset);
-        calculationFutures.put(electricityProducerSolarAsset.getId(), scheduledExecutorService.scheduleAtFixedRate(() -> {
-            processSolarData(electricityProducerSolarAsset);
-        }, 0, 1, TimeUnit.HOURS));
-    }
-=======
->>>>>>> 181b5117
 
     protected void processSolarData() {
         // Check if there are any electricity producer solar assets to process
@@ -297,48 +287,6 @@
         Optional<Integer> pitch = electricityProducerSolarAsset.getPanelPitch();
         Optional<Integer> azimuth = electricityProducerSolarAsset.getPanelAzimuth();
         Optional<Double> kwp = electricityProducerSolarAsset.getPowerExportMax();
-<<<<<<< HEAD
-        if (lat.isPresent() && lon.isPresent() && pitch.isPresent() && azimuth.isPresent() && kwp.isPresent()) {
-            try (Response response = forecastSolarTarget
-                    .path(String.format("%f/%f/%d/%d/%f", lat.get(), lon.get(), pitch.get(), azimuth.get(), kwp.get()))
-                    .request()
-                    .build("GET")
-                    .invoke()) {
-                if (response != null && response.getStatus() == 200) {
-                    EstimateResponse responseModel = response.readEntity(EstimateResponse.class);
-                    if (responseModel != null) {
-                        // Forecast date time is ISO8601 without 'T' so needs special formatter
-                        LocalDateTime now = Instant.ofEpochMilli(timerService.getCurrentTimeMillis()).atZone(ZoneId.systemDefault()).toLocalDateTime();
-                        LocalDateTime previousTimestamp = null;
-                        boolean setActualValuePower = electricityProducerSolarAsset.isSetActualSolarValueWithForecast().orElse(false);
-                        boolean setActualValueForecastPower = true;
-
-                        for (Map.Entry<String, Double> wattItem : responseModel.result.watts.entrySet()) {
-                            LocalDateTime timestamp = LocalDateTime.parse(wattItem.getKey(), ISO_LOCAL_DATE_TIME_WITHOUT_T);
-
-                            assetPredictedDatapointService.updateValue(electricityProducerSolarAsset.getId(), ElectricityProducerSolarAsset.POWER_FORECAST.getName(), -wattItem.getValue() / 1000, timestamp);
-                            assetPredictedDatapointService.updateValue(electricityProducerSolarAsset.getId(), ElectricityProducerSolarAsset.POWER.getName(), -wattItem.getValue() / 1000, timestamp);
-
-                            if (setActualValueForecastPower && timestamp.isAfter(now)) {
-                                assetProcessingService.sendAttributeEvent(new AttributeEvent(electricityProducerSolarAsset.getId(), ElectricityProducerSolarAsset.POWER_FORECAST, -wattItem.getValue() / 1000), getClass().getSimpleName());
-                                setActualValueForecastPower = false;
-
-                                if (setActualValuePower) {
-                                    assetProcessingService.sendAttributeEvent(new AttributeEvent(electricityProducerSolarAsset.getId(), ElectricityProducerSolarAsset.POWER, -wattItem.getValue() / 1000), getClass().getSimpleName());
-                                    setActualValuePower = false;
-                                }
-                            }
-                            if (previousTimestamp != null && !previousTimestamp.toLocalDate().equals(timestamp.toLocalDate())) {
-                                while (previousTimestamp.isBefore(timestamp)) {
-                                    previousTimestamp = previousTimestamp.plusMinutes(15);
-                                    assetPredictedDatapointService.updateValue(electricityProducerSolarAsset.getId(), ElectricityProducerSolarAsset.POWER_FORECAST.getName(), -wattItem.getValue() / 1000, previousTimestamp);
-                                    assetPredictedDatapointService.updateValue(electricityProducerSolarAsset.getId(), ElectricityProducerSolarAsset.POWER.getName(), -wattItem.getValue() / 1000, previousTimestamp);
-                                }
-                            }
-                            previousTimestamp = timestamp;
-                        }
-                        rulesService.fireDeploymentsWithPredictedDataForAsset(electricityProducerSolarAsset.getId());
-=======
 
         if (lat.isEmpty() || lon.isEmpty() || pitch.isEmpty() || azimuth.isEmpty() || kwp.isEmpty()) {
             LOG.warning(String.format("ElectricityProducerSolarAsset: name='%s', ID='%s' doesn't have all needed attributes filled in;" +
@@ -366,7 +314,6 @@
                         LocalDateTime dateTime = LocalDateTime.ofInstant(Instant.ofEpochMilli(datapoint.getTimestamp()), ZoneId.systemDefault());
                         Double powerKiloWatt = (Double) datapoint.getValue();
                         solarForecastPrevious.put(dateTime, powerKiloWatt);
->>>>>>> 181b5117
                     }
 
                     // Get start and end dateTime of solar forecast
