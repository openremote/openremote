/*
 * Copyright 2016, OpenRemote Inc.
 *
 * See the CONTRIBUTORS.txt file in the distribution for a
 * full listing of individual contributors.
 *
 * This program is free software: you can redistribute it and/or modify
 * it under the terms of the GNU Affero General Public License as
 * published by the Free Software Foundation, either version 3 of the
 * License, or (at your option) any later version.
 *
 * This program is distributed in the hope that it will be useful,
 * but WITHOUT ANY WARRANTY; without even the implied warranty of
 * MERCHANTABILITY or FITNESS FOR A PARTICULAR PURPOSE. See the
 * GNU Affero General Public License for more details.
 *
 * You should have received a copy of the GNU Affero General Public License
 * along with this program. If not, see <http://www.gnu.org/licenses/>.
 */
package org.openremote.manager.web;

import com.fasterxml.jackson.annotation.JsonProperty;
import io.swagger.v3.core.util.Json;
import io.swagger.v3.jaxrs2.integration.resources.OpenApiResource;
import io.swagger.v3.oas.integration.SwaggerConfiguration;
import io.swagger.v3.oas.models.OpenAPI;
import io.swagger.v3.oas.models.info.Contact;
import io.swagger.v3.oas.models.info.Info;
import io.swagger.v3.oas.models.info.License;
import io.swagger.v3.oas.models.media.StringSchema;
import io.swagger.v3.oas.models.security.*;
import io.swagger.v3.oas.models.servers.Server;
import io.swagger.v3.oas.models.servers.ServerVariable;
import io.swagger.v3.oas.models.servers.ServerVariables;
<<<<<<< HEAD
import io.undertow.server.handlers.resource.PathResourceManager;
import io.undertow.server.handlers.resource.ResourceManager;
import io.undertow.servlet.api.DeploymentInfo;
import jakarta.ws.rs.core.Application;
import org.jboss.resteasy.spi.ResteasyDeployment;
import org.openremote.container.security.IdentityService;
import org.openremote.container.web.CompositeResourceManager;
import org.openremote.container.web.WebApplication;
import org.openremote.container.web.WebService;
=======
import io.undertow.server.handlers.RedirectHandler;
import jakarta.ws.rs.core.Application;
import org.openremote.container.web.*;
>>>>>>> 806503ef
import org.openremote.model.Container;
import org.openremote.model.util.Config;
import org.openremote.model.util.TextUtil;

<<<<<<< HEAD
=======
import java.net.URL;
>>>>>>> 806503ef
import java.nio.file.Files;
import java.nio.file.Path;
import java.nio.file.Paths;
import java.util.Collection;
import java.util.HashSet;
import java.util.List;
import java.util.Set;
import java.util.logging.Logger;
import java.util.stream.Stream;

<<<<<<< HEAD
import static org.openremote.container.util.MapAccess.getString;
=======
import static org.openremote.model.util.MapAccess.getString;
>>>>>>> 806503ef
import static org.openremote.model.util.ValueUtil.configureObjectMapper;

public class ManagerWebService extends WebService {

    private static abstract class ServerVariableMixin {
        @JsonProperty("default")
        List<String> _default;
    }

    private static abstract class StringSchemaMixin {
        @JsonProperty("enum")
        protected List<String> _enum;
    }

    public static final int PRIORITY = LOW_PRIORITY + 100;
    public static final String OR_APP_DOCROOT = "OR_APP_DOCROOT";
    public static final String OR_APP_DOCROOT_DEFAULT = "ui/app";
    public static final String OR_CUSTOM_APP_DOCROOT = "OR_CUSTOM_APP_DOCROOT";
    public static final String OR_CUSTOM_APP_DOCROOT_DEFAULT = "deployment/manager/app";
    public static final String OR_ROOT_REDIRECT_PATH = "OR_ROOT_REDIRECT_PATH";
    public static final String OR_ROOT_REDIRECT_PATH_DEFAULT = "/manager";

    public static final String API_PATH = "/api";
    private static final Logger LOG = Logger.getLogger(ManagerWebService.class.getName());
    protected boolean initialised;
    protected Path builtInAppDocRoot;
    protected Path customAppDocRoot;
    protected Collection<Class<?>> apiClasses = new HashSet<>();
    protected Collection<Object> apiSingletons = new HashSet<>();

    /**
     * Start web service after other services.
     */
    @Override
    public int getPriority() {
        return PRIORITY;
    }

    @Override
    public void init(Container container) throws Exception {
        super.init(container);
<<<<<<< HEAD

=======
        Set<ResourceSource> resourceSources = new HashSet<>();
>>>>>>> 806503ef
        builtInAppDocRoot = Paths.get(getString(container.getConfig(), OR_APP_DOCROOT, OR_APP_DOCROOT_DEFAULT));
        customAppDocRoot = Paths.get(getString(container.getConfig(), OR_CUSTOM_APP_DOCROOT, OR_CUSTOM_APP_DOCROOT_DEFAULT));
        String rootRedirectPath = getString(container.getConfig(), OR_ROOT_REDIRECT_PATH, OR_ROOT_REDIRECT_PATH_DEFAULT);

<<<<<<< HEAD
        addOpenApiResource();

        initialised = true;

        // Serve REST API
       Collection<Object> deploymentSingletons = Stream.of(
          devMode ? getStandardProviders(devMode, 1) : getStandardProviders(devMode, 1,
             getCORSAllowedOrigins(container),
             getString(container.getConfig(), OR_WEBSERVER_ALLOWED_METHODS, DEFAULT_CORS_ALLOW_ALL),
             getString(container.getConfig(), OR_WEBSERVER_EXPOSED_HEADERS, DEFAULT_CORS_ALLOW_ALL),
             DEFAULT_CORS_MAX_AGE,
             DEFAULT_CORS_ALLOW_CREDENTIALS),
          apiSingletons).flatMap(Collection::stream).toList();

        Application APIApplication = new WebApplication(
                container,
               apiClasses,
               deploymentSingletons);

       ResteasyDeployment deployment = createResteasyDeployment(APIApplication, container.getService(IdentityService.class), true);
       DeploymentInfo deploymentInfo = createDeploymentInfo(deployment, API_PATH, "Manager HTTP API", devMode);
       deploy(deploymentInfo, true, false);

       // Deploy static app files unsecured
       ResourceManager filesResourceManager = new PathResourceManager(builtInAppDocRoot);

       // If custom app docroot is a directory then make it the default file handler
        if (customAppDocRoot != null && Files.isDirectory(customAppDocRoot)) {
            ResourceManager customAppResourceManager = new PathResourceManager(customAppDocRoot);
            filesResourceManager = new CompositeResourceManager(filesResourceManager, customAppResourceManager);
        } else if (customAppDocRoot != null) {
           LOG.info("Custom app doc root does not exist: " + customAppDocRoot.toAbsolutePath());
        }

        deploymentInfo = createFilesDeploymentInfo(filesResourceManager, "/", "App Files", devMode, null);
        deploy(deploymentInfo, false, true);
    }

   private void addOpenApiResource() {
=======
        // Add a handler to redirect requests for the exact root path "/" to the configured default path
        if (!TextUtil.isNullOrEmpty(rootRedirectPath)) {
           LOG.info("Adding root redirect to: " + rootRedirectPath);
           pathHandler.addExactPath("/", new RedirectHandler(rootRedirectPath));
        }

        // Include Open API resource
        addApiSingleton(getOpenApiResource());

        initialised = true;

        // Configure the JAX-RS Manager API including resources added at startup
        List<Object> singletons = Stream.of(getStandardProviders(devMode, 0), apiSingletons)
                .flatMap(Collection::stream)
                .toList();
        Application application = new WebApplication(container, apiClasses, singletons);

        deployJaxRsApplication(application, API_PATH, "Manager HTTP API", 0, true, null);

        if (Files.isDirectory(builtInAppDocRoot)) {
           resourceSources.add(new FileResource(builtInAppDocRoot));
        } else {
           LOG.info("Built in app doc root does not exist: " + builtInAppDocRoot.toAbsolutePath());
        }

        // Serve manager app from classpath if we are in dev mode (outside of docker) and it can be found
        // this is used by custom projects so that they can serve the manager UI while running in an IDE
        if (Config.isDevMode()) {
           URL url = ManagerWebService.class.getClassLoader().getResource("org/openremote/web/manager");
           if (url != null) {
              resourceSources.add(new ClassPathResource(getClass().getClassLoader(), "org/openremote/web"));
           }
        }

        // If custom app docroot is a directory then make it the default file handler
        if (customAppDocRoot != null && Files.isDirectory(customAppDocRoot)) {
            resourceSources.add(new FileResource(customAppDocRoot));
        } else if (customAppDocRoot != null) {
           LOG.info("Custom app doc root does not exist: " + customAppDocRoot.toAbsolutePath());
        }

        // Deploy static app files unsecured
        deployFileServlet("/", "App Files", resourceSources.toArray(ResourceSource[]::new), null, null);
    }

    protected Object getOpenApiResource() {
>>>>>>> 806503ef
        // Modify swagger object mapper to match ours
        configureObjectMapper(Json.mapper());
        Json.mapper().addMixIn(StringSchema.class, StringSchemaMixin.class);
        Json.mapper().addMixIn(ServerVariable.class, ServerVariableMixin.class);

        // Add swagger resource
        OpenAPI oas = new OpenAPI()
                .servers(List.of(new Server().url("/api/{realm}/").variables(new ServerVariables().addServerVariable("realm", new ServerVariable()._default("master")))))
                .schemaRequirement("openid", new SecurityScheme().type(SecurityScheme.Type.OAUTH2).flows(
                        new OAuthFlows() //
                                .authorizationCode(
                                        new OAuthFlow()
                                                .authorizationUrl("/auth/realms/master/protocol/openid-connect/auth")
                                                .refreshUrl("/auth/realms/master/protocol/openid-connect/token")
                                                .tokenUrl("/auth/realms/master/protocol/openid-connect/token")
                                                .scopes(new Scopes().addString("profile", "profile"))
                                )
                                .clientCredentials(
                                        // for service users
                                        new OAuthFlow()
                                                .tokenUrl("/auth/realms/master/protocol/openid-connect/token")
                                                .refreshUrl("/auth/realms/master/protocol/openid-connect/token")
                                                .scopes(new Scopes().addString("profile", "profile"))
                                )
                )).security(List.of(new SecurityRequirement().addList("openid")));

        Info info = new Info()
                .title("OpenRemote Manager HTTP API")
                .version("3.0.0")
                .description("This is the documentation for the OpenRemote Manager HTTP API.  Please see the [documentation](https://docs.openremote.io) for more info.")
                .contact(new Contact().email("info@openremote.io"))
                .license(new License().name("AGPL 3.0").url("https://www.gnu.org/licenses/agpl-3.0.en.html"));

        oas.info(info);
        SwaggerConfiguration oasConfig = new SwaggerConfiguration()
                .resourcePackages(Set.of("org.openremote.model.*"))
                .openAPI(oas)
                .defaultResponseCode("200");
        OpenApiResource openApiResource = new OpenApiResource();
        openApiResource.openApiConfiguration(oasConfig);
<<<<<<< HEAD
        addApiSingleton(openApiResource);
=======
        return openApiResource;
>>>>>>> 806503ef
    }

    /**
     * Add resource/provider/etc. classes to enable REST API
     */
    public void addApiClasses(Class<?> apiClass) {
       if (this.initialised) {
          throw new IllegalStateException("API classes must be added before the service is initialised");
       }
       apiClasses.add(apiClass);
    }

    /**
     * Add resource/provider/etc. singletons to enable REST API.
     */
    public void addApiSingleton(Object singleton) {
        if (this.initialised) {
            throw new IllegalStateException("API singletons must be added before the service is initialised");
        }
        apiSingletons.add(singleton);
    }

    public Path getBuiltInAppDocRoot() {
        return builtInAppDocRoot;
    }

    public Path getCustomAppDocRoot() {
        return customAppDocRoot;
    }

    @Override
    public String toString() {
        return getClass().getSimpleName() + "{" +
                "builtInAppDocRoot=" + builtInAppDocRoot +
                ", customAppDocRoot=" + customAppDocRoot +
                '}';
    }
}<|MERGE_RESOLUTION|>--- conflicted
+++ resolved
@@ -32,29 +32,14 @@
 import io.swagger.v3.oas.models.servers.Server;
 import io.swagger.v3.oas.models.servers.ServerVariable;
 import io.swagger.v3.oas.models.servers.ServerVariables;
-<<<<<<< HEAD
-import io.undertow.server.handlers.resource.PathResourceManager;
-import io.undertow.server.handlers.resource.ResourceManager;
-import io.undertow.servlet.api.DeploymentInfo;
-import jakarta.ws.rs.core.Application;
-import org.jboss.resteasy.spi.ResteasyDeployment;
-import org.openremote.container.security.IdentityService;
-import org.openremote.container.web.CompositeResourceManager;
-import org.openremote.container.web.WebApplication;
-import org.openremote.container.web.WebService;
-=======
 import io.undertow.server.handlers.RedirectHandler;
 import jakarta.ws.rs.core.Application;
 import org.openremote.container.web.*;
->>>>>>> 806503ef
 import org.openremote.model.Container;
 import org.openremote.model.util.Config;
 import org.openremote.model.util.TextUtil;
 
-<<<<<<< HEAD
-=======
 import java.net.URL;
->>>>>>> 806503ef
 import java.nio.file.Files;
 import java.nio.file.Path;
 import java.nio.file.Paths;
@@ -65,11 +50,7 @@
 import java.util.logging.Logger;
 import java.util.stream.Stream;
 
-<<<<<<< HEAD
-import static org.openremote.container.util.MapAccess.getString;
-=======
 import static org.openremote.model.util.MapAccess.getString;
->>>>>>> 806503ef
 import static org.openremote.model.util.ValueUtil.configureObjectMapper;
 
 public class ManagerWebService extends WebService {
@@ -111,56 +92,11 @@
     @Override
     public void init(Container container) throws Exception {
         super.init(container);
-<<<<<<< HEAD
-
-=======
         Set<ResourceSource> resourceSources = new HashSet<>();
->>>>>>> 806503ef
         builtInAppDocRoot = Paths.get(getString(container.getConfig(), OR_APP_DOCROOT, OR_APP_DOCROOT_DEFAULT));
         customAppDocRoot = Paths.get(getString(container.getConfig(), OR_CUSTOM_APP_DOCROOT, OR_CUSTOM_APP_DOCROOT_DEFAULT));
         String rootRedirectPath = getString(container.getConfig(), OR_ROOT_REDIRECT_PATH, OR_ROOT_REDIRECT_PATH_DEFAULT);
 
-<<<<<<< HEAD
-        addOpenApiResource();
-
-        initialised = true;
-
-        // Serve REST API
-       Collection<Object> deploymentSingletons = Stream.of(
-          devMode ? getStandardProviders(devMode, 1) : getStandardProviders(devMode, 1,
-             getCORSAllowedOrigins(container),
-             getString(container.getConfig(), OR_WEBSERVER_ALLOWED_METHODS, DEFAULT_CORS_ALLOW_ALL),
-             getString(container.getConfig(), OR_WEBSERVER_EXPOSED_HEADERS, DEFAULT_CORS_ALLOW_ALL),
-             DEFAULT_CORS_MAX_AGE,
-             DEFAULT_CORS_ALLOW_CREDENTIALS),
-          apiSingletons).flatMap(Collection::stream).toList();
-
-        Application APIApplication = new WebApplication(
-                container,
-               apiClasses,
-               deploymentSingletons);
-
-       ResteasyDeployment deployment = createResteasyDeployment(APIApplication, container.getService(IdentityService.class), true);
-       DeploymentInfo deploymentInfo = createDeploymentInfo(deployment, API_PATH, "Manager HTTP API", devMode);
-       deploy(deploymentInfo, true, false);
-
-       // Deploy static app files unsecured
-       ResourceManager filesResourceManager = new PathResourceManager(builtInAppDocRoot);
-
-       // If custom app docroot is a directory then make it the default file handler
-        if (customAppDocRoot != null && Files.isDirectory(customAppDocRoot)) {
-            ResourceManager customAppResourceManager = new PathResourceManager(customAppDocRoot);
-            filesResourceManager = new CompositeResourceManager(filesResourceManager, customAppResourceManager);
-        } else if (customAppDocRoot != null) {
-           LOG.info("Custom app doc root does not exist: " + customAppDocRoot.toAbsolutePath());
-        }
-
-        deploymentInfo = createFilesDeploymentInfo(filesResourceManager, "/", "App Files", devMode, null);
-        deploy(deploymentInfo, false, true);
-    }
-
-   private void addOpenApiResource() {
-=======
         // Add a handler to redirect requests for the exact root path "/" to the configured default path
         if (!TextUtil.isNullOrEmpty(rootRedirectPath)) {
            LOG.info("Adding root redirect to: " + rootRedirectPath);
@@ -207,7 +143,6 @@
     }
 
     protected Object getOpenApiResource() {
->>>>>>> 806503ef
         // Modify swagger object mapper to match ours
         configureObjectMapper(Json.mapper());
         Json.mapper().addMixIn(StringSchema.class, StringSchemaMixin.class);
@@ -248,11 +183,7 @@
                 .defaultResponseCode("200");
         OpenApiResource openApiResource = new OpenApiResource();
         openApiResource.openApiConfiguration(oasConfig);
-<<<<<<< HEAD
-        addApiSingleton(openApiResource);
-=======
         return openApiResource;
->>>>>>> 806503ef
     }
 
     /**
