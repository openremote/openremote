--- conflicted
+++ resolved
@@ -31,7 +31,6 @@
     from sourceSets.load1.output
 }
 
-<<<<<<< HEAD
 tasks.register('load2Jar', Jar) {
     base {
         archivesName = "openremote-load2-${project.name}"
@@ -39,10 +38,6 @@
     from sourceSets.load2.output
 }
 
-// Order of JAR tasks affects the name of the final jar but not the contents which is odd
-// So putting demo last
-=======
->>>>>>> 2d6bb90c
 tasks.register('demoJar', Jar) {
     archiveBaseName.set("openremote-demo-${project.name}")
     from sourceSets.demo.output
