<#macro registrationLayout displayInfo=false displayMessage=true>
<!DOCTYPE html>
<html>
<head>
    <title>OpenRemote Login</title>

    <meta http-equiv="content-type" content="text/html; charset=UTF-8">
    <meta name="viewport" content="width=device-width, initial-scale=1.0, maximum-scale=1.0">
    <meta name="robots" content="noindex, nofollow">

    <#if properties.meta?has_content>
        <#list properties.meta?split(' ') as meta>
            <meta name="${meta?split('==')[0]}" content="${meta?split('==')[1]}"/>
        </#list>
    </#if>

    <link rel="icon" type="image/png" href="/static/img/favicon.png" />

    <script src="/static/js/loader.js"></script>

    <!-- Promise API polyfill on IE 11  -->
    <script src="/static/3rdparty/es6-promise.js"></script>

    <link rel="stylesheet" type="text/css" href="/static/css/loader.css" />

    <link rel="import" href="/static/css/style.html">
    <link rel="import" href="/static/css/theme.html">
<<<<<<< HEAD
    <custom-style>
        <style include="global-style global-theme"></style>
=======
    <link rel="import" href="/ui/colors.html">
    <custom-style>
        <style include="global-style global-theme colors"></style>
>>>>>>> 4f726729
    </custom-style>

    <script>
        document.addEventListener("DOMContentLoaded", function (event) {
            setTimeout(function() {
                Promise.all([
                    load.js("/static/bower_components/webcomponentsjs/webcomponents-loader.js"),
                    load.css("/static/bower_components/font-awesome/css/font-awesome.css"),
                ]).then(function () {
                    console.log("Application resources loaded, starting...");
                    handleLoadComplete();
                }).catch(handleLoadError);
            }, 0);
        });
    </script>
</head>
<body class="layout vertical loading" onload="startLoading()">

    <div class="flex layout vertical center-center">

        <div class="layout horizontal center-center" style="margin: 1em;">
            <a href="https://www.openremote.com/">
            <svg style="pointer-events: none; display: block; width: 4em; height:4em; margin-right: 0.4em;"
                 viewBox="0 0 24 24"
                 preserveAspectRatio="xMidYMid meet">
                <path fill="#C4D600"
                      d="M11.93,21.851c-5.551,0-10.066-4.515-10.066-10.065h2.108c0,4.388,3.57,7.958,7.958,7.958 c4.387,0,7.958-3.57,7.958-7.958c0-4.388-3.57-7.958-7.958-7.958V1.72c5.55,0,10.066,4.517,10.066,10.066 C21.996,17.336,17.48,21.851,11.93,21.851L11.93,21.851z"/>
                <path fill="#4E9D2D"
                      d="M10.406,19.088c-1.95-0.406-3.626-1.549-4.717-3.215s-1.469-3.66-1.062-5.61 c0.407-1.951,1.55-3.626,3.217-4.718c1.667-1.092,3.659-1.469,5.61-1.062c4.027,0.84,6.62,4.799,5.779,8.825l-2.063-0.429 c0.603-2.889-1.257-5.73-4.147-6.333c-1.4-0.292-2.829-0.022-4.025,0.762C7.802,8.091,6.982,9.293,6.69,10.693 c-0.291,1.398-0.021,2.828,0.762,4.024c0.783,1.196,1.985,2.016,3.385,2.307L10.406,19.088L10.406,19.088z"/>
                <path fill="#1D5632"
                      d="M11.936,16.622c-0.082,0-0.164-0.001-0.245-0.004c-1.29-0.065-2.478-0.628-3.346-1.585 c-0.868-0.958-1.31-2.195-1.246-3.487l2.104,0.105c-0.036,0.728,0.214,1.427,0.704,1.967c0.488,0.54,1.16,0.858,1.888,0.894 c0.725,0.033,1.426-0.213,1.966-0.703c0.541-0.489,0.858-1.159,0.895-1.887c0.075-1.503-1.088-2.787-2.591-2.862l0.105-2.104 c2.664,0.132,4.724,2.406,4.592,5.07c-0.064,1.291-0.628,2.478-1.585,3.345C14.28,16.183,13.137,16.622,11.936,16.622L11.936,16.622 z"/>
            </svg>
            </a>
            <div class="layout vertical">
                <div class="or-HeadlineText" style="margin: 0; white-space: nowrap;"><#nested "header"></div>
                <div class="or-HeadlineSub" style="margin-left: 0.2em;">OpenRemote Login</div>
            </div>
        </div>

        <#if realm.internationalizationEnabled>
            <div id="kc-locale">
                    <div id="kc-locale-dropdown">
                        <a href="#" id="kc-current-locale-link">${locale.current}</a>
                        <ul>
                            <#list locale.supported as l>
                                <li><a href="${l.url}">${l.label}</a></li>
                            </#list>
                        </ul>
                    </div>
            </div>
        </#if>

        <#if displayMessage && message?has_content>
            <div class="layout horizontal or-FormMessages ${message.type}">
                <#if message.type=='success' ><div class="or-MessagesIcon fa fa-check"></div></#if>
                <#if message.type=='warning' ><div class="or-MessagesIcon fa fa-warning"></div></#if>
                <#if message.type=='error' ><div class="or-MessagesIcon fa fa-warning"></div></#if>
                <#if message.type=='info' ><div class="or-MessagesIcon fa fa-info"></div></#if>
                ${message.summary}
            </div>
        </#if>

        <#nested "form">

        <#if displayInfo>
            <#nested "info">
        </#if>

    </div>

</body>
</html>
</#macro><|MERGE_RESOLUTION|>--- conflicted
+++ resolved
@@ -25,14 +25,9 @@
 
     <link rel="import" href="/static/css/style.html">
     <link rel="import" href="/static/css/theme.html">
-<<<<<<< HEAD
-    <custom-style>
-        <style include="global-style global-theme"></style>
-=======
     <link rel="import" href="/ui/colors.html">
     <custom-style>
         <style include="global-style global-theme colors"></style>
->>>>>>> 4f726729
     </custom-style>
 
     <script>
@@ -49,7 +44,7 @@
         });
     </script>
 </head>
-<body class="layout vertical loading" onload="startLoading()">
+<body class="layout vertical loading">
 
     <div class="flex layout vertical center-center">
 
