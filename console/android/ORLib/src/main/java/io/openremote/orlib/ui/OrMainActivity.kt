--- conflicted
+++ resolved
@@ -65,11 +65,8 @@
     private var consoleId: String? = null
     private var appConfig: ORAppConfig? = null
     private var baseUrl: String? = null
-<<<<<<< HEAD
+
     private var onDownloadCompleteReceiver: BroadcastReceiver = object : BroadcastReceiver() {
-=======
-    private var onDownloadCompleteReciever: BroadcastReceiver = object : BroadcastReceiver() {
->>>>>>> 90975709
         override fun onReceive(ctxt: Context, intent: Intent) {
             val action = intent.action
             if (DownloadManager.ACTION_DOWNLOAD_COMPLETE == action) {
@@ -87,28 +84,18 @@
                 if (URLUtil.isValidUrl(appConfig!!.initialUrl)) {
                     return appConfig!!.initialUrl
                 } else {
-<<<<<<< HEAD
                     sharedPreferences.let { pref ->
                         pref.getString(ORConstants.HOST_KEY, null)?.let { host ->
-=======
-                    sharedPreferences?.let { pref ->
-                        pref.getString("host", null)?.let { host ->
->>>>>>> 90975709
                             return host.plus(appConfig!!.initialUrl)
                         }
                     }
                 }
             }
 
-<<<<<<< HEAD
+
             sharedPreferences.let { pref ->
                 pref.getString(ORConstants.HOST_KEY, null)?.let { host ->
                     pref.getString(ORConstants.REALM_KEY, null)?.let { realm ->
-=======
-            sharedPreferences?.let { pref ->
-                pref.getString("host", null)?.let { host ->
-                    pref.getString("realm", null)?.let { realm ->
->>>>>>> 90975709
                         returnValue = host.plus("/api/${realm}")
                     }
                 }
@@ -154,25 +141,16 @@
                 ORAppConfig::class.java
             )
         }
-<<<<<<< HEAD
+
         if (intent.hasExtra(ORConstants.BASE_URL_KEY)) {
             baseUrl = intent.getStringExtra(ORConstants.BASE_URL_KEY)
-=======
-        if (intent.hasExtra(BASE_URL_KEY)) {
-            baseUrl = intent.getStringExtra(BASE_URL_KEY)
->>>>>>> 90975709
         }
 
         if (appConfig == null) {
             sharedPreferences = PreferenceManager.getDefaultSharedPreferences(this)
 
-<<<<<<< HEAD
             val host = sharedPreferences.getString(ORConstants.HOST_KEY, null)
             val realm = sharedPreferences.getString(ORConstants.REALM_KEY, null)
-=======
-            val host = sharedPreferences!!.getString("host", null)
-            val realm = sharedPreferences!!.getString("realm", null)
->>>>>>> 90975709
 
             if (!host.isNullOrBlank() && !realm.isNullOrBlank()) {
                 val url = host.plus("/api/${realm}")
@@ -528,18 +506,12 @@
         failingUrl: String?
     ) {
         LOG.warning("Error requesting '$failingUrl': $errorCode($description)")
-<<<<<<< HEAD
+
         //TODO should we always ignore image errors and locale json files?
         if (failingUrl != null && (failingUrl.endsWith("png")
                     || failingUrl.endsWith("jpg")
                     || failingUrl.endsWith("ico") ||
                     failingUrl.contains("locales"))
-=======
-        //TODO should we always ignore image errors?
-        if (failingUrl != null && (failingUrl.endsWith("png")
-                    || failingUrl.endsWith("jpg")
-                    || failingUrl.endsWith("ico"))
->>>>>>> 90975709
         ) {
             LOG.info("Ignoring error loading image resource")
             return
@@ -874,21 +846,4 @@
             onConnectivityChanged(activeNetwork != null && activeNetwork.isConnectedOrConnecting)
         }
     }
-<<<<<<< HEAD
-=======
-
-    companion object {
-        private val LOG = Logger.getLogger(
-            OrMainActivity::class.java.name
-        )
-        private const val WRITE_PERMISSION_FOR_DOWNLOAD = 999
-        private const val WRITE_PERMISSION_FOR_LOGGING = 1000
-        private const val WEBVIEW_LOAD_TIMEOUT_DEFAULT = 5000
-        const val ACTION_BROADCAST = "ACTION_BROADCAST"
-        const val PUSH_PROVIDER_DISABLED_KEY = "PushProviderDisabled"
-        const val CONSOLE_ID_KEY = "consoleId"
-        const val APP_CONFIG_KEY = "APP_CONFIG_KEY"
-        const val BASE_URL_KEY = "BASE_URL_KEY"
-    }
->>>>>>> 90975709
 }