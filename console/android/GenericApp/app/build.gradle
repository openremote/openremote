apply plugin: 'com.android.application'
apply plugin: 'kotlin-android'
apply plugin: 'com.google.gms.google-services'

android {
    compileSdkVersion 32
    buildToolsVersion "32.0.0"

    defaultConfig {
        applicationId "io.openremote.app"
        minSdkVersion 25
        targetSdkVersion 32
<<<<<<< HEAD
        versionCode 31
=======
        versionCode 32
>>>>>>> bcfc9a58
        versionName "1.0.10"

        testInstrumentationRunner "androidx.test.runner.AndroidJUnitRunner"

        resValue "string", "NOTIFICATION_CHANNEL_ID", applicationId + ".ORAppMessage"
    }


    buildTypes {
        release {
            minifyEnabled false
            proguardFiles getDefaultProguardFile('proguard-android-optimize.txt'), 'proguard-rules.pro'
        }
    }

    buildFeatures {
        viewBinding true
    }

    compileOptions {
        sourceCompatibility JavaVersion.VERSION_11
        targetCompatibility JavaVersion.VERSION_11
    }
}

dependencies {
    implementation fileTree(dir: "libs", include: ["*.jar"])
    implementation 'androidx.core:core-ktx:1.7.0'
    implementation 'androidx.appcompat:appcompat:1.4.1'
    implementation 'androidx.constraintlayout:constraintlayout:2.1.3'
    implementation 'androidx.preference:preference-ktx:1.2.0'
    implementation "com.google.android.gms:play-services-location:19.0.1"
    implementation "com.fasterxml.jackson.module:jackson-module-kotlin:2.11.1"
    implementation platform('com.google.firebase:firebase-bom:26.0.0')
    implementation 'com.google.firebase:firebase-messaging-ktx'
    implementation 'com.google.android.material:material:1.5.0'
    implementation project(':ORLib')
}<|MERGE_RESOLUTION|>--- conflicted
+++ resolved
@@ -10,11 +10,7 @@
         applicationId "io.openremote.app"
         minSdkVersion 25
         targetSdkVersion 32
-<<<<<<< HEAD
-        versionCode 31
-=======
         versionCode 32
->>>>>>> bcfc9a58
         versionName "1.0.10"
 
         testInstrumentationRunner "androidx.test.runner.AndroidJUnitRunner"
