// !$*UTF8*$!
{
	archiveVersion = 1;
	classes = {
	};
	objectVersion = 50;
	objects = {

/* Begin PBXBuildFile section */
		321D41E7A29ED29205BD441C /* Pods_ORLib.framework in Frameworks */ = {isa = PBXBuildFile; fileRef = 850D0E4EC689CD46245628A2 /* Pods_ORLib.framework */; };
		4CBDF2AD2AE285E400C7D94C /* ORLib.h in Headers */ = {isa = PBXBuildFile; fileRef = 4CBDF2AC2AE285E400C7D94C /* ORLib.h */; settings = {ATTRIBUTES = (Public, ); }; };
		4CBDF2BD2AE2869D00C7D94C /* StorageProvider.swift in Sources */ = {isa = PBXBuildFile; fileRef = 4CF5D05227143F1F00D705BE /* StorageProvider.swift */; };
		4CBDF2BE2AE2869D00C7D94C /* GeofenceProvider.swift in Sources */ = {isa = PBXBuildFile; fileRef = 4CF5D05327143F1F00D705BE /* GeofenceProvider.swift */; };
		4CBDF2BF2AE2869D00C7D94C /* PushNotificationProvider.swift in Sources */ = {isa = PBXBuildFile; fileRef = 4CF5D05427143F1F00D705BE /* PushNotificationProvider.swift */; };
		4CBDF2C02AE2869D00C7D94C /* QrScannerProvider.swift in Sources */ = {isa = PBXBuildFile; fileRef = 4C0E4A11274BE411008CB352 /* QrScannerProvider.swift */; };
		4CBDF2C12AE2869D00C7D94C /* BleProvider.swift in Sources */ = {isa = PBXBuildFile; fileRef = 4C649E6729C251A300FFBEA4 /* BleProvider.swift */; };
		4CBDF2C22AE2869D00C7D94C /* ORLinkConfig.swift in Sources */ = {isa = PBXBuildFile; fileRef = 4CF5D06327143F1F00D705BE /* ORLinkConfig.swift */; };
		4CBDF2C32AE2869D00C7D94C /* ORPushNotificationButton.swift in Sources */ = {isa = PBXBuildFile; fileRef = 4CF5D06427143F1F00D705BE /* ORPushNotificationButton.swift */; };
		4CBDF2C42AE2869D00C7D94C /* ORPushNotificationAction.swift in Sources */ = {isa = PBXBuildFile; fileRef = 4CF5D06527143F1F00D705BE /* ORPushNotificationAction.swift */; };
		4CBDF2C52AE2869D00C7D94C /* ORConsoleConfig.swift in Sources */ = {isa = PBXBuildFile; fileRef = 91658F9028897E55000FF05C /* ORConsoleConfig.swift */; };
		4CBDF2C62AE2869D00C7D94C /* ORAppInfo.swift in Sources */ = {isa = PBXBuildFile; fileRef = 91658F9228897EDD000FF05C /* ORAppInfo.swift */; };
		4CBDF2C72AE2869D00C7D94C /* ProjectConfig.swift in Sources */ = {isa = PBXBuildFile; fileRef = 91AA79F028D4D525005B9913 /* ProjectConfig.swift */; };
		4CBDF2C82AE2869D00C7D94C /* ORNotificationResource.swift in Sources */ = {isa = PBXBuildFile; fileRef = 4CF5D06727143F1F00D705BE /* ORNotificationResource.swift */; };
		4CBDF2C92AE2869D00C7D94C /* HttpApiManager.swift in Sources */ = {isa = PBXBuildFile; fileRef = 4CF5D06827143F1F00D705BE /* HttpApiManager.swift */; };
		4CBDF2CA2AE2869D00C7D94C /* ApiManager.swift in Sources */ = {isa = PBXBuildFile; fileRef = 91A9A8FE28BF6C4C00DF8928 /* ApiManager.swift */; };
		4CBDF2CB2AE2869D00C7D94C /* ORTextInput.swift in Sources */ = {isa = PBXBuildFile; fileRef = 4CF5D05727143F1F00D705BE /* ORTextInput.swift */; };
		4CBDF2CC2AE2869D00C7D94C /* ORViewController.swift in Sources */ = {isa = PBXBuildFile; fileRef = 4CF5D05827143F1F00D705BE /* ORViewController.swift */; };
		4CBDF2CD2AE2869D00C7D94C /* ErrorManager.swift in Sources */ = {isa = PBXBuildFile; fileRef = 4CF5D05A27143F1F00D705BE /* ErrorManager.swift */; };
		4CBDF2CE2AE2869D00C7D94C /* QrScannerViewController.swift in Sources */ = {isa = PBXBuildFile; fileRef = 4C2CE793274BB48500416B1A /* QrScannerViewController.swift */; };
		4CBDF2CF2AE2869D00C7D94C /* ScannerOverlayPreviewLayer.swift in Sources */ = {isa = PBXBuildFile; fileRef = 4C0E4A0F274BDCE0008CB352 /* ScannerOverlayPreviewLayer.swift */; };
		4CBDF2D02AE2869D00C7D94C /* Constants.swift in Sources */ = {isa = PBXBuildFile; fileRef = 4CF5D05C27143F1F00D705BE /* Constants.swift */; };
		4CBDF2D12AE2869D00C7D94C /* Window+Utils.swift in Sources */ = {isa = PBXBuildFile; fileRef = 4CF5D05D27143F1F00D705BE /* Window+Utils.swift */; };
		4CBDF2D22AE2869D00C7D94C /* UIColor+Utils.swift in Sources */ = {isa = PBXBuildFile; fileRef = 4CF5D05E27143F1F00D705BE /* UIColor+Utils.swift */; };
		4CBDF2D32AE2869D00C7D94C /* Reachability.swift in Sources */ = {isa = PBXBuildFile; fileRef = 4CF5D05F27143F1F00D705BE /* Reachability.swift */; };
		4CBDF2D42AE2869D00C7D94C /* String+Utils.swift in Sources */ = {isa = PBXBuildFile; fileRef = 4CF5D06027143F1F00D705BE /* String+Utils.swift */; };
		4CBDF2D52AE2869D00C7D94C /* ORLib.swift in Sources */ = {isa = PBXBuildFile; fileRef = 4CF5D04A27143EEC00D705BE /* ORLib.swift */; };
		4CBDF2D62AE2869D00C7D94C /* ConfigManager.swift in Sources */ = {isa = PBXBuildFile; fileRef = 91A9A8FC28BF6A9900DF8928 /* ConfigManager.swift */; };
		4CBDF2D72AE286DF00C7D94C /* Media.xcassets in Sources */ = {isa = PBXBuildFile; fileRef = 4CC64C3E27C3CDD400A2FA4C /* Media.xcassets */; };
		4CBDF2D82AE286E200C7D94C /* ORLib.h in Sources */ = {isa = PBXBuildFile; fileRef = 4C537EE1299D3BA0006EFB94 /* ORLib.h */; };
		914F7D4429215D3500655A22 /* test12.json in Resources */ = {isa = PBXBuildFile; fileRef = 914F7D4329215D3500655A22 /* test12.json */; };
		9156512A28FC6D6700062E16 /* test9.json in Resources */ = {isa = PBXBuildFile; fileRef = 9156512928FC6D6700062E16 /* test9.json */; };
		91932F9328C66A3C00BABBA3 /* test1.json in Resources */ = {isa = PBXBuildFile; fileRef = 91932F9228C66A3C00BABBA3 /* test1.json */; };
		91932F9628C6715C00BABBA3 /* test2.json in Resources */ = {isa = PBXBuildFile; fileRef = 91932F9528C6715C00BABBA3 /* test2.json */; };
		91932F9828C6738A00BABBA3 /* test3.json in Resources */ = {isa = PBXBuildFile; fileRef = 91932F9728C6738A00BABBA3 /* test3.json */; };
		91932F9B28C673DC00BABBA3 /* test5.json in Resources */ = {isa = PBXBuildFile; fileRef = 91932F9928C673DC00BABBA3 /* test5.json */; };
		91932F9C28C673DC00BABBA3 /* test4.json in Resources */ = {isa = PBXBuildFile; fileRef = 91932F9A28C673DC00BABBA3 /* test4.json */; };
		91932F9E28C6752C00BABBA3 /* test6.json in Resources */ = {isa = PBXBuildFile; fileRef = 91932F9D28C6752C00BABBA3 /* test6.json */; };
		91A9A8F328BF6A3300DF8928 /* Tests.swift in Sources */ = {isa = PBXBuildFile; fileRef = 91A9A8F228BF6A3300DF8928 /* Tests.swift */; };
		91A9A8FB28BF6A4900DF8928 /* ConfigManagerTest.swift in Sources */ = {isa = PBXBuildFile; fileRef = 91A9A8FA28BF6A4900DF8928 /* ConfigManagerTest.swift */; };
		91A9A90128BF6EA000DF8928 /* FileApiManager.swift in Sources */ = {isa = PBXBuildFile; fileRef = 91A9A90028BF6EA000DF8928 /* FileApiManager.swift */; };
		91AA79F328D628E9005B9913 /* Fixture.swift in Sources */ = {isa = PBXBuildFile; fileRef = 91AA79F228D628E9005B9913 /* Fixture.swift */; };
		91D2D11828E973BF0030E2FB /* test7.json in Resources */ = {isa = PBXBuildFile; fileRef = 91D2D11728E973BF0030E2FB /* test7.json */; };
		91D2D11A28E988B10030E2FB /* test8.json in Resources */ = {isa = PBXBuildFile; fileRef = 91D2D11928E988B10030E2FB /* test8.json */; };
		91DD9FEE29102A5800912F79 /* test10.json in Resources */ = {isa = PBXBuildFile; fileRef = 91DD9FED2910280900912F79 /* test10.json */; };
		91DD9FF029102A8B00912F79 /* test11.json in Resources */ = {isa = PBXBuildFile; fileRef = 91DD9FEF29102A8B00912F79 /* test11.json */; };
		91DF424E299FA79600DFF85E /* test13.json in Resources */ = {isa = PBXBuildFile; fileRef = 91DF424D299FA79600DFF85E /* test13.json */; };
/* End PBXBuildFile section */

/* Begin PBXFileReference section */
		4C0E4A0F274BDCE0008CB352 /* ScannerOverlayPreviewLayer.swift */ = {isa = PBXFileReference; lastKnownFileType = sourcecode.swift; path = ScannerOverlayPreviewLayer.swift; sourceTree = "<group>"; };
		4C0E4A11274BE411008CB352 /* QrScannerProvider.swift */ = {isa = PBXFileReference; lastKnownFileType = sourcecode.swift; path = QrScannerProvider.swift; sourceTree = "<group>"; };
		4C2CE793274BB48500416B1A /* QrScannerViewController.swift */ = {isa = PBXFileReference; lastKnownFileType = sourcecode.swift; path = QrScannerViewController.swift; sourceTree = "<group>"; };
		4C537EDF299D3BA0006EFB94 /* ORLib.framework */ = {isa = PBXFileReference; explicitFileType = wrapper.framework; includeInIndex = 0; path = ORLib.framework; sourceTree = BUILT_PRODUCTS_DIR; };
		4C537EE1299D3BA0006EFB94 /* ORLib.h */ = {isa = PBXFileReference; lastKnownFileType = sourcecode.c.h; path = ORLib.h; sourceTree = "<group>"; };
		4C649E6729C251A300FFBEA4 /* BleProvider.swift */ = {isa = PBXFileReference; lastKnownFileType = sourcecode.swift; path = BleProvider.swift; sourceTree = "<group>"; };
		4C649E6929C2554F00FFBEA4 /* CoreBluetooth.framework */ = {isa = PBXFileReference; lastKnownFileType = wrapper.framework; name = CoreBluetooth.framework; path = Platforms/MacOSX.platform/Developer/SDKs/MacOSX13.1.sdk/System/Library/Frameworks/CoreBluetooth.framework; sourceTree = DEVELOPER_DIR; };
		4CBDF2AA2AE285E400C7D94C /* ORLib.framework */ = {isa = PBXFileReference; explicitFileType = wrapper.framework; includeInIndex = 0; path = ORLib.framework; sourceTree = BUILT_PRODUCTS_DIR; };
		4CBDF2AC2AE285E400C7D94C /* ORLib.h */ = {isa = PBXFileReference; lastKnownFileType = sourcecode.c.h; path = ORLib.h; sourceTree = "<group>"; };
		4CC64C3E27C3CDD400A2FA4C /* Media.xcassets */ = {isa = PBXFileReference; lastKnownFileType = folder.assetcatalog; path = Media.xcassets; sourceTree = "<group>"; };
		4CF5D04A27143EEC00D705BE /* ORLib.swift */ = {isa = PBXFileReference; lastKnownFileType = sourcecode.swift; path = ORLib.swift; sourceTree = "<group>"; };
		4CF5D05227143F1F00D705BE /* StorageProvider.swift */ = {isa = PBXFileReference; fileEncoding = 4; lastKnownFileType = sourcecode.swift; path = StorageProvider.swift; sourceTree = "<group>"; };
		4CF5D05327143F1F00D705BE /* GeofenceProvider.swift */ = {isa = PBXFileReference; fileEncoding = 4; lastKnownFileType = sourcecode.swift; path = GeofenceProvider.swift; sourceTree = "<group>"; };
		4CF5D05427143F1F00D705BE /* PushNotificationProvider.swift */ = {isa = PBXFileReference; fileEncoding = 4; lastKnownFileType = sourcecode.swift; path = PushNotificationProvider.swift; sourceTree = "<group>"; };
		4CF5D05727143F1F00D705BE /* ORTextInput.swift */ = {isa = PBXFileReference; fileEncoding = 4; lastKnownFileType = sourcecode.swift; path = ORTextInput.swift; sourceTree = "<group>"; };
		4CF5D05827143F1F00D705BE /* ORViewController.swift */ = {isa = PBXFileReference; fileEncoding = 4; lastKnownFileType = sourcecode.swift; path = ORViewController.swift; sourceTree = "<group>"; };
		4CF5D05A27143F1F00D705BE /* ErrorManager.swift */ = {isa = PBXFileReference; fileEncoding = 4; lastKnownFileType = sourcecode.swift; path = ErrorManager.swift; sourceTree = "<group>"; };
		4CF5D05C27143F1F00D705BE /* Constants.swift */ = {isa = PBXFileReference; fileEncoding = 4; lastKnownFileType = sourcecode.swift; path = Constants.swift; sourceTree = "<group>"; };
		4CF5D05D27143F1F00D705BE /* Window+Utils.swift */ = {isa = PBXFileReference; fileEncoding = 4; lastKnownFileType = sourcecode.swift; path = "Window+Utils.swift"; sourceTree = "<group>"; };
		4CF5D05E27143F1F00D705BE /* UIColor+Utils.swift */ = {isa = PBXFileReference; fileEncoding = 4; lastKnownFileType = sourcecode.swift; path = "UIColor+Utils.swift"; sourceTree = "<group>"; };
		4CF5D05F27143F1F00D705BE /* Reachability.swift */ = {isa = PBXFileReference; fileEncoding = 4; lastKnownFileType = sourcecode.swift; path = Reachability.swift; sourceTree = "<group>"; };
		4CF5D06027143F1F00D705BE /* String+Utils.swift */ = {isa = PBXFileReference; fileEncoding = 4; lastKnownFileType = sourcecode.swift; path = "String+Utils.swift"; sourceTree = "<group>"; };
		4CF5D06327143F1F00D705BE /* ORLinkConfig.swift */ = {isa = PBXFileReference; fileEncoding = 4; lastKnownFileType = sourcecode.swift; path = ORLinkConfig.swift; sourceTree = "<group>"; };
		4CF5D06427143F1F00D705BE /* ORPushNotificationButton.swift */ = {isa = PBXFileReference; fileEncoding = 4; lastKnownFileType = sourcecode.swift; path = ORPushNotificationButton.swift; sourceTree = "<group>"; };
		4CF5D06527143F1F00D705BE /* ORPushNotificationAction.swift */ = {isa = PBXFileReference; fileEncoding = 4; lastKnownFileType = sourcecode.swift; path = ORPushNotificationAction.swift; sourceTree = "<group>"; };
		4CF5D06727143F1F00D705BE /* ORNotificationResource.swift */ = {isa = PBXFileReference; fileEncoding = 4; lastKnownFileType = sourcecode.swift; path = ORNotificationResource.swift; sourceTree = "<group>"; };
		4CF5D06827143F1F00D705BE /* HttpApiManager.swift */ = {isa = PBXFileReference; fileEncoding = 4; lastKnownFileType = sourcecode.swift; path = HttpApiManager.swift; sourceTree = "<group>"; };
		6D810B7A4C47B5174F44A8CE /* Pods-ORLib.debug.xcconfig */ = {isa = PBXFileReference; includeInIndex = 1; lastKnownFileType = text.xcconfig; name = "Pods-ORLib.debug.xcconfig"; path = "Target Support Files/Pods-ORLib/Pods-ORLib.debug.xcconfig"; sourceTree = "<group>"; };
		850D0E4EC689CD46245628A2 /* Pods_ORLib.framework */ = {isa = PBXFileReference; explicitFileType = wrapper.framework; includeInIndex = 0; path = Pods_ORLib.framework; sourceTree = BUILT_PRODUCTS_DIR; };
		914F7D4329215D3500655A22 /* test12.json */ = {isa = PBXFileReference; lastKnownFileType = text.json; path = test12.json; sourceTree = "<group>"; };
		9156512928FC6D6700062E16 /* test9.json */ = {isa = PBXFileReference; lastKnownFileType = text.json; path = test9.json; sourceTree = "<group>"; };
		91658F9028897E55000FF05C /* ORConsoleConfig.swift */ = {isa = PBXFileReference; lastKnownFileType = sourcecode.swift; path = ORConsoleConfig.swift; sourceTree = "<group>"; };
		91658F9228897EDD000FF05C /* ORAppInfo.swift */ = {isa = PBXFileReference; lastKnownFileType = sourcecode.swift; path = ORAppInfo.swift; sourceTree = "<group>"; };
		91932F9228C66A3C00BABBA3 /* test1.json */ = {isa = PBXFileReference; lastKnownFileType = text.json; path = test1.json; sourceTree = "<group>"; };
		91932F9428C670D800BABBA3 /* Tests.md */ = {isa = PBXFileReference; lastKnownFileType = net.daringfireball.markdown; path = Tests.md; sourceTree = "<group>"; };
		91932F9528C6715C00BABBA3 /* test2.json */ = {isa = PBXFileReference; lastKnownFileType = text.json; path = test2.json; sourceTree = "<group>"; };
		91932F9728C6738A00BABBA3 /* test3.json */ = {isa = PBXFileReference; lastKnownFileType = text.json; path = test3.json; sourceTree = "<group>"; };
		91932F9928C673DC00BABBA3 /* test5.json */ = {isa = PBXFileReference; fileEncoding = 4; lastKnownFileType = text.json; path = test5.json; sourceTree = "<group>"; };
		91932F9A28C673DC00BABBA3 /* test4.json */ = {isa = PBXFileReference; fileEncoding = 4; lastKnownFileType = text.json; path = test4.json; sourceTree = "<group>"; };
		91932F9D28C6752C00BABBA3 /* test6.json */ = {isa = PBXFileReference; lastKnownFileType = text.json; path = test6.json; sourceTree = "<group>"; };
		91A9A8F028BF6A3300DF8928 /* Tests.xctest */ = {isa = PBXFileReference; explicitFileType = wrapper.cfbundle; includeInIndex = 0; path = Tests.xctest; sourceTree = BUILT_PRODUCTS_DIR; };
		91A9A8F228BF6A3300DF8928 /* Tests.swift */ = {isa = PBXFileReference; lastKnownFileType = sourcecode.swift; path = Tests.swift; sourceTree = "<group>"; };
		91A9A8FA28BF6A4900DF8928 /* ConfigManagerTest.swift */ = {isa = PBXFileReference; lastKnownFileType = sourcecode.swift; path = ConfigManagerTest.swift; sourceTree = "<group>"; };
		91A9A8FC28BF6A9900DF8928 /* ConfigManager.swift */ = {isa = PBXFileReference; lastKnownFileType = sourcecode.swift; path = ConfigManager.swift; sourceTree = "<group>"; };
		91A9A8FE28BF6C4C00DF8928 /* ApiManager.swift */ = {isa = PBXFileReference; lastKnownFileType = sourcecode.swift; path = ApiManager.swift; sourceTree = "<group>"; };
		91A9A90028BF6EA000DF8928 /* FileApiManager.swift */ = {isa = PBXFileReference; lastKnownFileType = sourcecode.swift; path = FileApiManager.swift; sourceTree = "<group>"; };
		91AA79F028D4D525005B9913 /* ProjectConfig.swift */ = {isa = PBXFileReference; lastKnownFileType = sourcecode.swift; path = ProjectConfig.swift; sourceTree = "<group>"; };
		91AA79F228D628E9005B9913 /* Fixture.swift */ = {isa = PBXFileReference; lastKnownFileType = sourcecode.swift; path = Fixture.swift; sourceTree = "<group>"; };
		91D2D11728E973BF0030E2FB /* test7.json */ = {isa = PBXFileReference; fileEncoding = 4; lastKnownFileType = text.json; path = test7.json; sourceTree = "<group>"; };
		91D2D11928E988B10030E2FB /* test8.json */ = {isa = PBXFileReference; fileEncoding = 4; lastKnownFileType = text.json; path = test8.json; sourceTree = "<group>"; };
		91DD9FED2910280900912F79 /* test10.json */ = {isa = PBXFileReference; lastKnownFileType = text.json; path = test10.json; sourceTree = "<group>"; };
		91DD9FEF29102A8B00912F79 /* test11.json */ = {isa = PBXFileReference; lastKnownFileType = text.json; path = test11.json; sourceTree = "<group>"; };
<<<<<<< HEAD
=======
		91DF424D299FA79600DFF85E /* test13.json */ = {isa = PBXFileReference; fileEncoding = 4; lastKnownFileType = text.json; path = test13.json; sourceTree = "<group>"; };
>>>>>>> dae58f0d
		F756B4974BD868B38AAE7D31 /* Pods-ORLib.release.xcconfig */ = {isa = PBXFileReference; includeInIndex = 1; lastKnownFileType = text.xcconfig; name = "Pods-ORLib.release.xcconfig"; path = "Target Support Files/Pods-ORLib/Pods-ORLib.release.xcconfig"; sourceTree = "<group>"; };
/* End PBXFileReference section */

/* Begin PBXFrameworksBuildPhase section */
		4CBDF2A72AE285E400C7D94C /* Frameworks */ = {
			isa = PBXFrameworksBuildPhase;
			buildActionMask = 2147483647;
			files = (
				321D41E7A29ED29205BD441C /* Pods_ORLib.framework in Frameworks */,
			);
			runOnlyForDeploymentPostprocessing = 0;
		};
		91A9A8ED28BF6A3300DF8928 /* Frameworks */ = {
			isa = PBXFrameworksBuildPhase;
			buildActionMask = 2147483647;
			files = (
			);
			runOnlyForDeploymentPostprocessing = 0;
		};
/* End PBXFrameworksBuildPhase section */

/* Begin PBXGroup section */
<<<<<<< HEAD
=======
		4CBDF2AB2AE285E400C7D94C /* ORLib */ = {
			isa = PBXGroup;
			children = (
				4CBDF2AC2AE285E400C7D94C /* ORLib.h */,
			);
			path = ORLib;
			sourceTree = "<group>";
		};
>>>>>>> dae58f0d
		4CF5D03E27143EEB00D705BE = {
			isa = PBXGroup;
			children = (
				4CC64C3E27C3CDD400A2FA4C /* Media.xcassets */,
				4CF5D04927143EEC00D705BE /* ORLib */,
				91A9A8F128BF6A3300DF8928 /* Tests */,
				4CBDF2AB2AE285E400C7D94C /* ORLib */,
				4CF5D04827143EEC00D705BE /* Products */,
				717C35290053DAF6024CFEA7 /* Frameworks */,
				CE88590B0599667DB0A16FEE /* Pods */,
			);
			sourceTree = "<group>";
		};
		4CF5D04827143EEC00D705BE /* Products */ = {
			isa = PBXGroup;
			children = (
				91A9A8F028BF6A3300DF8928 /* Tests.xctest */,
				4C537EDF299D3BA0006EFB94 /* ORLib.framework */,
				4CBDF2AA2AE285E400C7D94C /* ORLib.framework */,
			);
			name = Products;
			sourceTree = "<group>";
		};
		4CF5D04927143EEC00D705BE /* ORLib */ = {
			isa = PBXGroup;
			children = (
				4CF5D05127143F1F00D705BE /* ConsoleProviders */,
				4CF5D06127143F1F00D705BE /* Models */,
				4CF5D06627143F1F00D705BE /* Network */,
				4CF5D05527143F1F00D705BE /* UI */,
				4CF5D05B27143F1F00D705BE /* Utils */,
				4CF5D04A27143EEC00D705BE /* ORLib.swift */,
				4C537EE1299D3BA0006EFB94 /* ORLib.h */,
				91A9A8FC28BF6A9900DF8928 /* ConfigManager.swift */,
			);
			path = ORLib;
			sourceTree = "<group>";
		};
		4CF5D05127143F1F00D705BE /* ConsoleProviders */ = {
			isa = PBXGroup;
			children = (
				4CF5D05227143F1F00D705BE /* StorageProvider.swift */,
				4CF5D05327143F1F00D705BE /* GeofenceProvider.swift */,
				4CF5D05427143F1F00D705BE /* PushNotificationProvider.swift */,
				4C0E4A11274BE411008CB352 /* QrScannerProvider.swift */,
				4C649E6729C251A300FFBEA4 /* BleProvider.swift */,
			);
			path = ConsoleProviders;
			sourceTree = "<group>";
		};
		4CF5D05527143F1F00D705BE /* UI */ = {
			isa = PBXGroup;
			children = (
				4CF5D05727143F1F00D705BE /* ORTextInput.swift */,
				4CF5D05827143F1F00D705BE /* ORViewController.swift */,
				4CF5D05A27143F1F00D705BE /* ErrorManager.swift */,
				4C2CE793274BB48500416B1A /* QrScannerViewController.swift */,
				4C0E4A0F274BDCE0008CB352 /* ScannerOverlayPreviewLayer.swift */,
			);
			path = UI;
			sourceTree = "<group>";
		};
		4CF5D05B27143F1F00D705BE /* Utils */ = {
			isa = PBXGroup;
			children = (
				4CF5D05C27143F1F00D705BE /* Constants.swift */,
				4CF5D05D27143F1F00D705BE /* Window+Utils.swift */,
				4CF5D05E27143F1F00D705BE /* UIColor+Utils.swift */,
				4CF5D05F27143F1F00D705BE /* Reachability.swift */,
				4CF5D06027143F1F00D705BE /* String+Utils.swift */,
			);
			path = Utils;
			sourceTree = "<group>";
		};
		4CF5D06127143F1F00D705BE /* Models */ = {
			isa = PBXGroup;
			children = (
				4CF5D06327143F1F00D705BE /* ORLinkConfig.swift */,
				4CF5D06427143F1F00D705BE /* ORPushNotificationButton.swift */,
				4CF5D06527143F1F00D705BE /* ORPushNotificationAction.swift */,
				91658F9028897E55000FF05C /* ORConsoleConfig.swift */,
				91658F9228897EDD000FF05C /* ORAppInfo.swift */,
				91AA79F028D4D525005B9913 /* ProjectConfig.swift */,
			);
			path = Models;
			sourceTree = "<group>";
		};
		4CF5D06627143F1F00D705BE /* Network */ = {
			isa = PBXGroup;
			children = (
				4CF5D06727143F1F00D705BE /* ORNotificationResource.swift */,
				4CF5D06827143F1F00D705BE /* HttpApiManager.swift */,
				91A9A8FE28BF6C4C00DF8928 /* ApiManager.swift */,
			);
			path = Network;
			sourceTree = "<group>";
		};
		717C35290053DAF6024CFEA7 /* Frameworks */ = {
			isa = PBXGroup;
			children = (
				4C649E6929C2554F00FFBEA4 /* CoreBluetooth.framework */,
				850D0E4EC689CD46245628A2 /* Pods_ORLib.framework */,
			);
			name = Frameworks;
			sourceTree = "<group>";
		};
		91932F9128C66A0400BABBA3 /* Fixtures */ = {
			isa = PBXGroup;
			children = (
				91932F9428C670D800BABBA3 /* Tests.md */,
				91932F9228C66A3C00BABBA3 /* test1.json */,
				91932F9528C6715C00BABBA3 /* test2.json */,
				91932F9728C6738A00BABBA3 /* test3.json */,
				91932F9A28C673DC00BABBA3 /* test4.json */,
				91932F9928C673DC00BABBA3 /* test5.json */,
				91932F9D28C6752C00BABBA3 /* test6.json */,
				91D2D11728E973BF0030E2FB /* test7.json */,
				91D2D11928E988B10030E2FB /* test8.json */,
				9156512928FC6D6700062E16 /* test9.json */,
				91DD9FED2910280900912F79 /* test10.json */,
				91DD9FEF29102A8B00912F79 /* test11.json */,
				914F7D4329215D3500655A22 /* test12.json */,
				91DF424D299FA79600DFF85E /* test13.json */,
			);
			path = Fixtures;
			sourceTree = "<group>";
		};
		91A9A8F128BF6A3300DF8928 /* Tests */ = {
			isa = PBXGroup;
			children = (
				91932F9128C66A0400BABBA3 /* Fixtures */,
				91A9A8FA28BF6A4900DF8928 /* ConfigManagerTest.swift */,
				91A9A8F228BF6A3300DF8928 /* Tests.swift */,
				91A9A90028BF6EA000DF8928 /* FileApiManager.swift */,
				91AA79F228D628E9005B9913 /* Fixture.swift */,
			);
			path = Tests;
			sourceTree = "<group>";
		};
		CE88590B0599667DB0A16FEE /* Pods */ = {
			isa = PBXGroup;
			children = (
				6D810B7A4C47B5174F44A8CE /* Pods-ORLib.debug.xcconfig */,
				F756B4974BD868B38AAE7D31 /* Pods-ORLib.release.xcconfig */,
			);
			name = Pods;
			path = ../GenericApp/Pods;
			sourceTree = "<group>";
		};
/* End PBXGroup section */

/* Begin PBXHeadersBuildPhase section */
		4CBDF2A52AE285E400C7D94C /* Headers */ = {
			isa = PBXHeadersBuildPhase;
			buildActionMask = 2147483647;
			files = (
				4CBDF2AD2AE285E400C7D94C /* ORLib.h in Headers */,
			);
			runOnlyForDeploymentPostprocessing = 0;
		};
/* End PBXHeadersBuildPhase section */

/* Begin PBXNativeTarget section */
		4CBDF2A92AE285E400C7D94C /* ORLib */ = {
			isa = PBXNativeTarget;
			buildConfigurationList = 4CBDF2B02AE285E400C7D94C /* Build configuration list for PBXNativeTarget "ORLib" */;
			buildPhases = (
				822E907AABDEA9DF9A849F71 /* [CP] Check Pods Manifest.lock */,
				4CBDF2A52AE285E400C7D94C /* Headers */,
				4CBDF2A62AE285E400C7D94C /* Sources */,
				4CBDF2A72AE285E400C7D94C /* Frameworks */,
				4CBDF2A82AE285E400C7D94C /* Resources */,
			);
			buildRules = (
			);
			dependencies = (
			);
			name = ORLib;
			productName = ORLib;
			productReference = 4CBDF2AA2AE285E400C7D94C /* ORLib.framework */;
			productType = "com.apple.product-type.framework";
		};
		91A9A8EF28BF6A3300DF8928 /* Tests */ = {
			isa = PBXNativeTarget;
			buildConfigurationList = 91A9A8F728BF6A3300DF8928 /* Build configuration list for PBXNativeTarget "Tests" */;
			buildPhases = (
				91A9A8EC28BF6A3300DF8928 /* Sources */,
				91A9A8ED28BF6A3300DF8928 /* Frameworks */,
				91A9A8EE28BF6A3300DF8928 /* Resources */,
			);
			buildRules = (
			);
			dependencies = (
			);
			name = Tests;
			productName = Tests;
			productReference = 91A9A8F028BF6A3300DF8928 /* Tests.xctest */;
			productType = "com.apple.product-type.bundle.unit-test";
		};
/* End PBXNativeTarget section */

/* Begin PBXProject section */
		4CF5D03F27143EEC00D705BE /* Project object */ = {
			isa = PBXProject;
			attributes = {
				LastSwiftUpdateCheck = 1340;
				LastUpgradeCheck = 1250;
				TargetAttributes = {
					4CBDF2A92AE285E400C7D94C = {
						CreatedOnToolsVersion = 15.0;
					};
					91A9A8EF28BF6A3300DF8928 = {
						CreatedOnToolsVersion = 13.4.1;
					};
				};
			};
			buildConfigurationList = 4CF5D04227143EEC00D705BE /* Build configuration list for PBXProject "ORLib" */;
			compatibilityVersion = "Xcode 9.3";
			developmentRegion = en;
			hasScannedForEncodings = 0;
			knownRegions = (
				en,
				Base,
			);
			mainGroup = 4CF5D03E27143EEB00D705BE;
			productRefGroup = 4CF5D04827143EEC00D705BE /* Products */;
			projectDirPath = "";
			projectRoot = "";
			targets = (
				91A9A8EF28BF6A3300DF8928 /* Tests */,
				4CBDF2A92AE285E400C7D94C /* ORLib */,
			);
		};
/* End PBXProject section */

/* Begin PBXResourcesBuildPhase section */
		4CBDF2A82AE285E400C7D94C /* Resources */ = {
			isa = PBXResourcesBuildPhase;
			buildActionMask = 2147483647;
			files = (
			);
			runOnlyForDeploymentPostprocessing = 0;
		};
		91A9A8EE28BF6A3300DF8928 /* Resources */ = {
			isa = PBXResourcesBuildPhase;
			buildActionMask = 2147483647;
			files = (
				91DD9FF029102A8B00912F79 /* test11.json in Resources */,
				91932F9328C66A3C00BABBA3 /* test1.json in Resources */,
				9156512A28FC6D6700062E16 /* test9.json in Resources */,
				91D2D11828E973BF0030E2FB /* test7.json in Resources */,
				91D2D11A28E988B10030E2FB /* test8.json in Resources */,
				91DD9FEE29102A5800912F79 /* test10.json in Resources */,
				91932F9628C6715C00BABBA3 /* test2.json in Resources */,
				91932F9828C6738A00BABBA3 /* test3.json in Resources */,
				91932F9C28C673DC00BABBA3 /* test4.json in Resources */,
				91932F9E28C6752C00BABBA3 /* test6.json in Resources */,
				91DF424E299FA79600DFF85E /* test13.json in Resources */,
				914F7D4429215D3500655A22 /* test12.json in Resources */,
				91932F9B28C673DC00BABBA3 /* test5.json in Resources */,
			);
			runOnlyForDeploymentPostprocessing = 0;
		};
/* End PBXResourcesBuildPhase section */

/* Begin PBXShellScriptBuildPhase section */
		822E907AABDEA9DF9A849F71 /* [CP] Check Pods Manifest.lock */ = {
			isa = PBXShellScriptBuildPhase;
			buildActionMask = 2147483647;
			files = (
			);
			inputFileListPaths = (
			);
			inputPaths = (
				"${PODS_PODFILE_DIR_PATH}/Podfile.lock",
				"${PODS_ROOT}/Manifest.lock",
			);
			name = "[CP] Check Pods Manifest.lock";
			outputFileListPaths = (
			);
			outputPaths = (
				"$(DERIVED_FILE_DIR)/Pods-ORLib-checkManifestLockResult.txt",
			);
			runOnlyForDeploymentPostprocessing = 0;
			shellPath = /bin/sh;
			shellScript = "diff \"${PODS_PODFILE_DIR_PATH}/Podfile.lock\" \"${PODS_ROOT}/Manifest.lock\" > /dev/null\nif [ $? != 0 ] ; then\n    # print error to STDERR\n    echo \"error: The sandbox is not in sync with the Podfile.lock. Run 'pod install' or update your CocoaPods installation.\" >&2\n    exit 1\nfi\n# This output is used by Xcode 'outputs' to avoid re-running this script phase.\necho \"SUCCESS\" > \"${SCRIPT_OUTPUT_FILE_0}\"\n";
			showEnvVarsInLog = 0;
		};
/* End PBXShellScriptBuildPhase section */

/* Begin PBXSourcesBuildPhase section */
		4CBDF2A62AE285E400C7D94C /* Sources */ = {
			isa = PBXSourcesBuildPhase;
			buildActionMask = 2147483647;
			files = (
				4CBDF2D82AE286E200C7D94C /* ORLib.h in Sources */,
				4CBDF2D72AE286DF00C7D94C /* Media.xcassets in Sources */,
				4CBDF2BD2AE2869D00C7D94C /* StorageProvider.swift in Sources */,
				4CBDF2BE2AE2869D00C7D94C /* GeofenceProvider.swift in Sources */,
				4CBDF2BF2AE2869D00C7D94C /* PushNotificationProvider.swift in Sources */,
				4CBDF2C02AE2869D00C7D94C /* QrScannerProvider.swift in Sources */,
				4CBDF2C12AE2869D00C7D94C /* BleProvider.swift in Sources */,
				4CBDF2C22AE2869D00C7D94C /* ORLinkConfig.swift in Sources */,
				4CBDF2C32AE2869D00C7D94C /* ORPushNotificationButton.swift in Sources */,
				4CBDF2C42AE2869D00C7D94C /* ORPushNotificationAction.swift in Sources */,
				4CBDF2C52AE2869D00C7D94C /* ORConsoleConfig.swift in Sources */,
				4CBDF2C62AE2869D00C7D94C /* ORAppInfo.swift in Sources */,
				4CBDF2C72AE2869D00C7D94C /* ProjectConfig.swift in Sources */,
				4CBDF2C82AE2869D00C7D94C /* ORNotificationResource.swift in Sources */,
				4CBDF2C92AE2869D00C7D94C /* HttpApiManager.swift in Sources */,
				4CBDF2CA2AE2869D00C7D94C /* ApiManager.swift in Sources */,
				4CBDF2CB2AE2869D00C7D94C /* ORTextInput.swift in Sources */,
				4CBDF2CC2AE2869D00C7D94C /* ORViewController.swift in Sources */,
				4CBDF2CD2AE2869D00C7D94C /* ErrorManager.swift in Sources */,
				4CBDF2CE2AE2869D00C7D94C /* QrScannerViewController.swift in Sources */,
				4CBDF2CF2AE2869D00C7D94C /* ScannerOverlayPreviewLayer.swift in Sources */,
				4CBDF2D02AE2869D00C7D94C /* Constants.swift in Sources */,
				4CBDF2D12AE2869D00C7D94C /* Window+Utils.swift in Sources */,
				4CBDF2D22AE2869D00C7D94C /* UIColor+Utils.swift in Sources */,
				4CBDF2D32AE2869D00C7D94C /* Reachability.swift in Sources */,
				4CBDF2D42AE2869D00C7D94C /* String+Utils.swift in Sources */,
				4CBDF2D52AE2869D00C7D94C /* ORLib.swift in Sources */,
				4CBDF2D62AE2869D00C7D94C /* ConfigManager.swift in Sources */,
			);
			runOnlyForDeploymentPostprocessing = 0;
		};
		91A9A8EC28BF6A3300DF8928 /* Sources */ = {
			isa = PBXSourcesBuildPhase;
			buildActionMask = 2147483647;
			files = (
				91A9A90128BF6EA000DF8928 /* FileApiManager.swift in Sources */,
				91A9A8F328BF6A3300DF8928 /* Tests.swift in Sources */,
				91A9A8FB28BF6A4900DF8928 /* ConfigManagerTest.swift in Sources */,
				91AA79F328D628E9005B9913 /* Fixture.swift in Sources */,
			);
			runOnlyForDeploymentPostprocessing = 0;
		};
/* End PBXSourcesBuildPhase section */

/* Begin XCBuildConfiguration section */
		4CBDF2AE2AE285E400C7D94C /* Debug */ = {
			isa = XCBuildConfiguration;
			baseConfigurationReference = 6D810B7A4C47B5174F44A8CE /* Pods-ORLib.debug.xcconfig */;
			buildSettings = {
				ASSETCATALOG_COMPILER_GENERATE_SWIFT_ASSET_SYMBOL_EXTENSIONS = YES;
				CLANG_CXX_LANGUAGE_STANDARD = "gnu++20";
				CODE_SIGN_STYLE = Automatic;
				CURRENT_PROJECT_VERSION = 1;
				DEFINES_MODULE = YES;
				DEVELOPMENT_TEAM = 4AC88KZHJZ;
				DYLIB_COMPATIBILITY_VERSION = 1;
				DYLIB_CURRENT_VERSION = 1;
				DYLIB_INSTALL_NAME_BASE = "@rpath";
				ENABLE_MODULE_VERIFIER = YES;
				ENABLE_USER_SCRIPT_SANDBOXING = YES;
				GCC_C_LANGUAGE_STANDARD = gnu17;
				GENERATE_INFOPLIST_FILE = YES;
				INFOPLIST_KEY_NSHumanReadableCopyright = "";
				INSTALL_PATH = "$(LOCAL_LIBRARY_DIR)/Frameworks";
				IPHONEOS_DEPLOYMENT_TARGET = 14.0;
				LD_RUNPATH_SEARCH_PATHS = (
					"$(inherited)",
					"@executable_path/Frameworks",
					"@loader_path/Frameworks",
				);
				LOCALIZATION_PREFERS_STRING_CATALOGS = YES;
				MARKETING_VERSION = 1.0;
				MODULE_VERIFIER_SUPPORTED_LANGUAGES = "objective-c objective-c++";
				MODULE_VERIFIER_SUPPORTED_LANGUAGE_STANDARDS = "gnu17 gnu++20";
				PRODUCT_BUNDLE_IDENTIFIER = io.openremote.ORLib;
				PRODUCT_NAME = "$(TARGET_NAME:c99extidentifier)";
				SKIP_INSTALL = YES;
				SWIFT_ACTIVE_COMPILATION_CONDITIONS = "DEBUG $(inherited)";
				SWIFT_EMIT_LOC_STRINGS = YES;
				SWIFT_VERSION = 5.0;
				TARGETED_DEVICE_FAMILY = "1,2";
				VERSIONING_SYSTEM = "apple-generic";
				VERSION_INFO_PREFIX = "";
			};
			name = Debug;
		};
		4CBDF2AF2AE285E400C7D94C /* Release */ = {
			isa = XCBuildConfiguration;
			baseConfigurationReference = F756B4974BD868B38AAE7D31 /* Pods-ORLib.release.xcconfig */;
			buildSettings = {
				ASSETCATALOG_COMPILER_GENERATE_SWIFT_ASSET_SYMBOL_EXTENSIONS = YES;
				CLANG_CXX_LANGUAGE_STANDARD = "gnu++20";
				CODE_SIGN_STYLE = Automatic;
				CURRENT_PROJECT_VERSION = 1;
				DEFINES_MODULE = YES;
				DEVELOPMENT_TEAM = 4AC88KZHJZ;
				DYLIB_COMPATIBILITY_VERSION = 1;
				DYLIB_CURRENT_VERSION = 1;
				DYLIB_INSTALL_NAME_BASE = "@rpath";
				ENABLE_MODULE_VERIFIER = YES;
				ENABLE_USER_SCRIPT_SANDBOXING = YES;
				GCC_C_LANGUAGE_STANDARD = gnu17;
				GENERATE_INFOPLIST_FILE = YES;
				INFOPLIST_KEY_NSHumanReadableCopyright = "";
				INSTALL_PATH = "$(LOCAL_LIBRARY_DIR)/Frameworks";
				IPHONEOS_DEPLOYMENT_TARGET = 14.0;
				LD_RUNPATH_SEARCH_PATHS = (
					"$(inherited)",
					"@executable_path/Frameworks",
					"@loader_path/Frameworks",
				);
				LOCALIZATION_PREFERS_STRING_CATALOGS = YES;
				MARKETING_VERSION = 1.0;
				MODULE_VERIFIER_SUPPORTED_LANGUAGES = "objective-c objective-c++";
				MODULE_VERIFIER_SUPPORTED_LANGUAGE_STANDARDS = "gnu17 gnu++20";
				PRODUCT_BUNDLE_IDENTIFIER = io.openremote.ORLib;
				PRODUCT_NAME = "$(TARGET_NAME:c99extidentifier)";
				SKIP_INSTALL = YES;
				SWIFT_EMIT_LOC_STRINGS = YES;
				SWIFT_VERSION = 5.0;
				TARGETED_DEVICE_FAMILY = "1,2";
				VERSIONING_SYSTEM = "apple-generic";
				VERSION_INFO_PREFIX = "";
			};
			name = Release;
		};
		4CF5D04C27143EEC00D705BE /* Debug */ = {
			isa = XCBuildConfiguration;
			buildSettings = {
				ALWAYS_SEARCH_USER_PATHS = NO;
				CLANG_ANALYZER_NONNULL = YES;
				CLANG_ANALYZER_NUMBER_OBJECT_CONVERSION = YES_AGGRESSIVE;
				CLANG_CXX_LANGUAGE_STANDARD = "gnu++14";
				CLANG_CXX_LIBRARY = "libc++";
				CLANG_ENABLE_MODULES = YES;
				CLANG_ENABLE_OBJC_ARC = YES;
				CLANG_ENABLE_OBJC_WEAK = YES;
				CLANG_WARN_BLOCK_CAPTURE_AUTORELEASING = YES;
				CLANG_WARN_BOOL_CONVERSION = YES;
				CLANG_WARN_COMMA = YES;
				CLANG_WARN_CONSTANT_CONVERSION = YES;
				CLANG_WARN_DEPRECATED_OBJC_IMPLEMENTATIONS = YES;
				CLANG_WARN_DIRECT_OBJC_ISA_USAGE = YES_ERROR;
				CLANG_WARN_DOCUMENTATION_COMMENTS = YES;
				CLANG_WARN_EMPTY_BODY = YES;
				CLANG_WARN_ENUM_CONVERSION = YES;
				CLANG_WARN_INFINITE_RECURSION = YES;
				CLANG_WARN_INT_CONVERSION = YES;
				CLANG_WARN_NON_LITERAL_NULL_CONVERSION = YES;
				CLANG_WARN_OBJC_IMPLICIT_RETAIN_SELF = YES;
				CLANG_WARN_OBJC_LITERAL_CONVERSION = YES;
				CLANG_WARN_OBJC_ROOT_CLASS = YES_ERROR;
				CLANG_WARN_QUOTED_INCLUDE_IN_FRAMEWORK_HEADER = YES;
				CLANG_WARN_RANGE_LOOP_ANALYSIS = YES;
				CLANG_WARN_STRICT_PROTOTYPES = YES;
				CLANG_WARN_SUSPICIOUS_MOVE = YES;
				CLANG_WARN_UNGUARDED_AVAILABILITY = YES_AGGRESSIVE;
				CLANG_WARN_UNREACHABLE_CODE = YES;
				CLANG_WARN__DUPLICATE_METHOD_MATCH = YES;
				COPY_PHASE_STRIP = NO;
				DEBUG_INFORMATION_FORMAT = dwarf;
				ENABLE_STRICT_OBJC_MSGSEND = YES;
				ENABLE_TESTABILITY = YES;
				GCC_C_LANGUAGE_STANDARD = gnu11;
				GCC_DYNAMIC_NO_PIC = NO;
				GCC_NO_COMMON_BLOCKS = YES;
				GCC_OPTIMIZATION_LEVEL = 0;
				GCC_PREPROCESSOR_DEFINITIONS = (
					"DEBUG=1",
					"$(inherited)",
				);
				GCC_WARN_64_TO_32_BIT_CONVERSION = YES;
				GCC_WARN_ABOUT_RETURN_TYPE = YES_ERROR;
				GCC_WARN_UNDECLARED_SELECTOR = YES;
				GCC_WARN_UNINITIALIZED_AUTOS = YES_AGGRESSIVE;
				GCC_WARN_UNUSED_FUNCTION = YES;
				GCC_WARN_UNUSED_VARIABLE = YES;
				IPHONEOS_DEPLOYMENT_TARGET = 14.0;
				MTL_ENABLE_DEBUG_INFO = INCLUDE_SOURCE;
				MTL_FAST_MATH = YES;
				ONLY_ACTIVE_ARCH = YES;
				OTHER_LDFLAGS = "$(inherited)";
				SDKROOT = iphoneos;
				SWIFT_ACTIVE_COMPILATION_CONDITIONS = DEBUG;
				SWIFT_OPTIMIZATION_LEVEL = "-Onone";
			};
			name = Debug;
		};
		4CF5D04D27143EEC00D705BE /* Release */ = {
			isa = XCBuildConfiguration;
			buildSettings = {
				ALWAYS_SEARCH_USER_PATHS = NO;
				CLANG_ANALYZER_NONNULL = YES;
				CLANG_ANALYZER_NUMBER_OBJECT_CONVERSION = YES_AGGRESSIVE;
				CLANG_CXX_LANGUAGE_STANDARD = "gnu++14";
				CLANG_CXX_LIBRARY = "libc++";
				CLANG_ENABLE_MODULES = YES;
				CLANG_ENABLE_OBJC_ARC = YES;
				CLANG_ENABLE_OBJC_WEAK = YES;
				CLANG_WARN_BLOCK_CAPTURE_AUTORELEASING = YES;
				CLANG_WARN_BOOL_CONVERSION = YES;
				CLANG_WARN_COMMA = YES;
				CLANG_WARN_CONSTANT_CONVERSION = YES;
				CLANG_WARN_DEPRECATED_OBJC_IMPLEMENTATIONS = YES;
				CLANG_WARN_DIRECT_OBJC_ISA_USAGE = YES_ERROR;
				CLANG_WARN_DOCUMENTATION_COMMENTS = YES;
				CLANG_WARN_EMPTY_BODY = YES;
				CLANG_WARN_ENUM_CONVERSION = YES;
				CLANG_WARN_INFINITE_RECURSION = YES;
				CLANG_WARN_INT_CONVERSION = YES;
				CLANG_WARN_NON_LITERAL_NULL_CONVERSION = YES;
				CLANG_WARN_OBJC_IMPLICIT_RETAIN_SELF = YES;
				CLANG_WARN_OBJC_LITERAL_CONVERSION = YES;
				CLANG_WARN_OBJC_ROOT_CLASS = YES_ERROR;
				CLANG_WARN_QUOTED_INCLUDE_IN_FRAMEWORK_HEADER = YES;
				CLANG_WARN_RANGE_LOOP_ANALYSIS = YES;
				CLANG_WARN_STRICT_PROTOTYPES = YES;
				CLANG_WARN_SUSPICIOUS_MOVE = YES;
				CLANG_WARN_UNGUARDED_AVAILABILITY = YES_AGGRESSIVE;
				CLANG_WARN_UNREACHABLE_CODE = YES;
				CLANG_WARN__DUPLICATE_METHOD_MATCH = YES;
				COPY_PHASE_STRIP = NO;
				DEBUG_INFORMATION_FORMAT = "dwarf-with-dsym";
				ENABLE_NS_ASSERTIONS = NO;
				ENABLE_STRICT_OBJC_MSGSEND = YES;
				GCC_C_LANGUAGE_STANDARD = gnu11;
				GCC_NO_COMMON_BLOCKS = YES;
				GCC_WARN_64_TO_32_BIT_CONVERSION = YES;
				GCC_WARN_ABOUT_RETURN_TYPE = YES_ERROR;
				GCC_WARN_UNDECLARED_SELECTOR = YES;
				GCC_WARN_UNINITIALIZED_AUTOS = YES_AGGRESSIVE;
				GCC_WARN_UNUSED_FUNCTION = YES;
				GCC_WARN_UNUSED_VARIABLE = YES;
				IPHONEOS_DEPLOYMENT_TARGET = 14.0;
				MTL_ENABLE_DEBUG_INFO = NO;
				MTL_FAST_MATH = YES;
				OTHER_LDFLAGS = "$(inherited)";
				SDKROOT = iphoneos;
				SWIFT_COMPILATION_MODE = wholemodule;
				SWIFT_OPTIMIZATION_LEVEL = "-O";
				VALIDATE_PRODUCT = YES;
			};
			name = Release;
		};
		91A9A8F828BF6A3300DF8928 /* Debug */ = {
			isa = XCBuildConfiguration;
			buildSettings = {
				CLANG_CXX_LANGUAGE_STANDARD = "gnu++17";
				CODE_SIGN_STYLE = Automatic;
				CURRENT_PROJECT_VERSION = 1;
				DEVELOPMENT_TEAM = 4AC88KZHJZ;
				GENERATE_INFOPLIST_FILE = YES;
				IPHONEOS_DEPLOYMENT_TARGET = 15.5;
				MARKETING_VERSION = 1.0;
				PRODUCT_BUNDLE_IDENTIFIER = io.openremote.Tests;
				PRODUCT_NAME = "$(TARGET_NAME)";
				SWIFT_EMIT_LOC_STRINGS = NO;
				SWIFT_VERSION = 5.0;
				TARGETED_DEVICE_FAMILY = "1,2";
			};
			name = Debug;
		};
		91A9A8F928BF6A3300DF8928 /* Release */ = {
			isa = XCBuildConfiguration;
			buildSettings = {
				CLANG_CXX_LANGUAGE_STANDARD = "gnu++17";
				CODE_SIGN_STYLE = Automatic;
				CURRENT_PROJECT_VERSION = 1;
				DEVELOPMENT_TEAM = 4AC88KZHJZ;
				GENERATE_INFOPLIST_FILE = YES;
				IPHONEOS_DEPLOYMENT_TARGET = 15.5;
				MARKETING_VERSION = 1.0;
				PRODUCT_BUNDLE_IDENTIFIER = io.openremote.Tests;
				PRODUCT_NAME = "$(TARGET_NAME)";
				SWIFT_EMIT_LOC_STRINGS = NO;
				SWIFT_VERSION = 5.0;
				TARGETED_DEVICE_FAMILY = "1,2";
			};
			name = Release;
		};
/* End XCBuildConfiguration section */

/* Begin XCConfigurationList section */
		4CBDF2B02AE285E400C7D94C /* Build configuration list for PBXNativeTarget "ORLib" */ = {
			isa = XCConfigurationList;
			buildConfigurations = (
				4CBDF2AE2AE285E400C7D94C /* Debug */,
				4CBDF2AF2AE285E400C7D94C /* Release */,
			);
			defaultConfigurationIsVisible = 0;
			defaultConfigurationName = Release;
		};
		4CF5D04227143EEC00D705BE /* Build configuration list for PBXProject "ORLib" */ = {
			isa = XCConfigurationList;
			buildConfigurations = (
				4CF5D04C27143EEC00D705BE /* Debug */,
				4CF5D04D27143EEC00D705BE /* Release */,
			);
			defaultConfigurationIsVisible = 0;
			defaultConfigurationName = Release;
		};
		91A9A8F728BF6A3300DF8928 /* Build configuration list for PBXNativeTarget "Tests" */ = {
			isa = XCConfigurationList;
			buildConfigurations = (
				91A9A8F828BF6A3300DF8928 /* Debug */,
				91A9A8F928BF6A3300DF8928 /* Release */,
			);
			defaultConfigurationIsVisible = 0;
			defaultConfigurationName = Release;
		};
/* End XCConfigurationList section */
	};
	rootObject = 4CF5D03F27143EEC00D705BE /* Project object */;
}<|MERGE_RESOLUTION|>--- conflicted
+++ resolved
@@ -109,10 +109,7 @@
 		91D2D11928E988B10030E2FB /* test8.json */ = {isa = PBXFileReference; fileEncoding = 4; lastKnownFileType = text.json; path = test8.json; sourceTree = "<group>"; };
 		91DD9FED2910280900912F79 /* test10.json */ = {isa = PBXFileReference; lastKnownFileType = text.json; path = test10.json; sourceTree = "<group>"; };
 		91DD9FEF29102A8B00912F79 /* test11.json */ = {isa = PBXFileReference; lastKnownFileType = text.json; path = test11.json; sourceTree = "<group>"; };
-<<<<<<< HEAD
-=======
 		91DF424D299FA79600DFF85E /* test13.json */ = {isa = PBXFileReference; fileEncoding = 4; lastKnownFileType = text.json; path = test13.json; sourceTree = "<group>"; };
->>>>>>> dae58f0d
 		F756B4974BD868B38AAE7D31 /* Pods-ORLib.release.xcconfig */ = {isa = PBXFileReference; includeInIndex = 1; lastKnownFileType = text.xcconfig; name = "Pods-ORLib.release.xcconfig"; path = "Target Support Files/Pods-ORLib/Pods-ORLib.release.xcconfig"; sourceTree = "<group>"; };
 /* End PBXFileReference section */
 
@@ -135,8 +132,6 @@
 /* End PBXFrameworksBuildPhase section */
 
 /* Begin PBXGroup section */
-<<<<<<< HEAD
-=======
 		4CBDF2AB2AE285E400C7D94C /* ORLib */ = {
 			isa = PBXGroup;
 			children = (
@@ -145,7 +140,6 @@
 			path = ORLib;
 			sourceTree = "<group>";
 		};
->>>>>>> dae58f0d
 		4CF5D03E27143EEB00D705BE = {
 			isa = PBXGroup;
 			children = (
