--- conflicted
+++ resolved
@@ -7,16 +7,9 @@
 	objects = {
 
 /* Begin PBXBuildFile section */
-<<<<<<< HEAD
-		4CBDF29E2AE2797E00C7D94C /* ORLib.framework in Frameworks */ = {isa = PBXBuildFile; fileRef = 4CBDF29D2AE2797E00C7D94C /* ORLib.framework */; };
-		4CBDF29F2AE2797E00C7D94C /* ORLib.framework in Embed Frameworks */ = {isa = PBXBuildFile; fileRef = 4CBDF29D2AE2797E00C7D94C /* ORLib.framework */; settings = {ATTRIBUTES = (CodeSignOnCopy, RemoveHeadersOnCopy, ); }; };
-		4CBDF2A22AE2798700C7D94C /* ORLib.framework in Frameworks */ = {isa = PBXBuildFile; fileRef = 4CBDF2A12AE2798700C7D94C /* ORLib.framework */; };
-		4CBDF2A32AE2798700C7D94C /* ORLib.framework in Embed Frameworks */ = {isa = PBXBuildFile; fileRef = 4CBDF2A12AE2798700C7D94C /* ORLib.framework */; settings = {ATTRIBUTES = (CodeSignOnCopy, RemoveHeadersOnCopy, ); }; };
-=======
 		4CBDF2B62AE2862500C7D94C /* ORLib.framework in Frameworks */ = {isa = PBXBuildFile; fileRef = 4CBDF2B52AE2862500C7D94C /* ORLib.framework */; };
 		4CBDF2BA2AE2862A00C7D94C /* ORLib.framework in Frameworks */ = {isa = PBXBuildFile; fileRef = 4CBDF2B92AE2862A00C7D94C /* ORLib.framework */; };
 		4CBDF2BB2AE2862A00C7D94C /* ORLib.framework in Embed Frameworks */ = {isa = PBXBuildFile; fileRef = 4CBDF2B92AE2862A00C7D94C /* ORLib.framework */; settings = {ATTRIBUTES = (CodeSignOnCopy, RemoveHeadersOnCopy, ); }; };
->>>>>>> dae58f0d
 		4CEDA25D25405B1E00C47E3B /* GoogleService-Info.plist in Resources */ = {isa = PBXBuildFile; fileRef = 4CEDA25C25405B1E00C47E3B /* GoogleService-Info.plist */; };
 		4CEDA2A7254074D100C47E3B /* Storyboard.storyboard in Resources */ = {isa = PBXBuildFile; fileRef = 4CEDA2A6254074D100C47E3B /* Storyboard.storyboard */; };
 		4CEDA2CE254075D400C47E3B /* SplashViewController.swift in Sources */ = {isa = PBXBuildFile; fileRef = 4CEDA2CD254075D400C47E3B /* SplashViewController.swift */; };
@@ -47,32 +40,13 @@
 /* End PBXContainerItemProxy section */
 
 /* Begin PBXCopyFilesBuildPhase section */
-<<<<<<< HEAD
-		4CBDF2A02AE2797E00C7D94C /* Embed Frameworks */ = {
-=======
 		4CBDF2BC2AE2862A00C7D94C /* Embed Frameworks */ = {
->>>>>>> dae58f0d
 			isa = PBXCopyFilesBuildPhase;
 			buildActionMask = 2147483647;
 			dstPath = "";
 			dstSubfolderSpec = 10;
 			files = (
-<<<<<<< HEAD
-				4CBDF29F2AE2797E00C7D94C /* ORLib.framework in Embed Frameworks */,
-			);
-			name = "Embed Frameworks";
-			runOnlyForDeploymentPostprocessing = 0;
-		};
-		4CBDF2A42AE2798700C7D94C /* Embed Frameworks */ = {
-			isa = PBXCopyFilesBuildPhase;
-			buildActionMask = 2147483647;
-			dstPath = "";
-			dstSubfolderSpec = 10;
-			files = (
-				4CBDF2A32AE2798700C7D94C /* ORLib.framework in Embed Frameworks */,
-=======
 				4CBDF2BB2AE2862A00C7D94C /* ORLib.framework in Embed Frameworks */,
->>>>>>> dae58f0d
 			);
 			name = "Embed Frameworks";
 			runOnlyForDeploymentPostprocessing = 0;
@@ -95,13 +69,8 @@
 		46FD90D41833A0E2C4C7DDA6 /* Pods-NotificationService.release.xcconfig */ = {isa = PBXFileReference; includeInIndex = 1; lastKnownFileType = text.xcconfig; name = "Pods-NotificationService.release.xcconfig"; path = "Target Support Files/Pods-NotificationService/Pods-NotificationService.release.xcconfig"; sourceTree = "<group>"; };
 		4C38E9C02548089A00E381C6 /* OpenRemote.entitlements */ = {isa = PBXFileReference; lastKnownFileType = text.plist.entitlements; path = OpenRemote.entitlements; sourceTree = "<group>"; };
 		4C38E9C12548090200E381C6 /* NotificationService.entitlements */ = {isa = PBXFileReference; lastKnownFileType = text.plist.entitlements; path = NotificationService.entitlements; sourceTree = "<group>"; };
-<<<<<<< HEAD
-		4CBDF29D2AE2797E00C7D94C /* ORLib.framework */ = {isa = PBXFileReference; explicitFileType = wrapper.framework; path = ORLib.framework; sourceTree = BUILT_PRODUCTS_DIR; };
-		4CBDF2A12AE2798700C7D94C /* ORLib.framework */ = {isa = PBXFileReference; explicitFileType = wrapper.framework; path = ORLib.framework; sourceTree = BUILT_PRODUCTS_DIR; };
-=======
 		4CBDF2B52AE2862500C7D94C /* ORLib.framework */ = {isa = PBXFileReference; explicitFileType = wrapper.framework; path = ORLib.framework; sourceTree = BUILT_PRODUCTS_DIR; };
 		4CBDF2B92AE2862A00C7D94C /* ORLib.framework */ = {isa = PBXFileReference; explicitFileType = wrapper.framework; path = ORLib.framework; sourceTree = BUILT_PRODUCTS_DIR; };
->>>>>>> dae58f0d
 		4CEDA25C25405B1E00C47E3B /* GoogleService-Info.plist */ = {isa = PBXFileReference; fileEncoding = 4; lastKnownFileType = text.plist.xml; path = "GoogleService-Info.plist"; sourceTree = "<group>"; };
 		4CEDA2A6254074D100C47E3B /* Storyboard.storyboard */ = {isa = PBXFileReference; lastKnownFileType = file.storyboard; path = Storyboard.storyboard; sourceTree = "<group>"; };
 		4CEDA2CD254075D400C47E3B /* SplashViewController.swift */ = {isa = PBXFileReference; lastKnownFileType = sourcecode.swift; path = SplashViewController.swift; sourceTree = "<group>"; };
@@ -133,11 +102,7 @@
 			buildActionMask = 2147483647;
 			files = (
 				756FA8BF24545CB0CC18CA6E /* Pods_GenericApp.framework in Frameworks */,
-<<<<<<< HEAD
-				4CBDF2A22AE2798700C7D94C /* ORLib.framework in Frameworks */,
-=======
 				4CBDF2BA2AE2862A00C7D94C /* ORLib.framework in Frameworks */,
->>>>>>> dae58f0d
 			);
 			runOnlyForDeploymentPostprocessing = 0;
 		};
@@ -146,11 +111,7 @@
 			buildActionMask = 2147483647;
 			files = (
 				5952998DA2B50AFF73DDCAE1 /* Pods_NotificationService.framework in Frameworks */,
-<<<<<<< HEAD
-				4CBDF29E2AE2797E00C7D94C /* ORLib.framework in Frameworks */,
-=======
 				4CBDF2B62AE2862500C7D94C /* ORLib.framework in Frameworks */,
->>>>>>> dae58f0d
 			);
 			runOnlyForDeploymentPostprocessing = 0;
 		};
@@ -248,13 +209,8 @@
 		E76367874E329A8C268BC128 /* Frameworks */ = {
 			isa = PBXGroup;
 			children = (
-<<<<<<< HEAD
-				4CBDF2A12AE2798700C7D94C /* ORLib.framework */,
-				4CBDF29D2AE2797E00C7D94C /* ORLib.framework */,
-=======
 				4CBDF2B92AE2862A00C7D94C /* ORLib.framework */,
 				4CBDF2B52AE2862500C7D94C /* ORLib.framework */,
->>>>>>> dae58f0d
 				4E012F268F107177E6B242E8 /* Pods_GenericApp.framework */,
 				570B5A477F4AA747A62A45EF /* Pods_NotificationService.framework */,
 			);
@@ -274,11 +230,7 @@
 				878D2D07249A490300011484 /* Resources */,
 				878D2D2C249A498900011484 /* Embed App Extensions */,
 				1916A4B7304981F2A7B97168 /* [CP] Embed Pods Frameworks */,
-<<<<<<< HEAD
-				4CBDF2A42AE2798700C7D94C /* Embed Frameworks */,
-=======
 				4CBDF2BC2AE2862A00C7D94C /* Embed Frameworks */,
->>>>>>> dae58f0d
 			);
 			buildRules = (
 			);
@@ -298,7 +250,6 @@
 				878D2D20249A498900011484 /* Sources */,
 				878D2D21249A498900011484 /* Frameworks */,
 				878D2D22249A498900011484 /* Resources */,
-				4CBDF2A02AE2797E00C7D94C /* Embed Frameworks */,
 			);
 			buildRules = (
 			);
@@ -602,11 +553,7 @@
 				ASSETCATALOG_COMPILER_APPICON_NAME = AppIcon;
 				CODE_SIGN_ENTITLEMENTS = GenericApp/OpenRemote.entitlements;
 				CODE_SIGN_STYLE = Automatic;
-<<<<<<< HEAD
-				CURRENT_PROJECT_VERSION = 42;
-=======
 				CURRENT_PROJECT_VERSION = 44;
->>>>>>> dae58f0d
 				DEVELOPMENT_ASSET_PATHS = "";
 				DEVELOPMENT_TEAM = 4AC88KZHJZ;
 				ENABLE_PREVIEWS = YES;
@@ -632,11 +579,7 @@
 				ASSETCATALOG_COMPILER_APPICON_NAME = AppIcon;
 				CODE_SIGN_ENTITLEMENTS = GenericApp/OpenRemote.entitlements;
 				CODE_SIGN_STYLE = Automatic;
-<<<<<<< HEAD
-				CURRENT_PROJECT_VERSION = 42;
-=======
 				CURRENT_PROJECT_VERSION = 44;
->>>>>>> dae58f0d
 				DEVELOPMENT_ASSET_PATHS = "";
 				DEVELOPMENT_TEAM = 4AC88KZHJZ;
 				ENABLE_PREVIEWS = YES;
