--- conflicted
+++ resolved
@@ -24,10 +24,7 @@
 		910893A0285DB30D00D4ABA7 /* WizardAppViewController.swift in Sources */ = {isa = PBXBuildFile; fileRef = 9108939F285DB30D00D4ABA7 /* WizardAppViewController.swift */; };
 		910893A2285DB37C00D4ABA7 /* WizardDomainViewController.swift in Sources */ = {isa = PBXBuildFile; fileRef = 910893A1285DB37C00D4ABA7 /* WizardDomainViewController.swift */; };
 		91543FDE293FA2F20009016E /* SettingsViewController.swift in Sources */ = {isa = PBXBuildFile; fileRef = 91543FDD293FA2F20009016E /* SettingsViewController.swift */; };
-<<<<<<< HEAD
-=======
 		915BFDFC29685A7200A4FD67 /* ProjectTableViewCell.swift in Sources */ = {isa = PBXBuildFile; fileRef = 915BFDFB29685A7200A4FD67 /* ProjectTableViewCell.swift */; };
->>>>>>> 1df8d6e5
 		91658F952889C15D000FF05C /* WizardRealmViewController.swift in Sources */ = {isa = PBXBuildFile; fileRef = 91658F942889C15D000FF05C /* WizardRealmViewController.swift */; };
 /* End PBXBuildFile section */
 
@@ -81,10 +78,7 @@
 		9108939F285DB30D00D4ABA7 /* WizardAppViewController.swift */ = {isa = PBXFileReference; lastKnownFileType = sourcecode.swift; path = WizardAppViewController.swift; sourceTree = "<group>"; };
 		910893A1285DB37C00D4ABA7 /* WizardDomainViewController.swift */ = {isa = PBXFileReference; lastKnownFileType = sourcecode.swift; path = WizardDomainViewController.swift; sourceTree = "<group>"; };
 		91543FDD293FA2F20009016E /* SettingsViewController.swift */ = {isa = PBXFileReference; lastKnownFileType = sourcecode.swift; path = SettingsViewController.swift; sourceTree = "<group>"; };
-<<<<<<< HEAD
-=======
 		915BFDFB29685A7200A4FD67 /* ProjectTableViewCell.swift */ = {isa = PBXFileReference; lastKnownFileType = sourcecode.swift; path = ProjectTableViewCell.swift; sourceTree = "<group>"; };
->>>>>>> 1df8d6e5
 		91658F8F28897BC0000FF05C /* README.md */ = {isa = PBXFileReference; lastKnownFileType = net.daringfireball.markdown; path = README.md; sourceTree = "<group>"; };
 		91658F942889C15D000FF05C /* WizardRealmViewController.swift */ = {isa = PBXFileReference; lastKnownFileType = sourcecode.swift; path = WizardRealmViewController.swift; sourceTree = "<group>"; };
 		A994B3D3E3853BA4D16AA5A8 /* Pods-GenericApp.debug.xcconfig */ = {isa = PBXFileReference; includeInIndex = 1; lastKnownFileType = text.xcconfig; name = "Pods-GenericApp.debug.xcconfig"; path = "Target Support Files/Pods-GenericApp/Pods-GenericApp.debug.xcconfig"; sourceTree = "<group>"; };
@@ -196,10 +190,7 @@
 				910893A1285DB37C00D4ABA7 /* WizardDomainViewController.swift */,
 				91658F942889C15D000FF05C /* WizardRealmViewController.swift */,
 				91543FDD293FA2F20009016E /* SettingsViewController.swift */,
-<<<<<<< HEAD
-=======
 				915BFDFB29685A7200A4FD67 /* ProjectTableViewCell.swift */,
->>>>>>> 1df8d6e5
 			);
 			path = UI;
 			sourceTree = "<group>";
@@ -389,10 +380,7 @@
 				91658F952889C15D000FF05C /* WizardRealmViewController.swift in Sources */,
 				4CF3439127A13F2200EB5A0E /* String+Utils.swift in Sources */,
 				91543FDE293FA2F20009016E /* SettingsViewController.swift in Sources */,
-<<<<<<< HEAD
-=======
 				915BFDFC29685A7200A4FD67 /* ProjectTableViewCell.swift in Sources */,
->>>>>>> 1df8d6e5
 				878D2D0D249A490300011484 /* AppDelegate.swift in Sources */,
 				910893A0285DB30D00D4ABA7 /* WizardAppViewController.swift in Sources */,
 				910893A2285DB37C00D4ABA7 /* WizardDomainViewController.swift in Sources */,
