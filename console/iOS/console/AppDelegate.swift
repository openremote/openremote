//
//  AppDelegate.swift
//  console
//
//  Created by William Balcaen on 14/02/17.
//  Copyright © 2017 TInSys. All rights reserved.
//

import UIKit
import UserNotifications
import Firebase


@UIApplicationMain
class AppDelegate: UIResponder, UIApplicationDelegate, UNUserNotificationCenterDelegate, URLSessionDelegate {
    
    var window: UIWindow?
    let gcmMessageIDKey = "gcm.message_id"
    var reachabilityAlert : UIAlertController?
    var reachabilityAlertShown = false
    let internetReachability = Reachability.forInternetConnection()
    
    
    func application(_ application: UIApplication, didFinishLaunchingWithOptions launchOptions: [UIApplicationLaunchOptionsKey: Any]?) -> Bool {
        UNUserNotificationCenter.current().delegate = self
        let authOptions: UNAuthorizationOptions = [.alert, .badge, .sound]
        UNUserNotificationCenter.current().requestAuthorization(
            options: authOptions,
            completionHandler: {_, _ in })
        
        FIRApp.configure()
        
        application.registerForRemoteNotifications()
        NotificationCenter.default.addObserver(self, selector: #selector(self.tokenRefreshNotification), name: NSNotification.Name.firInstanceIDTokenRefresh, object: nil)
        NotificationCenter.default.addObserver(self,
                                               selector: #selector(self.reachabilityChanged(note:)),
                                               name: NSNotification.Name.reachabilityChanged,
                                               object: internetReachability)
        internetReachability?.startNotifier()
        self.updateReachabilityStatus(reachability: internetReachability!)
        return true
    }
    
    func applicationWillResignActive(_ application: UIApplication) {
        // Sent when the application is about to move from active to inactive state. This can occur for certain types of temporary interruptions (such as an incoming phone call or SMS message) or when the user quits the application and it begins the transition to the background state.
        // Use this method to pause ongoing tasks, disable timers, and invalidate graphics rendering callbacks. Games should use this method to pause the game.
        reachabilityAlert?.dismiss(animated: true, completion: nil)
        reachabilityAlertShown = false
        internetReachability?.stopNotifier()
    }
    
    func applicationDidEnterBackground(_ application: UIApplication) {
        // Use this method to release shared resources, save user data, invalidate timers, and store enough application state information to restore your application to its current state in case it is terminated later.
        // If your application supports background execution, this method is called instead of applicationWillTerminate: when the user quits.
        reachabilityAlert?.dismiss(animated: true, completion: nil)
        reachabilityAlertShown = false
        internetReachability?.stopNotifier()
    }
    
    func applicationWillEnterForeground(_ application: UIApplication) {
        // Called as part of the transition from the background to the active state; here you can undo many of the changes made on entering the background.
        DispatchQueue.main.asyncAfter(deadline: .now() + 3) {
            self.internetReachability?.startNotifier()
            self.updateReachabilityStatus(reachability: self.internetReachability!)
        }
    }
    
    func applicationDidBecomeActive(_ application: UIApplication) {
        // Restart any tasks that were paused (or not yet started) while the application was inactive. If the application was previously in the background, optionally refresh the user interface.
        connectToFcm()
        DispatchQueue.main.asyncAfter(deadline: .now() + 3) {
            self.internetReachability?.startNotifier()
            self.updateReachabilityStatus(reachability: self.internetReachability!)
        }
    }
    
    func applicationWillTerminate(_ application: UIApplication) {
        // Called when the application is about to terminate. Save data if appropriate. See also applicationDidEnterBackground:.
        reachabilityAlert?.dismiss(animated: true, completion: nil)
        reachabilityAlertShown = false
        internetReachability?.stopNotifier()
    }
    
    func application(_ application: UIApplication, didRegisterForRemoteNotificationsWithDeviceToken deviceToken: Data) {
        FIRInstanceID.instanceID().setAPNSToken(deviceToken, type: FIRInstanceIDAPNSTokenType.unknown)
        //FIRInstanceID.instanceID().setAPNSToken(deviceToken, type: FIRInstanceIDAPNSTokenType.Prod)
        
    }
    
    func application(_ application: UIApplication, didReceiveRemoteNotification userInfo: [AnyHashable : Any], fetchCompletionHandler completionHandler: @escaping (UIBackgroundFetchResult) -> Void) {
        completionHandler(UIBackgroundFetchResult.noData)
    }
    
    //MARK : - UNUserNotificationCenterDelegate
    
    func userNotificationCenter(_ center: UNUserNotificationCenter, willPresent notification: UNNotification, withCompletionHandler completionHandler: @escaping (UNNotificationPresentationOptions) -> Void) {
        completionHandler([.alert, .sound])
    }
    
    func userNotificationCenter(_ center: UNUserNotificationCenter, didReceive response: UNNotificationResponse, withCompletionHandler completionHandler: @escaping () -> Void) {
        var assetId : String = ""
        var attributeName : String = ""
        var rawJson : String = ""
        UIApplication.shared.isNetworkActivityIndicatorVisible = true
        switch response.actionIdentifier {
        case ActionType.ACTION_DEEP_LINK :
            if let urlToOpen = response.notification.request.content.userInfo["appUrl"] { // until now we are considering anchor name (without the #)
<<<<<<< HEAD
            (self.window?.rootViewController as! ViewController).loadUrl(url: URL(string: String(format: "\(Server.scheme)://%@/%@%@", Server.hostURL, Server.navigationPath,urlToOpen as! String))!)
=======
                 guard let urlRequest = URL(string:String(format: "https://%@/%@%@", Server.hostURL, Server.navigationPath,urlToOpen as! String)) else { return }
            (self.window?.rootViewController as! ViewController).loadUrl(url:urlRequest)
>>>>>>> f58f96a0
            NSLog("Action asked : %@",response.actionIdentifier)
            }
        case ActionType.ACTION_ACTUATOR :
            NSLog("Action asked : %@",response.actionIdentifier)
            
            if let actions = response.notification.request.content.userInfo["actions"] {
            assetId = (actions as! Dictionary<String,String>)["assetId"]!
            attributeName =  (actions as! Dictionary<String,String>)["attributeName"]!
            rawJson =  (actions as! Dictionary<String,String>)["rawJson"]!
            }
            
            (self.window?.rootViewController as! ViewController).updateAssetAttribute(assetId : assetId, attributeName : attributeName, rawJson : rawJson)
        default : break
        }
        if let alertId = response.notification.request.content.userInfo["alertId"] {

        TokenManager.sharedInstance.getAccessToken { (accessTokenResult) in
            switch accessTokenResult {
            case .Failure(let error) :
                UIApplication.shared.isNetworkActivityIndicatorVisible = false
                ErrorManager.showError(error: error!)
            case .Success(let accessToken) :
                guard let urlRequest = URL(string: String(format:"%@%i", Server.deleteNotifiedAlertResource, alertId as! Int)) else { return }
                let request = NSMutableURLRequest(url: urlRequest)
                request.addValue("application/x-www-form-urlencoded", forHTTPHeaderField:"Content-Type");
                request.httpMethod = "DELETE"
                let postString = String(format:"token=%@&device_id=%@", TokenManager.sharedInstance.deviceId!, (UIDevice.current.identifierForVendor?.uuidString)!)
                request.httpBody = postString.data(using: .utf8)
                request.addValue(String(format:"Bearer %@", accessToken!), forHTTPHeaderField: "Authorization")
                let sessionConfiguration = URLSessionConfiguration.default
                let session = URLSession(configuration: sessionConfiguration, delegate: self, delegateQueue: nil)
                let reqDataTask = session.dataTask(with: request as URLRequest, completionHandler: { (data, response, error) in
                    DispatchQueue.main.async {
                        UIApplication.shared.isNetworkActivityIndicatorVisible = false
                        if (error != nil) {
                            NSLog("error %@", (error! as NSError).localizedDescription)
                            let error = NSError(domain: "", code: 0, userInfo:  [
                                NSLocalizedDescriptionKey :  NSLocalizedString("ErrorCallingAPI", value: "Could not get data", comment: "")
                                ])
                            ErrorManager.showError(error: error)
                        } else {
                            if let httpStatus = response as? HTTPURLResponse , httpStatus.statusCode != 204 {
                                let error = NSError(domain: "", code: 0, userInfo:  [
                                    NSLocalizedDescriptionKey :  NSLocalizedString("ErrorSendingDeviceId", value: "Could not delete server alert", comment: "")
                                    ])
                                ErrorManager.showError(error: error)
                            } else {
                                NSLog("Deleted notification alert %i",alertId as! Int)
                            }
                        }
                    }
                })
                reqDataTask.resume()
            }
        
        }
        completionHandler()
        }
    }
    
    
    func application(_ application: UIApplication, open url: URL, sourceApplication: String?, annotation: Any) -> Bool {
            return true
    }
    
    
    func connectToFcm()
    {
        FIRMessaging.messaging().connect { (error) in
            if (error != nil)
            {
                if let token = FIRInstanceID.instanceID().token() {
                    NSLog("Connected to FCM. Token is %@",token as String)
                    TokenManager.sharedInstance.storeDeviceId(token: token)
                }
            }
            else
            {
                if let token = FIRInstanceID.instanceID().token() {
                    NSLog("Connected to FCM. Token is %@",token as String)
                    TokenManager.sharedInstance.storeDeviceId(token: token)
                }
            }
        }
    }
    
    func tokenRefreshNotification(notification: NSNotification)
    {
        // Connect to FCM since connection may have failed when attempted before having a token.
        connectToFcm()
    }
    
    func reachabilityChanged(note: NSNotification) {
        if let reachability = note.object as? Reachability {
            updateReachabilityStatus(reachability: reachability)
        }
    }
    
    private func updateReachabilityStatus(reachability: Reachability) {
        if reachability.currentReachabilityStatus() == NetworkStatus.NotReachable {
            if (!reachabilityAlertShown) {
                let topWindow = UIWindow(frame: UIScreen.main.bounds)
                topWindow.rootViewController = UIViewController()
                topWindow.windowLevel = UIWindowLevelAlert + 1
                
                reachabilityAlert = UIAlertController(title: "Network Error", message: "Your device seems to be offline", preferredStyle: .alert)
                let reachabilityRetryAction = UIAlertAction(title: "Retry", style: .default, handler: { (action) in
                    self.reachabilityAlertShown = false
                    self.updateReachabilityStatus(reachability: self.internetReachability!)
                    topWindow.isHidden = true
                })
                let reachabilityCancelAction = UIAlertAction(title: "Cancel", style: .cancel, handler: { (action) in
                    self.reachabilityAlertShown = false
                    self.reachabilityAlert?.dismiss(animated: true, completion: nil)
                    topWindow.isHidden = true
                })
                reachabilityAlert?.addAction(reachabilityRetryAction)
                reachabilityAlert?.addAction(reachabilityCancelAction)
                topWindow.makeKeyAndVisible()
                topWindow.rootViewController?.present(reachabilityAlert!, animated: true, completion: nil)
                reachabilityAlertShown = true
            }
        } else {
            if (reachabilityAlertShown) {
                reachabilityAlert?.dismiss(animated: true, completion: nil)
                reachabilityAlertShown = false
            }
        }
        
    }
    
    func urlSession(_ session: URLSession, didReceive challenge: URLAuthenticationChallenge, completionHandler: @escaping (URLSession.AuthChallengeDisposition, URLCredential?) -> Void) {
        if (challenge.protectionSpace.authenticationMethod == NSURLAuthenticationMethodServerTrust) {
            if challenge.protectionSpace.host == Server.hostURL {
                completionHandler(.useCredential, URLCredential(trust: challenge.protectionSpace.serverTrust!))
            } else {
                completionHandler(.performDefaultHandling, nil)
            }
        }
    }
}


<|MERGE_RESOLUTION|>--- conflicted
+++ resolved
@@ -105,13 +105,9 @@
         switch response.actionIdentifier {
         case ActionType.ACTION_DEEP_LINK :
             if let urlToOpen = response.notification.request.content.userInfo["appUrl"] { // until now we are considering anchor name (without the #)
-<<<<<<< HEAD
-            (self.window?.rootViewController as! ViewController).loadUrl(url: URL(string: String(format: "\(Server.scheme)://%@/%@%@", Server.hostURL, Server.navigationPath,urlToOpen as! String))!)
-=======
-                 guard let urlRequest = URL(string:String(format: "https://%@/%@%@", Server.hostURL, Server.navigationPath,urlToOpen as! String)) else { return }
-            (self.window?.rootViewController as! ViewController).loadUrl(url:urlRequest)
->>>>>>> f58f96a0
-            NSLog("Action asked : %@",response.actionIdentifier)
+                guard let urlRequest = URL(string:String(format: "https://%@/%@%@", Server.hostURL, Server.navigationPath,urlToOpen as! String)) else { return }
+                (self.window?.rootViewController as! ViewController).loadUrl(url:urlRequest)
+                NSLog("Action asked : %@",response.actionIdentifier)
             }
         case ActionType.ACTION_ACTUATOR :
             NSLog("Action asked : %@",response.actionIdentifier)
